{
  "name": "@novu/one-signal",
  "version": "0.16.3",
  "description": "A OneSignal wrapper for novu",
  "main": "build/main/index.js",
  "typings": "build/main/index.d.ts",
  "module": "build/module/index.js",
  "private": false,
  "repository": "https://github.com/novuhq/novu",
  "license": "MIT",
  "keywords": [],
  "scripts": {
    "prebuild": "rimraf build",
    "build": "run-p build:*",
    "build:main": "tsc -p tsconfig.json",
    "build:module": "tsc -p tsconfig.module.json",
    "fix": "run-s fix:*",
    "fix:prettier": "prettier \"src/**/*.ts\" --write",
    "fix:lint": "eslint src --ext .ts --fix",
    "lint": "eslint src --ext .ts",
    "test": "run-s build test:*",
    "test:lint": "eslint src --ext .ts",
    "test:unit": "jest src",
    "watch:build": "tsc -p tsconfig.json -w",
    "watch:test": "jest src --watch",
    "reset-hard": "git clean -dfx && git reset --hard && yarn",
    "prepare-release": "run-s reset-hard test"
  },
  "publishConfig": {
    "access": "public"
  },
  "engines": {
    "node": ">=13.0.0 <17.0.0",
    "pnpm": "^7.26.0"
  },
  "dependencies": {
<<<<<<< HEAD
    "@novu/stateless": "^0.16.2",
=======
    "@novu/stateless": "^0.16.3",
>>>>>>> 2dbd3f66
    "onesignal-node": "^3.4.0"
  },
  "devDependencies": {
    "@istanbuljs/nyc-config-typescript": "~1.0.1",
    "@types/jest": "~29.5.0",
    "cspell": "~6.19.2",
    "cz-conventional-changelog": "~3.3.0",
    "jest": "~27.5.1",
    "npm-run-all": "^4.1.5",
    "nyc": "~15.1.0",
    "prettier": "~2.8.0",
    "rimraf": "~3.0.2",
    "ts-jest": "~27.1.5",
    "ts-node": "~10.9.1",
    "typescript": "4.9.5"
  },
  "files": [
    "build/main",
    "build/module",
    "!**/*.spec.*",
    "!**/*.json",
    "CHANGELOG.md",
    "LICENSE",
    "README.md"
  ],
  "ava": {
    "failFast": true,
    "timeout": "60s",
    "typescript": {
      "rewritePaths": {
        "src/": "build/main/"
      }
    },
    "files": [
      "!build/module/**"
    ]
  },
  "prettier": {
    "singleQuote": true
  },
  "nyc": {
    "extends": "@istanbuljs/nyc-config-typescript",
    "exclude": [
      "**/*.spec.js"
    ]
  }
}<|MERGE_RESOLUTION|>--- conflicted
+++ resolved
@@ -34,11 +34,7 @@
     "pnpm": "^7.26.0"
   },
   "dependencies": {
-<<<<<<< HEAD
-    "@novu/stateless": "^0.16.2",
-=======
     "@novu/stateless": "^0.16.3",
->>>>>>> 2dbd3f66
     "onesignal-node": "^3.4.0"
   },
   "devDependencies": {
