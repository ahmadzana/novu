{
  "name": "@novu/mailgun",
<<<<<<< HEAD
  "version": "0.4.0",
=======
  "version": "0.4.1",
>>>>>>> 1060c56f
  "description": "A mailgun wrapper for novu",
  "main": "build/main/index.js",
  "typings": "build/main/index.d.ts",
  "module": "build/module/index.js",
  "private": false,
  "repository": "https://github.com/novuhq/mailgun",
  "license": "MIT",
  "keywords": [],
  "scripts": {
    "build": "run-p build:*",
    "build:main": "tsc -p tsconfig.json",
    "build:module": "tsc -p tsconfig.module.json",
    "fix": "run-s fix:*",
    "fix:prettier": "prettier \"src/**/*.ts\" --write",
    "fix:lint": "eslint src --ext .ts --fix",
    "test": "run-s build test:*",
    "test:lint": "eslint src --ext .ts",
    "test:unit": "jest src",
    "check-cli": "run-s test diff-integration-tests check-integration-tests",
    "check-integration-tests": "run-s check-integration-test:*",
    "diff-integration-tests": "mkdir -p diff && rm -rf diff/test && cp -r test diff/test && rm -rf diff/test/test-*/.git && cd diff && git init --quiet && git add -A && git commit --quiet --no-verify --allow-empty -m 'WIP' && echo '\\n\\nCommitted most recent integration test output in the \"diff\" directory. Review the changes with \"cd diff && git diff HEAD\" or your preferred git diff viewer.'",
    "watch:build": "tsc -p tsconfig.json -w",
    "watch:test": "jest src --watch",
    "cov": "run-s build test:unit cov:html cov:lcov && open-cli coverage/index.html",
    "cov:html": "nyc report --reporter=html",
    "cov:lcov": "nyc report --reporter=lcov",
    "cov:send": "run-s cov:lcov && codecov",
    "cov:check": "nyc report && nyc check-coverage --lines 100 --functions 100 --branches 100",
    "doc": "run-s doc:html && open-cli build/docs/index.html",
    "doc:html": "typedoc src/ --exclude **/*.spec.ts --target ES6 --mode file --out build/docs",
    "doc:json": "typedoc src/ --exclude **/*.spec.ts --target ES6 --mode file --json build/docs/typedoc.json",
    "doc:publish": "gh-pages -m \"[ci skip] Updates\" -d build/docs",
    "reset-hard": "git clean -dfx && git reset --hard && pnpm install",
    "prepare-release": "run-s reset-hard test"
  },
  "engines": {
    "node": ">=10"
  },
  "publishConfig": {
    "access": "public"
  },
  "dependencies": {
<<<<<<< HEAD
    "@novu/stateless": "^0.4.0",
=======
    "@novu/stateless": "^0.4.1",
>>>>>>> 1060c56f
    "form-data": "^4.0.0",
    "mailgun.js": "^3.5.8",
    "nock": "^13.1.3"
  },
  "devDependencies": {
    "@istanbuljs/nyc-config-typescript": "1.0.2",
    "@types/jest": "27.4.0",
    "codecov": "^3.5.0",
    "cspell": "^4.1.0",
    "cz-conventional-changelog": "^3.3.0",
    "gh-pages": "^3.1.0",
    "jest": "27.4.7",
    "npm-run-all": "^4.1.5",
    "nyc": "^15.1.0",
    "open-cli": "^6.0.1",
    "prettier": "^2.1.1",
    "standard-version": "9.3.2",
    "ts-jest": "^27.0.5",
    "ts-node": "^9.0.0",
    "typedoc": "^0.19.0"
  },
  "files": [
    "build/main",
    "build/module",
    "!**/*.spec.*",
    "!**/*.json",
    "CHANGELOG.md",
    "LICENSE",
    "README.md"
  ],
  "ava": {
    "failFast": true,
    "timeout": "60s",
    "typescript": {
      "rewritePaths": {
        "src/": "build/main/"
      }
    },
    "files": [
      "!build/module/**"
    ]
  },
  "prettier": {
    "singleQuote": true
  },
  "nyc": {
    "extends": "@istanbuljs/nyc-config-typescript",
    "exclude": [
      "**/*.spec.js"
    ]
  },
  "gitHead": "565e5dcbe446aadf9fe53d13100b8cb56c0b1128"
}<|MERGE_RESOLUTION|>--- conflicted
+++ resolved
@@ -1,10 +1,6 @@
 {
   "name": "@novu/mailgun",
-<<<<<<< HEAD
-  "version": "0.4.0",
-=======
   "version": "0.4.1",
->>>>>>> 1060c56f
   "description": "A mailgun wrapper for novu",
   "main": "build/main/index.js",
   "typings": "build/main/index.d.ts",
@@ -47,11 +43,7 @@
     "access": "public"
   },
   "dependencies": {
-<<<<<<< HEAD
-    "@novu/stateless": "^0.4.0",
-=======
     "@novu/stateless": "^0.4.1",
->>>>>>> 1060c56f
     "form-data": "^4.0.0",
     "mailgun.js": "^3.5.8",
     "nock": "^13.1.3"
