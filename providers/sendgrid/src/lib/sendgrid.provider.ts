import {
  ChannelTypeEnum,
  EmailEventStatusEnum,
  IEmailOptions,
  IEmailProvider,
  ISendMessageSuccessResponse,
  ICheckIntegrationResponse,
  CheckIntegrationResponseEnum,
} from '@novu/stateless';

import { MailService } from '@sendgrid/mail';

export class SendgridEmailProvider implements IEmailProvider {
  id = 'sendgrid';
  channelType = ChannelTypeEnum.EMAIL as ChannelTypeEnum.EMAIL;
  private sendgridMail: MailService;

  constructor(
    private config: {
      apiKey: string;
      from: string;
    }
  ) {
    this.sendgridMail = new MailService();
    this.sendgridMail.setApiKey(this.config.apiKey);
  }

  async sendMessage(
    options: IEmailOptions
  ): Promise<ISendMessageSuccessResponse> {
    const mailData = this.createMailData(options);
    const response = await this.sendgridMail.send(mailData);

    return {
      id: response[0]?.headers['x-message-id'],
      date: response[0]?.headers?.date,
    };
  }

  async checkIntegration(
    options: IEmailOptions
  ): Promise<ICheckIntegrationResponse> {
    try {
      const mailData = this.createMailData(options);

      const response = await this.sendgridMail.send(mailData);

      if (response[0]?.statusCode === 202) {
        return {
          success: true,
          message: 'Integration Successful',
          code: CheckIntegrationResponseEnum.SUCCESS,
        };
      }
    } catch (error) {
      return {
        success: false,
        message: error?.response?.body?.errors[0]?.message,
        code: mapResponse(error?.code),
      };
    }
  }

  private createMailData(options: IEmailOptions) {
    return {
      from: options.from || this.config.from,
      to: options.to,
      html: options.html,
      subject: options.subject,
      substitutions: {},
      customArgs: {
        id: options.id,
      },
      attachments: options.attachments?.map((attachment) => {
        return {
          content: attachment.file.toString('base64'),
          filename: attachment.name,
          type: attachment.mime,
        };
      }),
<<<<<<< HEAD
    });

    return {
      id: options.id || response[0]?.headers['x-message-id'],
      date: response[0]?.headers?.date,
    };
  }

  getMessageId(body) {
    return body.id;
  }

  parseEventBody(body: any, identifier: string) {
    return {
      status: EmailEventStatusEnum.DELIVERY,
      date: new Date().toISOString(),
      externalId: body.id,
      attempts: body.attempt ? parseInt(body.attempt, 10) : 1,
      response: body.response ? body.response : '',
      row: body,
    };
  }
}
=======
    };
  }
}

const mapResponse = (statusCode: number) => {
  switch (statusCode) {
    case 400:
    case 401:
      return CheckIntegrationResponseEnum.BAD_CREDENTIALS;
    case 403:
      return CheckIntegrationResponseEnum.INVALID_EMAIL;
    default:
      return CheckIntegrationResponseEnum.FAILED;
  }
};
>>>>>>> b329d9e7
<|MERGE_RESOLUTION|>--- conflicted
+++ resolved
@@ -32,7 +32,7 @@
     const response = await this.sendgridMail.send(mailData);
 
     return {
-      id: response[0]?.headers['x-message-id'],
+      id: options.id || response[0]?.headers['x-message-id'],
       date: response[0]?.headers?.date,
     };
   }
@@ -78,12 +78,6 @@
           type: attachment.mime,
         };
       }),
-<<<<<<< HEAD
-    });
-
-    return {
-      id: options.id || response[0]?.headers['x-message-id'],
-      date: response[0]?.headers?.date,
     };
   }
 
@@ -102,10 +96,6 @@
     };
   }
 }
-=======
-    };
-  }
-}
 
 const mapResponse = (statusCode: number) => {
   switch (statusCode) {
@@ -117,5 +107,4 @@
     default:
       return CheckIntegrationResponseEnum.FAILED;
   }
-};
->>>>>>> b329d9e7
+};