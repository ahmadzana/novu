--- conflicted
+++ resolved
@@ -67,7 +67,6 @@
   });
 });
 
-<<<<<<< HEAD
 test('should get message ID', () => {
   const provider = new PostmarkEmailProvider(mockConfig);
   expect(provider.getMessageId(mockMessage)).toEqual([
@@ -86,8 +85,8 @@
     attempts: 1,
     response: '',
     row: mockWebHook,
-  });
-=======
+});
+
 test('should check provider integration correctly', async () => {
   const provider = new PostmarkEmailProvider(mockConfig);
   const spy = jest
@@ -101,5 +100,4 @@
   const response = await provider.checkIntegration(mockNovuMessage);
   expect(spy).toHaveBeenCalled();
   expect(response.success).toBe(true);
->>>>>>> 8c62ecb6
 });