--- conflicted
+++ resolved
@@ -1,10 +1,6 @@
 {
   "name": "@novu/ses",
-<<<<<<< HEAD
-  "version": "0.4.0",
-=======
   "version": "0.4.1",
->>>>>>> 1060c56f
   "description": "A ses wrapper for novu",
   "main": "build/main/index.js",
   "typings": "build/main/index.d.ts",
@@ -36,11 +32,7 @@
   },
   "dependencies": {
     "@aws-sdk/client-ses": "3.48.0",
-<<<<<<< HEAD
-    "@novu/stateless": "^0.4.0",
-=======
     "@novu/stateless": "^0.4.1",
->>>>>>> 1060c56f
     "emailjs": "3.7.0"
   },
   "devDependencies": {
