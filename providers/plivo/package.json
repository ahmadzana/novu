{
  "name": "@novu/plivo",
<<<<<<< HEAD
  "version": "0.4.0",
=======
  "version": "0.4.1",
>>>>>>> 1060c56f
  "description": "A plivo wrapper for novu",
  "main": "build/main/index.js",
  "typings": "build/main/index.d.ts",
  "module": "build/module/index.js",
  "private": false,
  "repository": "https://github.com/novuhq/plivo",
  "license": "MIT",
  "keywords": [],
  "scripts": {
    "build": "run-p build:*",
    "build:main": "tsc -p tsconfig.json",
    "build:module": "tsc -p tsconfig.module.json",
    "fix": "run-s fix:*",
    "fix:prettier": "prettier \"src/**/*.ts\" --write",
    "fix:lint": "eslint src --ext .ts --fix",
    "test": "run-s build test:*",
    "test:lint": "eslint src --ext .ts",
    "test:unit": "jest src --passWithNoTests",
    "check-cli": "run-s test diff-integration-tests check-integration-tests",
    "check-integration-tests": "run-s check-integration-test:*",
    "diff-integration-tests": "mkdir -p diff && rm -rf diff/test && cp -r test diff/test && rm -rf diff/test/test-*/.git && cd diff && git init --quiet && git add -A && git commit --quiet --no-verify --allow-empty -m 'WIP' && echo '\\n\\nCommitted most recent integration test output in the \"diff\" directory. Review the changes with \"cd diff && git diff HEAD\" or your preferred git diff viewer.'",
    "watch:build": "tsc -p tsconfig.json -w",
    "watch:test": "jest src --watch",
    "cov": "run-s build test:unit cov:html cov:lcov && open-cli coverage/index.html",
    "cov:html": "nyc report --reporter=html",
    "cov:lcov": "nyc report --reporter=lcov",
    "cov:send": "run-s cov:lcov && codecov",
    "cov:check": "nyc report && nyc check-coverage --lines 100 --functions 100 --branches 100",
    "doc": "run-s doc:html && open-cli build/docs/index.html",
    "doc:html": "typedoc src/ --exclude **/*.spec.ts --target ES6 --mode file --out build/docs",
    "doc:json": "typedoc src/ --exclude **/*.spec.ts --target ES6 --mode file --json build/docs/typedoc.json",
    "doc:publish": "gh-pages -m \"[ci skip] Updates\" -d build/docs",
    "reset-hard": "git clean -dfx && git reset --hard && pnpm install",
    "prepare-release": "run-s reset-hard test"
  },
  "publishConfig": {
    "access": "public"
  },
  "engines": {
    "node": ">=10"
  },
  "dependencies": {
<<<<<<< HEAD
    "@novu/stateless": "^0.4.0",
=======
    "@novu/stateless": "^0.4.1",
>>>>>>> 1060c56f
    "plivo": "^4.22.4"
  },
  "devDependencies": {
    "@istanbuljs/nyc-config-typescript": "1.0.2",
    "@types/jest": "27.4.0",
    "codecov": "^3.5.0",
    "cspell": "^4.1.0",
    "cz-conventional-changelog": "^3.3.0",
    "gh-pages": "^3.1.0",
    "jest": "27.4.7",
    "npm-run-all": "^4.1.5",
    "nyc": "^15.1.0",
    "open-cli": "^6.0.1",
    "prettier": "^2.1.1",
    "standard-version": "9.3.2",
    "ts-jest": "^27.0.5",
    "ts-node": "^9.0.0",
    "typedoc": "^0.19.0"
  },
  "files": [
    "build/main",
    "build/module",
    "!**/*.spec.*",
    "!**/*.json",
    "CHANGELOG.md",
    "LICENSE",
    "README.md"
  ],
  "ava": {
    "failFast": true,
    "timeout": "60s",
    "typescript": {
      "rewritePaths": {
        "src/": "build/main/"
      }
    },
    "files": [
      "!build/module/**"
    ]
  },
  "prettier": {
    "singleQuote": true
  },
  "nyc": {
    "extends": "@istanbuljs/nyc-config-typescript",
    "exclude": [
      "**/*.spec.js"
    ]
  },
  "gitHead": "565e5dcbe446aadf9fe53d13100b8cb56c0b1128"
}<|MERGE_RESOLUTION|>--- conflicted
+++ resolved
@@ -1,10 +1,6 @@
 {
   "name": "@novu/plivo",
-<<<<<<< HEAD
-  "version": "0.4.0",
-=======
   "version": "0.4.1",
->>>>>>> 1060c56f
   "description": "A plivo wrapper for novu",
   "main": "build/main/index.js",
   "typings": "build/main/index.d.ts",
@@ -47,11 +43,7 @@
     "node": ">=10"
   },
   "dependencies": {
-<<<<<<< HEAD
-    "@novu/stateless": "^0.4.0",
-=======
     "@novu/stateless": "^0.4.1",
->>>>>>> 1060c56f
     "plivo": "^4.22.4"
   },
   "devDependencies": {
