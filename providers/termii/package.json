{
  "name": "@novu/termii",
<<<<<<< HEAD
  "version": "0.5.0-alpha.0",
=======
  "version": "0.5.0",
>>>>>>> 09e39a51
  "description": "A termii wrapper for novu",
  "main": "build/main/index.js",
  "typings": "build/main/index.d.ts",
  "module": "build/module/index.js",
  "private": false,
  "repository": "https://github.com/novuhq/novu",
  "license": "MIT",
  "keywords": [],
  "scripts": {
    "build": "run-p build:*",
    "build:main": "tsc -p tsconfig.json",
    "build:module": "tsc -p tsconfig.module.json",
    "fix": "run-s fix:*",
    "fix:prettier": "prettier \"src/**/*.ts\" --write",
    "fix:lint": "eslint src --ext .ts --fix",
    "test": "run-s build test:*",
    "test:lint": "eslint src --ext .ts",
    "test:unit": "jest src",
    "watch:build": "tsc -p tsconfig.json -w",
    "watch:test": "jest src --watch",
    "reset-hard": "git clean -dfx && git reset --hard && yarn",
    "prepare-release": "run-s reset-hard test"
  },
  "publishConfig": {
    "access": "public"
  },
  "engines": {
    "node": ">=10"
  },
  "dependencies": {
    "@novu/stateless": "^0.5.0",
    "node-fetch": "^2.6.6"
  },
  "devDependencies": {
    "@istanbuljs/nyc-config-typescript": "^1.0.1",
    "@types/jest": "^27.0.1",
    "codecov": "^3.5.0",
    "cspell": "^4.1.0",
    "cz-conventional-changelog": "^3.3.0",
    "gh-pages": "^3.1.0",
    "jest": "^27.1.0",
    "npm-run-all": "^4.1.5",
    "nyc": "^15.1.0",
    "open-cli": "^6.0.1",
    "prettier": "^2.1.1",
    "standard-version": "^9.0.0",
    "ts-jest": "^27.0.5",
    "ts-node": "^9.0.0",
    "typedoc": "^0.19.0"
  },
  "files": [
    "build/main",
    "build/module",
    "!**/*.spec.*",
    "!**/*.json",
    "CHANGELOG.md",
    "LICENSE",
    "README.md"
  ],
  "ava": {
    "failFast": true,
    "timeout": "60s",
    "typescript": {
      "rewritePaths": {
        "src/": "build/main/"
      }
    },
    "files": [
      "!build/module/**"
    ]
  },
  "prettier": {
    "singleQuote": true
  },
  "nyc": {
    "extends": "@istanbuljs/nyc-config-typescript",
    "exclude": [
      "**/*.spec.js"
    ]
  }
}<|MERGE_RESOLUTION|>--- conflicted
+++ resolved
@@ -1,10 +1,6 @@
 {
   "name": "@novu/termii",
-<<<<<<< HEAD
-  "version": "0.5.0-alpha.0",
-=======
   "version": "0.5.0",
->>>>>>> 09e39a51
   "description": "A termii wrapper for novu",
   "main": "build/main/index.js",
   "typings": "build/main/index.d.ts",
