--- conflicted
+++ resolved
@@ -32,14 +32,8 @@
     "node": ">=10"
   },
   "dependencies": {
-<<<<<<< HEAD
-    "@novu/stateless": "^0.16.3",
+    "@novu/stateless": "^0.16.4",
     "@sendinblue/client": "^3.0.1"
-=======
-    "@novu/stateless": "^0.16.4",
-    "@sendinblue/client": "^3.0.1",
-    "@types/request": "^2.48.7"
->>>>>>> fb4c302d
   },
   "devDependencies": {
     "@istanbuljs/nyc-config-typescript": "^1.0.1",
