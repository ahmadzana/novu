--- conflicted
+++ resolved
@@ -29,7 +29,6 @@
       content: '';
       background-repeat: no-repeat;
     }
-<<<<<<< HEAD
   
     &.pagination-nav__link--next {
       .pagination-nav__label {
@@ -49,17 +48,6 @@
         }
       }
     } 
-=======
-
-    &.pagination-nav__link--next .pagination-nav__label::after {
-      transform: rotateZ(180deg);
-      margin-left: 8px;
-    }
-
-    &.pagination-nav__link--prev .pagination-nav__label::before {
-      margin-right: 8px;
-    }
->>>>>>> 2df6b150
   }
 }
 
