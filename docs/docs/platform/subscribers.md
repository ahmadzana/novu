--- conflicted
+++ resolved
@@ -26,12 +26,7 @@
 
 We support creating new subscriber using two ways, `Ahead of Trigger` means adding subscribers before triggering notification or `Inline of Trigger` means sending complete subscriber data in `to` field while triggering.
 
-<<<<<<< HEAD
-- **User data** - Data stored in the subscriber object that you can easily access in your workflows. This contains basic info such as first name, last name, avatar, etc...
-- **Contact information** - Things like e-mail, phone number, push tokens, etc... They will be used when a multi-channel template will be configured. Managing all communication credentials will reduce the amount of data you need to pass when triggering a notification.
-=======
 ### 1. Ahead of Trigger
->>>>>>> 7aa60632
 
 Before triggering any notification, first create the subscriber and then trigger the notification to this subscriber. Here `subscriberId` is the required field and other fields are optional.
 
@@ -398,10 +393,6 @@
 ## Frequently Asked Questions
 
 <details>
-<<<<<<< HEAD
-  <summary>How to store custom properties in subscriber</summary>
-  <p>Subscribers have fixed schema. Storing custom properties is not supported but here is a work around, you can store that property in your database and send those values in payload option of trigger using variables. Read more about variables <a href="./workflows#variable-usage"> here </a>.</p>
-=======
   <summary>How to store custom properties in subscriber?</summary>
   <p>To store custom properties, use <code>data</code> field of subscriber.</p>
 </details>
@@ -420,7 +411,6 @@
 <details>
   <summary>How to get subscriber properties before step execution in workflow.</summary>
   <p>Workflow has access to all existing properties of subscriber as well as payload variables. So no extra steps are needed.</p>
->>>>>>> 7aa60632
 </details>
 
 <details>
