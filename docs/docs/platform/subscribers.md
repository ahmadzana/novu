---
sidebar_position: 2
---

<<<<<<< HEAD
import FAQ from '@site/src/components/FAQ';
import FAQItem from '@site/src/components/FAQItem';
=======
import Tabs from '@theme/Tabs';
import TabItem from '@theme/TabItem';
>>>>>>> 7a15fa10

# Subscribers

`Subscriber` is a user to whom Novu will send a notification. Each subscriber in Novu is uniquely identified by `subscriberId`. Novu manages your users in the form of subscribers. Novu stores some user-specific information that helps you send multichannel notifications to your users.

Each subscriber has the following data points:

- **User Data** - Data stored in the subscriber object that you can easily access in your notification templates. This contains basic info such as first name, last name, avatar, locale, email, and phone. This data is fixed and structured.
- **Custom Data** - Apart from the above fixed structured user data, any unstructured custom data such as user's address, nationality, height, etc can also be stored in the `data` field using key-value pairs.
- **Channel Specific Credentials** - `deviceTokens` required to send push notifications and `webhookUrl` for chat channel providers can also be stored.
- **Preferences** - Each subscriber has separate preferences per template and along with template-level preferences. Read more about preferences [here](./preferences.md).

`subscriberId` is a unique identifier used by Novu to keep track of a specific subscriber. We recommend using the internal unique id your application uses for a specific user.

:::info
Using an identifier like `email` might cause issues locating a specific subscriber once the users change their email address so it is discouraged.
:::

## Create a subscriber

We support creating new subscriber using two ways, `Ahead of Trigger` means adding subscribers before triggering notification or `Inline of Trigger` means sending complete subscriber data in `to` field while triggering.

### 1. Ahead of Trigger

Before triggering any notification, first create the subscriber and then trigger the notification to this subscriber. Here `subscriberId` is the required field and other fields are optional.

<Tabs groupId="language" queryString>
  <TabItem value="js" label="Node.js">

```javascript
import { Novu } from '@novu/node';

const novu = new Novu('<NOVU_API_KEY>');

await novu.subscribers.identify('111', {
  email: 'john.doe@domain.com',
  firstName: 'John',
  lastName: 'Doe',
  phone: '+13603963366',
  avatar: 'https://example.com/images/avatar.jpg',
  locale: 'en',
  data: { customKey1: 'customVal1', customKey2: 'customVal2' },
});
```

  </TabItem>
    <TabItem value="php" label="PHP">

```php
use Novu\SDK\Novu;

$novu = new Novu('<NOVU_API_KEY>');

$novu->createSubscriber([
    'subscriberId' => '111',
    'email' => 'john.doe@domain.com',
    'firstName' => 'John',
    'lastName' => 'Doe',
    'phone' => '+13603963366',
    'avatar' => 'https://example.com/images/avatar.jpg',
    'locale' => 'en',
    'data' => [
      'customKey1' => 'customVal1',
      'customKey2' => 'customVal2'
    ]
]);
```

  </TabItem>
</Tabs>
Novu will create a subscriber if one does not exist and will update the existing subscriber based on the `identify` payload. You can call this function during registration or signup to make sure the subscriber data is up-to-date, if you wish to save additional attributes with a subscriber, you can pass additional custom data in the **data** field as key-value pairs.

### 2. Inline of Trigger

A non-existing subscriber can be added by sending subscriber data in `to` field of the trigger method. If any subscriber with provided `subscriberId` does not exists, a new subscriber will be created. In this case, subscriber will be created first and then the trigger will be executed synchronously.

<Tabs groupId="language" queryString>
  <TabItem value="js" label="Node.js">

```javascript
import { Novu } from '@novu/node';

const novu = new Novu('<NOVU_API_KEY>');

await novu.trigger('<TEMPLATE_IDENTIFIER>', {
  to: {
    subscriberId: '111',
    email: 'john.doe@domain.com',
    firstName: 'John',
    lastName: 'Doe',
    phone: '+13603963366',
  },
  payload: {
    customVariable: 'variableValue',
    organization: {
      logo: 'https://organisation.com/logo.png',
    },
  },
});
```

  </TabItem>
  <TabItem value="php" label="PHP">

```php
use Novu\SDK\Novu;

$novu = new Novu('<NOVU_API_KEY>');

$novu->triggerEvent([
    'name' => '<TEMPLATE_IDENTIFIER>',
    'to' => [
        'subscriberId' => '111',
        'email' => 'john.doe@domain.com',
        'firstName' => 'John',
        'lastName'  => 'Doe',
        'phone' => '+13603963366'
    ]
    'payload' => [
       'customVariable' => 'variableValue',
       'organization' => [
         'logo' => 'https://organisation.com/logo.png',
       ]
     ],
]);
```

  </TabItem>
</Tabs>

## Subscriber attributes

| Field        | Type     | Required | Example                                 |
| ------------ | -------- | -------- | --------------------------------------- |
| subscriberId | `string` | true     | b0bea066-f5fe-11ed-b67e-0242ac120002    |
| firstName    | `string` | false    | John                                    |
| lastName     | `string` | false    | Doe                                     |
| email        | `string` | false    | john.doe@domain.org                     |
| phone        | `string` | false    | +13603963366                            |
| locale       | `string` | false    | en                                      |
| avatar       | `string` | false    | <https://example.com/images/avatar.jpg> |
| data         | `object` | false    | {"key" : "value"}                       |

## Find a subscriber

Any subscriber can be retrieved using a unique subscriber identifier `subscriberId`. Check the returned subscriber schema [here](#subscriber-response-schema).

<Tabs groupId="language" queryString>
  <TabItem value="js" label="Node.js">

```javascript
import { Novu } from '@novu/node';

const novu = new Novu('<NOVU_API_KEY>');

await novu.subscribers.get('111');
```

  </TabItem>
  <TabItem value="php" label="PHP">

```php
use Novu\SDK\Novu;

$novu = new Novu('<NOVU_API_KEY>');

$novu->getSubscriber('111')->toArray();
```

  </TabItem>
</Tabs>

## Update a subscriber

In some cases, you want to access a subscriber to update a specific user data field or custom data field. For example, when the users change their email address or personal details.

<Tabs groupId="language" queryString>
  <TabItem value="js" label="Node.js">

```javascript
import { Novu } from '@novu/node';

const novu = new Novu('<NOVU_API_KEY>');

await novu.subscribers.update('111', {
  // new email
  email: 'john@domain.com',
  // new phone
  phone: '+19874567832',
});
```

  </TabItem>
  <TabItem value="php" label="PHP">

```php
use Novu\SDK\Novu;

$novu = new Novu('<NOVU_API_KEY>');

$novu->updateSubscriber('111', [
    // new email
    'email' => 'john@domain.com',
    // new phone
    'phone' => '+19874567832',
])->toArray();
```

  </TabItem>
</Tabs>

## Delete a subscriber

To stop a subscriber from receiving notifications, you can delete the subscriber. This will hard delete the subscriber and means you will not be able to access this subscriber later. You will have to create this subscriber again.

<Tabs groupId="language" queryString>
  <TabItem value="js" label="Node.js">

```javascript
import { Novu } from '@novu/node';

const novu = new Novu('<NOVU_API_KEY>');

await novu.subscribers.delete('111');
```

  </TabItem>
    <TabItem value="php" label="PHP">

```php
use Novu\SDK\Novu;

$novu = new Novu('<NOVU_API_KEY>');

$novu->deleteSubscriber('111');
```

  </TabItem>
</Tabs>

## List all subscribers

This method will retrieve all your subscribers in a paginated way. Pagination can be controlled using `page` and `limit` options.

<Tabs groupId="language" queryString>
  <TabItem value="js" label="Node.js">

```javascript
import { Novu } from '@novu/node';

const novu = new Novu(process.env.NOVU_API_KEY);

const page = 0;

await novu.subscribers.list(page);
```

  </TabItem>
  <TabItem value="php" label="PHP">

```php
use Novu\SDK\Novu;

$novu = new Novu('<NOVU_API_KEY>');

$page = 0;

$novu->getSubscriberList($page)->toArray();
```

  </TabItem>
</Tabs>

## Updating subscriber credentials

Channel-specific credentials of subscribers can be added or updated using the `setCredentials` method. Novu supports credentials for `push` (deviceTokens) and `chat` (webhookUrl) channels.

<Tabs groupId="language" queryString>
  <TabItem value="js" label="Node.js">

```javascript
import { Novu, ChatProviderIdEnum } from '@novu/node';

const novu = new Novu('<NOVU_API_KEY>');

// Update slack webhookUrl
await novu.subscribers.setCredentials('111', 'slack', {
  webhookUrl: 'webhookUrl',
});

// Update FCM deviceTokens
await novu.subscribers.setCredentials('111', 'fcm', {
  deviceTokens: ['token1', 'token2'],
});
```

  </TabItem>
  <TabItem value="php" label="PHP">

```php
use Novu\SDK\Novu;

$novu = new Novu('<NOVU_API_KEY>');

// Update Slack webhookUrl
$novu->updateSubscriberCredentials('111', [
    'providerId'  => 'slack',
    'credentials' => [
       'webhookUrl' => 'webhookUrl',
     ]
]);

// Update FCM deviceTokens
$novu->updateSubscriberCredentials('111', [
    'providerId'  => 'fcm',
    'credentials' => [
       'deviceTokens' => ['token1', 'token2']
]);
```

  </TabItem>
</Tabs>

- `subscriberId` is a unique identifier used when identifying your users within the Novu platform.
- `providerId` is a unique provider identifier (we recommend using `ChatProviderIdEnum` and `PushProviderIdEnum` for correct values).
- `credentials` are the values you need to be authenticated with your provider workspace.

## Subscriber Preferences

Novu manages a data model to help your users configure their preferences in an easy way. You can learn more about this in the [Subscriber Preferences](/platform/preferences) section.

## Subscriber response schema

```typescript title="Novu subscriber object"
{
    "_id": "NOVU_GENERATED_SUBSCRIBER_ID",
    "_organizationId": "NOVU_GENERATED_ORG_ID",
    "_environmentId": "NOVU_GENERATED_ENV_ID",
    "firstName": "John",
    "lastName": "Doe",
    "subscriberId": "subscriberId",
    "email": "john.doe@org.com",
    "phone": "+98712345670"
    "data": {
      "custome_key_1" : "custom_value_1"
      "custome_key_2" : "custom_value_2"
    }
    "channels": [
        {
            "credentials": {
                "deviceTokens": [
                    "token1",
                    "token2"
                ]
            },
            "_integrationId": "NOVU_GENERATED_INTEGRATION_ID",
            "providerId": "fcm"
        },
        {
            "credentials": {
                "webhookUrl": "URL"
            },
            "_integrationId": "NOVU_GENERATED_INTEGRATION_ID",
            "providerId": "discord"
        }
    ],
    "deleted": false,
    "createdAt": "2022-10-13T17:40:53.231Z",
    "updatedAt": "2022-10-13T17:41:53.238Z",
    "__v": 0,
    "isOnline": false,
    "lastOnlineAt": "2022-10-13T17:41:53.238Z",
    "avatar": "AVATAR_URL",
    "id": "NOVU_GENERATED_SUBSCRIBER_ID"
}
```

## Important Links

- [Create Subscriber API](https://docs.novu.co/api/create-subscriber/)
- [Get Subscriber API](https://docs.novu.co/api/get-subscriber/)
- [Update Subscriber API](https://docs.novu.co/api/update-subscriber/)
- [Delete Subscriber API](https://docs.novu.co/api/delete-subscriber/)
- [List Subscribers API](https://docs.novu.co/api/get-subscribers/)
- [Update Subscriber Credentials API](https://docs.novu.co/api/update-subscriber-credentials/)

## Frequently Asked Questions

<<<<<<< HEAD
<FAQ>
<FAQItem title="How to store custom properties in subscriber">

Subscribers have fixed schema. Storing custom properties is not supported but here is a work around, you can store that property in your database and send those values in payload option of trigger using variables. Read more about variables [here](./workflows#variable-usage).

</FAQItem>
<FAQItem title="How to get subscriber properties before step execution in workflow">

Workflow has access to all existing properties of subscriber as well as payload variables. So no extra steps are needed

</FAQItem>
</FAQ>
=======
<details>
  <summary>How to store custom properties in subscriber?</summary>
  <p>To store custom properties, use <code>data</code> field of subscriber.</p>
</details>

<details>
  <summary>Why Novu stores user's PII?</summary>
  
  <p>Novu stores user personal information like first name, last name, email, phone, locale, avatar, etc to provide a multichannel notification experience to users. Once these values are stored, Novu automatically configures these values required as per different channels.</p>
</details>

<details>
  <summary> How to create new subscribers in bulk at once?</summary>
  <p>We don't support adding bulk subscribers at once as of now. Workaround for this is to create a custom script to call create single subscriber method or API multiple times to add bulk subscribers.</p>
</details>

<details>
  <summary>How to get subscriber properties before step execution in workflow.</summary>
  <p>Workflow has access to all existing properties of subscriber as well as payload variables. So no extra steps are needed.</p>
</details>

<details>
  <summary>How to create list of subscribers?</summary>
  <p>You can use <a href="./topics">topics</a> to create list of subscribers.</p>
</details>
>>>>>>> 7a15fa10
<|MERGE_RESOLUTION|>--- conflicted
+++ resolved
@@ -2,13 +2,11 @@
 sidebar_position: 2
 ---
 
-<<<<<<< HEAD
 import FAQ from '@site/src/components/FAQ';
 import FAQItem from '@site/src/components/FAQItem';
-=======
+
 import Tabs from '@theme/Tabs';
 import TabItem from '@theme/TabItem';
->>>>>>> 7a15fa10
 
 # Subscribers
 
@@ -397,43 +395,30 @@
 
 ## Frequently Asked Questions
 
-<<<<<<< HEAD
 <FAQ>
-<FAQItem title="How to store custom properties in subscriber">
-
-Subscribers have fixed schema. Storing custom properties is not supported but here is a work around, you can store that property in your database and send those values in payload option of trigger using variables. Read more about variables [here](./workflows#variable-usage).
+<FAQItem title="How to store custom properties in subscriber?">
+
+To store custom properties, use <code>data</code> field of subscriber.
 
 </FAQItem>
-<FAQItem title="How to get subscriber properties before step execution in workflow">
-
-Workflow has access to all existing properties of subscriber as well as payload variables. So no extra steps are needed
+<FAQItem title="Why Novu stores user's PII?">
+
+Novu stores user personal information like first name, last name, email, phone, locale, avatar, etc to provide a multichannel notification experience to users. Once these values are stored, Novu automatically configures these values required as per different channels.
 
 </FAQItem>
-</FAQ>
-=======
-<details>
-  <summary>How to store custom properties in subscriber?</summary>
-  <p>To store custom properties, use <code>data</code> field of subscriber.</p>
-</details>
-
-<details>
-  <summary>Why Novu stores user's PII?</summary>
-  
-  <p>Novu stores user personal information like first name, last name, email, phone, locale, avatar, etc to provide a multichannel notification experience to users. Once these values are stored, Novu automatically configures these values required as per different channels.</p>
-</details>
-
-<details>
-  <summary> How to create new subscribers in bulk at once?</summary>
-  <p>We don't support adding bulk subscribers at once as of now. Workaround for this is to create a custom script to call create single subscriber method or API multiple times to add bulk subscribers.</p>
-</details>
-
-<details>
-  <summary>How to get subscriber properties before step execution in workflow.</summary>
-  <p>Workflow has access to all existing properties of subscriber as well as payload variables. So no extra steps are needed.</p>
-</details>
-
-<details>
-  <summary>How to create list of subscribers?</summary>
-  <p>You can use <a href="./topics">topics</a> to create list of subscribers.</p>
-</details>
->>>>>>> 7a15fa10
+<FAQItem title="How to create new subscribers in bulk at once?">
+
+We don't support adding bulk subscribers at once as of now. Workaround for this is to create a custom script to call create single subscriber method or API multiple times to add bulk subscribers.
+
+</FAQItem>
+<FAQItem title="How to get subscriber properties before step execution in workflow.">
+
+Workflow has access to all existing properties of subscriber as well as payload variables. So no extra steps are needed.
+
+</FAQItem>
+<FAQItem title="How to create list of subscribers?">
+
+You can use [topics](./topics) to create list of subscribers.
+
+</FAQItem>
+</FAQ>