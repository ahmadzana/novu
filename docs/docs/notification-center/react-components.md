# React Component

Novu provides the `@novu/notification-center` a react library that helps to add a fully functioning notification center to your web application in minutes. Let's do a quick recap on how we can easily use it in your application:

```bash
npm install @novu/notification-center
```

```tsx
import {
  NovuProvider,
  PopoverNotificationCenter,
  NotificationBell,
  IMessage,
} from '@novu/notification-center';
import { useNavigate } from 'react-router-dom';

function Header() {
  const navigate = useNavigate();

  function onNotificationClick(notification: IMessage) {
    navigate(notification.cta.data.url);
  }

  return (
    <NovuProvider subscriberId={'USER_ID'} applicationIdentifier={'APP_ID_FROM_ADMIN_PANEL'}>
      <PopoverNotificationCenter onNotificationClick={onNotificationClick}>
        {({ unseenCount }) => <NotificationBell unseenCount={unseenCount} />}
      </PopoverNotificationCenter>
    </NovuProvider>
  );
}
```

## Use your own backend and socket url

By default, Novu's hosted services of api and socket are used. Should you want, you could override them and configure your own.

```tsx
import {
  NovuProvider,
  PopoverNotificationCenter,
  NotificationBell,
} from '@novu/notification-center';

function Header() {
  return (
    <NovuProvider
      backendUrl={'YOUR_BACKEND_URL'}
      socketUrl={'YOUR_SOCKET_URL'}
      subscriberId={'USER_ID'}
      applicationIdentifier={'APP_ID_FROM_ADMIN_PANEL'}
    >
      <PopoverNotificationCenter>
        {({ unseenCount }) => <NotificationBell unseenCount={unseenCount} />}
      </PopoverNotificationCenter>
    </NovuProvider>
  );
}
```

## Implementing custom bell icon

It is common that you might have a special set of icons you use within your application and you will want to replace the default: `NotificationBell` coming from our library.

For this you can easily switch the `NotificationBell` with your own bell. Just make sure you pass the `unseenCount` param inside and use it accordingly.

```tsx
<PopoverNotificationCenter>
  {({ unseenCount }) => <CustomBell unseenCount={unseenCount} />}
</PopoverNotificationCenter>
```

## Dark mode support

To support dark mode in your application the notification center component can receive a `colorScheme` prop that can receive either `dark` or `light` mode.

```tsx
<PopoverNotificationCenter colorScheme={'dark' || 'light'}>
  {({ unseenCount }) => <NotificationBell unseenCount={unseenCount} />}
</PopoverNotificationCenter>
```

## Modify the Popover's `position`

Use `position` prop to position the popover relative to the Bell icon

```tsx
<PopoverNotificationCenter position="left-start">
  {({ unseenCount }) => <NotificationBell unseenCount={unseenCount} />}
</PopoverNotificationCenter>
```

| Prop     | Type                                                                                                                                                               | Default      | Description                                       |
| -------- | ------------------------------------------------------------------------------------------------------------------------------------------------------------------ | ------------ | ------------------------------------------------- |
| position | 'top' \| 'bottom' \| 'left' \| 'right' \| 'top-start' \| 'top-end' \| 'bottom-start' \| 'bottom-end' \| 'left-start' \| 'left-end' \| 'right-start' \| 'right-end' | 'bottom-end' | Position of the popover relative to the bell icon |
| offset   | number                                                                                                                                                             |              | Gap between the Bell icon and Popover in px       |

## Custom UI

If you prefer to build a custom UI, it's possible to use the `useNotification` hook available in our react library.
Let's see an example on how you can do that:

```tsx
import { NovuProvider, useNotifications } from '@novu/notification-center';

function App() {
  return (
    <NovuProvider subscriberId={'USER_ID'} applicationIdentifier={'APP_ID_FROM_ADMIN_PANEL'}>
      <CustomNotificationCenter />
    </NovuProvider>
  );
}

function CustomNotificationCenter() {
  const { notifications, fetchNextPage, hasNextPage, fetching, markAsSeen, refetch } =
    useNotifications();

  return (
    <ul>
      {notifications.map((notification) => {
        return <li>{notification.content}</li>;
      })}
    </ul>
  );
}
```

:::tip

If you only wish to modify some parts of the existing Novu component UI, you can easily override the: Header, Footer, and NotificationItem blocks including the notification actions block.

:::

## Customize the UI language

If you want to use a language other than english for the UI, the `NovuProvider` component can accept an optional `i18n` prop.

```tsx
import {
  NovuProvider,
  PopoverNotificationCenter,
  NotificationBell,
} from '@novu/notification-center';

function Header() {
  return (
    <NovuProvider
      subscriberId={'USER_ID'}
      applicationIdentifier={'APP_ID_FROM_ADMIN_PANEL'}
      i18n="en"
    >
      <PopoverNotificationCenter>
        {({ unseenCount }) => <NotificationBell unseenCount={unseenCount} />}
      </PopoverNotificationCenter>
    </NovuProvider>
  );
}
```

The `i18n` prop can accept 2 different types of values

- 2 letter language string

  ```tsx
  i18n = 'en';
  ```

    <details>
      <summary>Supported languages</summary>
      <div>
        <ul>
          <li><code>ar</code> (Arabic)</li>
          <li><code>de</code> (German)</li>
          <li><code>en</code> (English)</li>
          <li><code>fa</code> (Farsi)</li>
          <li><code>fi</code> (Finnish)</li>
          <li><code>fr</code> (French)</li>
          <li><code>gj</code> (Georgian)</li>
          <li><code>hi</code> (Hindi)</li>
          <li><code>it</code> (Italian)</li>
          <li><code>ka</code> (Kannada)</li>
          <li><code>ne</code> (Nepali)</li>
          <li><code>ru</code> (Russian)</li>
          <li><code>es</code> (Spanish)</li>
          <li><code>uk</code> (Ukrainian)</li>
          <li><code>bn</code> (Bengali)</li>
          <li><code>ml</code> (Malayalam)</li>
          <li><code>zh</code> (Chinese)</li>
          <li><code>hr</code> (Croatian)</li>
          <li><code>or</code> (Odia)</li>
          <li><code>sa</code> (Sanskrit)</li>
<<<<<<< HEAD
          <li><code>cs</code> (Czech)</li>
=======
          <li><code>ur</code> (Urdu)</li>
          <li><code>pl</code> (Polish)</li>
>>>>>>> 5605b449
        </ul>
      </div>
  </details>

- Translation object

  ```tsx
  i18n={{
    // Make sure that the following is a proper language code,
    // since this is used by date-fns in order to calculate the relative time for each notification
    // supported languages by date-fns: https://github.com/date-fns/date-fns/tree/main/src/locale
    lang: "de",

    translations: {
      poweredBy: "von",
      markAllAsRead: "Alles als gelesen markieren",
      notifications: "Benachrichtigungen",
      settings: "Einstellungen",
    },
  }}
  ```

## The notification `IMessage` model

When building your custom UI implementation it might be useful to know, how the notification feed model is structured so you can customize the notification items during rendering.

The notifications array returned by the `useNotifications` hook contains an array of `IMessage` objects with the following properties:

| Property                    | Type                      | Description                                                                                           |
| --------------------------- | ------------------------- | ----------------------------------------------------------------------------------------------------- |
| `_id`                       | `string`                  | A unique Novu message identifier                                                                      |
| `channel`                   | `ChannelTypeEnum`         | Use to specify the actual channel of this message (`in_app` will be used here)                        |
| `seen`                      | `boolean`                 | Whether the notification item was ready by the user, changed when the user clicks on the notification |
| `lastSeenDate`              | `ISODate`                 | When the user has last seen the notification                                                          |
| `content`                   | `string`                  | An HTML string of the generated notification content with parsed and replaced variables               |
| `templateIdentifier`        | `string`                  | A unique Novu template identifier                                                                     |
| `payload`                   | `Record<string, unknown>` | The `payload` object that was passed the notification template was triggered.                         |
| `createdAt`                 | `ISODate`                 | The creation date of the message                                                                      |
| `cta.type`                  | `ChannelCTATypeEnum`      | The type of the CTA specified in the admin panel                                                      |
| `cta.data.url`              | `string`                  | The redirect URL set in the admin panel, can be used to navigate on notification click                |
| `cta.action.status`         | `boolean`                 | Indication whether the action occurred                                                                |
| `cta.action.buttons`        | `IMessageButton[]`        | Array of action buttons                                                                               |
| `cta.action.result.payload` | `Record<string, unknown>` | Payload object that send on updateAction method in useNotifications hook                              |
| `cta.action.result.type`    | `ButtonTypeEnum`          | Type of the button                                                                                    |

### IMessageButton

| Property  | Type             | Description       |
| --------- | ---------------- | ----------------- |
| `type`    | `ButtonTypeEnum` | Button type enum  |
| `content` | `string`         | Button inner text |

### ChannelCTATypeEnum

| Property   | Value    |
| ---------- | -------- |
| `REDIRECT` | redirect |

### ButtonTypeEnum

| Property    | Value     |
| ----------- | --------- |
| `PRIMARY`   | primary   |
| `SECONDARY` | secondary |

## Realtime sockets

Novu provides a real-time socket API for you to consume to get updates about new notifications added to the user's feed. To use the socket connection you can use the `useSocket` hook provided by the `@novu/notification-center` library. Let's see an example of that:

```tsx
import { NovuProvider, useSocket } from '@novu/notification-center';

function App() {
  return (
    <NovuProvider subscriberId={'USER_ID'} applicationIdentifier={'APP_ID_FROM_ADMIN_PANEL'}>
      <CustomNotificationCenter />
    </NovuProvider>
  );
}

function CustomNotificationCenter() {
  const { socket } = useSocket();

  useEffect(() => {
    if (socket) {
      socket.on('unseen_count_changed', (data) => {
        console.log(data.unseenCount);
      });
    }

    return () => {
      if (socket) {
        socket.off('unseen_count_changed');
      }
    };
  }, [socket]);

  return <></>;
}
```

## Notification actions

By adding action buttons on the in-app template in the editor you will need to add a matching behaviour on what happens after the user clicks on the action.

Let's look at an example:

```tsx
import {
  NovuProvider,
  useSocket,
  useNotifications,
  PopoverNotificationCenter,
  NotificationBell,
} from '@novu/notification-center';

export function App() {
  return (
    <>
      <NovuProvider subscriberId={'USER_ID'} applicationIdentifier={'APP_ID_FROM_ADMIN_PANEL'}>
        <PopoverWrapper />
      </NovuProvider>
    </>
  );
}

function PopoverWrapper() {
  const { updateAction } = useNotifications();

  function handlerOnNotificationClick(message: IMessage) {
    if (message?.cta?.data?.url) {
      window.location.href = message.cta.data.url;
    }
  }

  async function handlerOnActionClick(
    templateIdentifier: string,
    type: ButtonTypeEnum,
    message: IMessage
  ) {
    if (templateIdentifier === 'friend-request') {
      if (type === 'primary') {
        /** Call your API to accept the friend request here **/

        /** And than update novu that this actions has been taken, so the user won't see the button again **/
        await updateAction(message._id, type, MessageActionStatusEnum.DONE);
      }
    }
  }

  return (
    <PopoverNotificationCenter
      onNotificationClick={handlerOnNotificationClick}
      onActionClick={handlerOnActionClick}
    >
      {({ unseenCount }) => {
        return <NotificationBell unseenCount={unseenCount} />;
      }}
    </PopoverNotificationCenter>
  );
}
```

Novu manages the state of the actions, so you can actually specify if the user has already performed the actions so you can know when the actions should be hidden.

## HMAC Encryption

When Novu's user adds the notification center to their application they are required to pass a `subscriberId` which identifies the user's end-customer, and the application Identifier which is acted as a public key to communicate with the notification feed API.

A malicious actor can access the user feed by accessing the API and passing another `subscriberId` using the public application identifier.

HMAC encryption will make sure that a `subscriberId` is encrypted using the secret API key, and those will prevent malicious actors from impersonating users.

### Enabling HMAC Encryption

In order to enable Hash-Based Message Authentication Codes, you need to visit the admin panel in-app settings page and enable HMAC encryption for your environment.

Next step would be to generate an HMAC encrypted subscriberId on your backend:

```ts
import { createHmac } from 'crypto';

const hmacHash = createHmac('sha256', process.env.NOVU_API_KEY).update(subscriberId).digest('hex');
```

Then pass the created HMAC to your client side application forward it to the component:

```tsx
<NovuProvider
  subscriberId={'PLAIN_TEXT_ID'}
  subscriberHash={'HASHED_SUBSCRIBER_ID'}
  applicationIdentifier={'APP_ID'}
></NovuProvider>
```

## Customizing the notification center theme

The notification center component can be customized by passing a `theme` prop to the `PopoverNotificationCenter` component.

```tsx
const theme: INovuTheme = {
  dark: {
    // Dark Theme Props
  },
  light: {
    // Light Theme Props
  },
  common: {
    // Common
  },
};

<PopoverNotificationCenter theme={theme}>
  {({ unseenCount }) => <NotificationBell unseenCount={unseenCount} />}
</PopoverNotificationCenter>;

export interface INovuTheme {
  layout?: IThemeLayout;
  header?: IThemeHeader;
  popover?: IThemePopover;
  notificationItem?: IThemeNotificationListItem;
  footer?: IThemeFooter;
  loaderColor?: string;
}
```

A theme object can be used to customize the notification center's layout, header, popover, notification list item, footer, and unseen badge.
The object can be modified partially or completely, depending on the level of customization you want to achieve.

Here are the optional fields that can be used to customize the notification center:

A table of IThemeLayout properties:

### `IThemeLayout` customization properties

| Property                     | Default Value - Light Theme              | Default Value - Dark Theme        |
| ---------------------------- | ---------------------------------------- | --------------------------------- |
| `background`                 | `#FFFFFF`                                | `#1E1E26`                         |
| `boxShadow`                  | `0px 5px 15px rgba(122, 133, 153, 0.25)` | `0px 5px 20px rgba(0, 0, 0, 0.2)` |
| `wrapper.secondaryFontColor` | `#BEBECC`                                | `#525266`                         |

### `IThemeHeader` customization properties

| Property         | Default Value - Light Theme                     | Default Value - Dark Theme                      |
| ---------------- | ----------------------------------------------- | ----------------------------------------------- |
| `badgeColor`     | `linear-gradient(0deg,#FF512F 0%,#DD2476 100%)` | `linear-gradient(0deg,#FF512F 0%,#DD2476 100%)` |
| `badgeTextColor` | `#FFFFFF`                                       | `#FFFFFF`                                       |
| `fontColor`      | `#828299`                                       | `#FFFFFF`                                       |

### `IThemePopover` customization properties

| Property     | Default Value - Light Theme | Default Value - Dark Theme |
| ------------ | --------------------------- | -------------------------- |
| `arrowColor` | `#FFFFFF`                   | `#1E1E26`                  |

### `IThemeNotificationListItem` customization properties

| Property                                  | Default Value - Light Theme                               | Default Value - Dark Theme                                |
| ----------------------------------------- | --------------------------------------------------------- | --------------------------------------------------------- |
| `seen.fontColor`                          | `#828299`                                                 | `#FFFFFF`                                                 |
| `seen.background`                         | `#F5F8FA`                                                 | `#23232B`                                                 |
| `seen.timeMarkFontColor`                  | `#BEBECC`                                                 | `#525266`                                                 |
| `unseen.fontColor`                        | `#828299`                                                 | `#FFFFFF`                                                 |
| `unseen.background`                       | `#FFFFFF`                                                 | `#292933`                                                 |
| `unseen.boxShadow`                        | `0px 5px 15px rgba(122, 133, 153, 0.25)`                  | `0px 5px 20px rgba(0, 0, 0, 0.2)`                         |
| `unseen.notificationItemBeforeBrandColor` | `linear-gradient(0deg,#FF512F 0%,#DD2476 100%)`           | `linear-gradient(0deg,#FF512F 0%,#DD2476 100%)`           |
| `unseen.timeMarkFontColor`                | `#828299`                                                 | `#828299`                                                 |
| `buttons.primary.backGroundColor`         | `linear-gradient(99deg,#DD2476 0% 0%, #FF512F 100% 100%)` | `linear-gradient(99deg,#DD2476 0% 0%, #FF512F 100% 100%)` |
| `buttons.primary.fontColor`               | `#FFFFFF`                                                 | `#FFFFFF`                                                 |
| `buttons.primary.removeCircleColor`       | `white`                                                   | `white`                                                   |
| `buttons.primary.fontFamily`              | `Lato`                                                    | `Lato`                                                    |
| `buttons.secondary.backGroundColor`       | `#F5F8FA`                                                 | `#3D3D4D`                                                 |
| `buttons.secondary.fontColor`             | `#525266`                                                 | `#FFFFFF`                                                 |
| `buttons.secondary.removeCircleColor`     | `#525266`                                                 | `#525266`                                                 |
| `buttons.secondary.fontFamily`            | `Lato`                                                    | `Lato`                                                    |

### `IThemeFooter` customization properties

| Property              | Default Value - Light Theme | Default Value - Dark Theme |
| --------------------- | --------------------------- | -------------------------- |
| `logoTextColor`       | `#000000`                   | `#FFFFFF`                  |
| `logoPrefixFontColor` | `#A1A1B2`                   | `#525266`                  |

### `NotificationBell` customization properties

| Property                     | Default Value - Light Theme                        | Default Value - Dark Theme                             |
| ---------------------------- | -------------------------------------------------- | ------------------------------------------------------ |
| `colorScheme`                | `light`                                            | `light`                                                |
| `unseenBadgeColor`           | `stopColor: '#FF512F', stopColorOffset: '#DD2476'` | `{ stopColor: '#FF512F', stopColorOffset: '#DD2476' }` |
| `unseenBadgeBackgroundColor` | `#FFFFFF`                                          | `#1E1E26`                                              |

Note: unseenBadgeColor is of a type : string | {stopColor : string, stopColorOffset : sting}, so if you would like one
color badge you can use a string of the color and not the object in order to create gradient.

## Multiple tab layout

Novu allows to create a multi-tab experience for a notification center, in a way you can fetch the notifications feed using a filtered query.

### Defining a stores

To create multiple stores you can use the prop `stores` on the `NovuProvider` component. Each store has `storeId` property that will be used to interact with information related to this store.

```tsx
<NovuProvider
  stores={[
    { storeId: 'invites', query: { feedIdentifier: 'invites' } },
    { storeId: 'activity', query: { feedIdentifier: 'activity' } },
  ]}
  backendUrl={API_ROOT}
  socketUrl={WS_URL}
  subscriberId={user?._id}
  applicationIdentifier={environment?.identifier}
>
  <PopoverWrapper />
</NovuProvider>
```

Using the `query` object multiple fields can be passed for feed API:

- `feedIdentifier` - Can be configured and created on the WEB UI
- `seen` - Identifies if the notification has been seen or not

After specifying the `stores` prop, you can use the `storeId` property to interact with the store.

:::tip

By specifying only a storeId, without a query, you could get all notifications.

:::

#### Using the `useNotifications` hook

```tsx
import { useNotifications } from '@novu/core';

const { notifications } = useNotifications({ storeId });
```

#### Using `tabs` prop on the notification center

```tsx
<PopoverNotificationCenter
  tabs={[
    { name: 'Invites', storeId: 'invites' },
    { name: 'Activity', storeId: 'activity' },
  ]}
  colorScheme={colorScheme}
  onNotificationClick={handlerOnNotificationClick}
  onActionClick={handlerOnActionClick}
>
  {({ unseenCount }) => {
    return <NotificationBell colorScheme={colorScheme} unseenCount={unseenCount} />;
  }}
</PopoverNotificationCenter>
```

#### Custom Notification Item component

```tsx
<PopoverNotificationCenter
  colorScheme={colorScheme}
  onNotificationClick={handlerOnNotificationClick}
  onActionClick={handlerOnActionClick}
  listItem={(notification, handleActionButtonClick, handleNotificationClick) => {
    return (
      <a
        href="/"
        onClick={(e) => {
          e.preventDefault();
          handleNotificationClick();
        }}
      >
        {notification.content}
      </a>
    );
  }}
>
  {({ unseenCount }) => {
    return <NotificationBell colorScheme={colorScheme} unseenCount={unseenCount} />;
  }}
</PopoverNotificationCenter>
```

## Subscriber Preferences

By default, Novu will show the subscriber preferences cog icon on the notification center component.
If you want to hide it, you can use the prop `showUserPreferences` on the `PopoverNotificationCenter` component.

![Notification Center with a cog](/img/notification-list-cog.png)<|MERGE_RESOLUTION|>--- conflicted
+++ resolved
@@ -190,12 +190,9 @@
           <li><code>hr</code> (Croatian)</li>
           <li><code>or</code> (Odia)</li>
           <li><code>sa</code> (Sanskrit)</li>
-<<<<<<< HEAD
-          <li><code>cs</code> (Czech)</li>
-=======
           <li><code>ur</code> (Urdu)</li>
           <li><code>pl</code> (Polish)</li>
->>>>>>> 5605b449
+          <li><code>cs</code> (Czech)</li>
         </ul>
       </div>
   </details>
