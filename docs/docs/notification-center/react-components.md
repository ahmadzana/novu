--- conflicted
+++ resolved
@@ -211,18 +211,13 @@
           <li><code>sv</code> (Swedish)</li>
           <li><code>ta</code> (Tamil)</li>
           <li><code>te</code> (Telugu)</li>
-<<<<<<< HEAD
-          <li><code>ro</code> (Romanian)</li>
-          <li><code>vi</code> (Vietnamese)</li>
-          <li><code>ph</code> (Filipino)</li>
-=======
->>>>>>> b2103a41
           <li><code>th</code> (Thai)</li>
           <li><code>tr</code> (Turkish)</li>
           <li><code>uk</code> (Ukrainian)</li>
           <li><code>ur</code> (Urdu)</li>
           <li><code>vi</code> (Vietnamese)</li>
           <li><code>zh</code> (Chinese)</li>
+          <li><code>ph</code> (Filipino)</li>
         </ul>
       </div>
   </details>
