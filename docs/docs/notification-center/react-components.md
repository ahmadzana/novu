--- conflicted
+++ resolved
@@ -202,27 +202,13 @@
           <li><code>no</code> (Norwegian)</li>
           <li><code>or</code> (Odia)</li>
           <li><code>pa</code> (Punjabi)</li>
-<<<<<<< HEAD
-          <li><code>ta</code> (Tamil)</li>
-          <li><code>sd</code> (Sindhi)</li>
-          <li><code>ca</code> (Catalan)</li>
-          <li><code>ko</code> (Korean)</li>
-          <li><code>ku</code> (Kurdish)</li>
-          <li><code>el</code> (Greek)</li>
-          <li><code>ja</code> (Japanese)</li>
-          <li><code>hu</code> (Hungarian)</li>
-          <li><code>bg</code> (Bulgarian)</li>
-          <li><code>da</code> (Danish)</li>
-          <li><code>as</code> (Assamese)</li>
-          <li><code>si</code> (Sinhala)</li>
-=======
           <li><code>pl</code> (Polish)</li>
->>>>>>> b2103a41
           <li><code>pt</code> (Portuguese)</li>
           <li><code>ro</code> (Romanian)</li>
           <li><code>ru</code> (Russian)</li>
           <li><code>sa</code> (Sanskrit)</li>
           <li><code>sd</code> (Sindhi)</li>
+          <li><code>si</code> (Sinhala)</li>
           <li><code>sv</code> (Swedish)</li>
           <li><code>ta</code> (Tamil)</li>
           <li><code>te</code> (Telugu)</li>
@@ -231,10 +217,7 @@
           <li><code>uk</code> (Ukrainian)</li>
           <li><code>ur</code> (Urdu)</li>
           <li><code>vi</code> (Vietnamese)</li>
-<<<<<<< HEAD
-=======
           <li><code>zh</code> (Chinese)</li>
->>>>>>> b2103a41
         </ul>
       </div>
   </details>
