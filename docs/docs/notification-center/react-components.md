# React Component

Novu provides the `@novu/notification-center` a react library that helps to add a fully functioning notification center to your web application in minutes. Let's do a quick recap on how we can easily use it in your application:

```bash
npm install @novu/notification-center
```

```tsx
import {
  NovuProvider,
  PopoverNotificationCenter,
  NotificationBell,
  IMessage,
} from '@novu/notification-center';
import { useNavigate } from 'react-router-dom';

function Header() {
  const navigate = useNavigate();

  function onNotificationClick(notification: IMessage) {
    navigate(notification.cta.data.url);
  }

  return (
    <NovuProvider subscriberId={'USER_ID'} applicationIdentifier={'APP_ID_FROM_ADMIN_PANEL'}>
      <PopoverNotificationCenter onNotificationClick={onNotificationClick}>
        {({ unseenCount }) => <NotificationBell unseenCount={unseenCount} />}
      </PopoverNotificationCenter>
    </NovuProvider>
  );
}
```

## Use your own backend and socket url

By default, Novu's hosted services of api and socket are used. Should you want, you could override them and configure your own.

```tsx
import {
  NovuProvider,
  PopoverNotificationCenter,
  NotificationBell,
} from '@novu/notification-center';

function Header() {
  return (
    <NovuProvider
      backendUrl={'YOUR_BACKEND_URL'}
      socketUrl={'YOUR_SOCKET_URL'}
      subscriberId={'USER_ID'}
      applicationIdentifier={'APP_ID_FROM_ADMIN_PANEL'}
    >
      <PopoverNotificationCenter>
        {({ unseenCount }) => <NotificationBell unseenCount={unseenCount} />}
      </PopoverNotificationCenter>
    </NovuProvider>
  );
}
```

## Implementing custom bell icon

It is common that you might have a special set of icons you use within your application and you will want to replace the default: `NotificationBell` coming from our library.

For this you can easily switch the `NotificationBell` with your own bell. Just make sure you pass the `unseenCount` param inside and use it accordingly.

```tsx
<PopoverNotificationCenter>
  {({ unseenCount }) => <CustomBell unseenCount={unseenCount} />}
</PopoverNotificationCenter>
```

## Dark mode support

To support dark mode in your application the notification center component can receive a `colorScheme` prop that can receive either `dark` or `light` mode.

```tsx
<PopoverNotificationCenter colorScheme={'dark' || 'light'}>
  {({ unseenCount }) => <NotificationBell unseenCount={unseenCount} />}
</PopoverNotificationCenter>
```

## Modify the Popover's `position`

Use `position` prop to position the popover relative to the Bell icon

```tsx
<PopoverNotificationCenter position="left-start">
  {({ unseenCount }) => <NotificationBell unseenCount={unseenCount} />}
</PopoverNotificationCenter>
```

| Prop     | Type                                                                                                                                                               | Default      | Description                                       |
| -------- | ------------------------------------------------------------------------------------------------------------------------------------------------------------------ | ------------ | ------------------------------------------------- |
| position | 'top' \| 'bottom' \| 'left' \| 'right' \| 'top-start' \| 'top-end' \| 'bottom-start' \| 'bottom-end' \| 'left-start' \| 'left-end' \| 'right-start' \| 'right-end' | 'bottom-end' | Position of the popover relative to the bell icon |
| offset   | number                                                                                                                                                             |              | Gap between the Bell icon and Popover in px       |

## Custom UI

If you prefer to build a custom UI, it's possible to use the `useNotification` hook available in our react library.
Let's see an example on how you can do that:

```tsx
import { NovuProvider, useNotifications } from '@novu/notification-center';

function App() {
  return (
    <NovuProvider subscriberId={'USER_ID'} applicationIdentifier={'APP_ID_FROM_ADMIN_PANEL'}>
      <CustomNotificationCenter />
    </NovuProvider>
  );
}

function CustomNotificationCenter() {
  const { notifications, fetchNextPage, hasNextPage, fetching, markAsSeen, refetch } =
    useNotifications();

  return (
    <ul>
      {notifications.map((notification) => {
        return <li>{notification.content}</li>;
      })}
    </ul>
  );
}
```

:::tip

If you only wish to modify some parts of the existing Novu component UI, you can easily override the: Header, Footer, and NotificationItem blocks including the notification actions block.

:::

## Customize the UI language

If you want to use a language other than english for the UI, the `NovuProvider` component can accept an optional `i18n` prop.

```tsx
import {
  NovuProvider,
  PopoverNotificationCenter,
  NotificationBell,
} from '@novu/notification-center';

function Header() {
  return (
    <NovuProvider
      subscriberId={'USER_ID'}
      applicationIdentifier={'APP_ID_FROM_ADMIN_PANEL'}
      i18n="en"
    >
      <PopoverNotificationCenter>
        {({ unseenCount }) => <NotificationBell unseenCount={unseenCount} />}
      </PopoverNotificationCenter>
    </NovuProvider>
  );
}
```

The `i18n` prop can accept 2 different types of values

- 2 letter language string

  ```tsx
  i18n = 'en';
  ```

    <details>
      <summary>Supported languages</summary>
      <div>
        <ul>
          <li><code>ar</code> (Arabic)</li>
          <li><code>de</code> (German)</li>
          <li><code>en</code> (English)</li>
          <li><code>fa</code> (Farsi)</li>
          <li><code>fi</code> (Finnish)</li>
          <li><code>fr</code> (French)</li>
          <li><code>gu</code> (Gujarati)</li>
          <li><code>hi</code> (Hindi)</li>
					<li><code>id</code> (Indonesia)</li>
          <li><code>it</code> (Italian)</li>
          <li><code>ka</code> (Kannada)</li>
          <li><code>mr</code> (Marathi)</li>
          <li><code>ne</code> (Nepali)</li>
          <li><code>ru</code> (Russian)</li>
          <li><code>es</code> (Spanish)</li>
          <li><code>uk</code> (Ukrainian)</li>
          <li><code>bn</code> (Bengali)</li>
          <li><code>ml</code> (Malayalam)</li>
          <li><code>zh</code> (Chinese)</li>
          <li><code>hr</code> (Croatian)</li>
          <li><code>or</code> (Odia)</li>
          <li><code>sa</code> (Sanskrit)</li>
          <li><code>ur</code> (Urdu)</li>
          <li><code>pl</code> (Polish)</li>
          <li><code>cs</code> (Czech)</li>
          <li><code>pa</code> (Punjabi)</li>
          <li><code>ta</code> (Tamil)</li>
          <li><code>sd</code> (Sindhi)</li>
          <li><code>ca</code> (Catalan)</li>
          <li><code>ko</code> (Korean)</li>
          <li><code>ku</code> (Kurdish)</li>
          <li><code>el</code> (Greek)</li>
          <li><code>ja</code> (Japanese)</li>
          <li><code>hu</code> (Hungarian)</li>
          <li><code>bg</code> (Bulgarian)</li>
          <li><code>da</code> (Danish)</li>
          <li><code>no</code> (Norwegian)</li>
          <li><code>as</code> (Assamese)</li>
          <li><code>pt</code> (Portuguese)</li>
          <li><code>tr</code> (Turkish)</li>
          <li><code>te</code> (Telugu)</li>
<<<<<<< HEAD
          <li><code>ro</code> (Romanian)</li>
=======
          <li><code>vi</code> (Vietnamese)</li>
          
>>>>>>> 87c95ead
        </ul>
      </div>
  </details>

- Translation object

  ```tsx
  i18n={{
    // Make sure that the following is a proper language code,
    // since this is used by date-fns in order to calculate the relative time for each notification
    // supported languages by date-fns: https://github.com/date-fns/date-fns/tree/main/src/locale
    lang: "de",

    translations: {
      poweredBy: "von",
      markAllAsRead: "Alles als gelesen markieren",
      notifications: "Benachrichtigungen",
      settings: "Einstellungen",
    },
  }}
  ```

## The notification `IMessage` model

When building your custom UI implementation it might be useful to know, how the notification feed model is structured, so you can customize the notification items during rendering.

The notifications array returned by the `useNotifications` hook contains an array of `IMessage` objects with the following properties:

| Property                    | Type                      | Description                                                                                           |
| --------------------------- | ------------------------- | ----------------------------------------------------------------------------------------------------- |
| `_id`                       | `string`                  | A unique Novu message identifier                                                                      |
| `channel`                   | `ChannelTypeEnum`         | Use to specify the actual channel of this message (`in_app` will be used here)                        |
| `seen`                      | `boolean`                 | Whether the notification item was ready by the user, changed when the user clicks on the notification |
| `lastSeenDate`              | `ISODate`                 | When the user has last seen the notification                                                          |
| `content`                   | `string`                  | An HTML string of the generated notification content with parsed and replaced variables               |
| `templateIdentifier`        | `string`                  | A unique Novu template identifier                                                                     |
| `payload`                   | `Record<string, unknown>` | The `payload` object that was passed the notification template was triggered.                         |
| `createdAt`                 | `ISODate`                 | The creation date of the message                                                                      |
| `cta.type`                  | `ChannelCTATypeEnum`      | The type of the CTA specified in the admin panel                                                      |
| `cta.data.url`              | `string`                  | The redirect URL set in the admin panel, can be used to navigate on notification click                |
| `cta.action.status`         | `boolean`                 | Indication whether the action occurred                                                                |
| `cta.action.buttons`        | `IMessageButton[]`        | Array of action buttons                                                                               |
| `cta.action.result.payload` | `Record<string, unknown>` | Payload object that send on updateAction method in useNotifications hook                              |
| `cta.action.result.type`    | `ButtonTypeEnum`          | Type of the button                                                                                    |

### IMessageButton

| Property  | Type             | Description       |
| --------- | ---------------- | ----------------- |
| `type`    | `ButtonTypeEnum` | Button type enum  |
| `content` | `string`         | Button inner text |

### ChannelCTATypeEnum

| Property   | Value    |
| ---------- | -------- |
| `REDIRECT` | redirect |

### ButtonTypeEnum

| Property    | Value     |
| ----------- | --------- |
| `PRIMARY`   | primary   |
| `SECONDARY` | secondary |

## Realtime sockets

Novu provides a real-time socket API for you to consume and get updates about new notifications added to the user's feed. To use the socket connection you can use the `useSocket` hook provided by the `@novu/notification-center` library. Let's see an example of that:

```tsx
import { NovuProvider, useSocket } from '@novu/notification-center';

function App() {
  return (
    <NovuProvider subscriberId={'USER_ID'} applicationIdentifier={'APP_ID_FROM_ADMIN_PANEL'}>
      <CustomNotificationCenter />
    </NovuProvider>
  );
}

function CustomNotificationCenter() {
  const { socket } = useSocket();

  useEffect(() => {
    if (socket) {
      socket.on('unseen_count_changed', (data) => {
        console.log(data.unseenCount);
      });
    }

    return () => {
      if (socket) {
        socket.off('unseen_count_changed');
      }
    };
  }, [socket]);

  return <></>;
}
```

## Notification actions

By adding action buttons on the in-app template in the editor you will need to add a matching behaviour on what happens after the user clicks on the action.

Let's look at an example:

```tsx
import {
  NovuProvider,
  useSocket,
  useNotifications,
  PopoverNotificationCenter,
  NotificationBell,
} from '@novu/notification-center';

export function App() {
  return (
    <>
      <NovuProvider subscriberId={'USER_ID'} applicationIdentifier={'APP_ID_FROM_ADMIN_PANEL'}>
        <PopoverWrapper />
      </NovuProvider>
    </>
  );
}

function PopoverWrapper() {
  const { updateAction } = useNotifications();

  function handlerOnNotificationClick(message: IMessage) {
    if (message?.cta?.data?.url) {
      window.location.href = message.cta.data.url;
    }
  }

  async function handlerOnActionClick(
    templateIdentifier: string,
    type: ButtonTypeEnum,
    message: IMessage
  ) {
    if (templateIdentifier === 'friend-request') {
      if (type === 'primary') {
        /** Call your API to accept the friend request here **/

        /** And than update novu that this actions has been taken, so the user won't see the button again **/
        await updateAction(message._id, type, MessageActionStatusEnum.DONE);
      }
    }
  }

  return (
    <PopoverNotificationCenter
      onNotificationClick={handlerOnNotificationClick}
      onActionClick={handlerOnActionClick}
    >
      {({ unseenCount }) => {
        return <NotificationBell unseenCount={unseenCount} />;
      }}
    </PopoverNotificationCenter>
  );
}
```

Novu manages the state of the actions, so you can actually specify if the user has already performed the actions, so you can know when the actions should be hidden.

## HMAC Encryption

When Novu's user adds the notification center to their application they are required to pass a `subscriberId` which identifies the user's end-customer, and the application Identifier which is acted as a public key to communicate with the notification feed API.

A malicious actor can access the user feed by accessing the API and passing another `subscriberId` using the public application identifier.

HMAC encryption will make sure that a `subscriberId` is encrypted using the secret API key, and those will prevent malicious actors from impersonating users.

### Enabling HMAC Encryption

In order to enable Hash-Based Message Authentication Codes, you need to visit the admin panel in-app settings page and enable HMAC encryption for your environment.

Next step would be to generate an HMAC encrypted subscriberId on your backend:

```ts
import { createHmac } from 'crypto';

const hmacHash = createHmac('sha256', process.env.NOVU_API_KEY).update(subscriberId).digest('hex');
```

Then pass the created HMAC to your client side application forward it to the component:

```tsx
<NovuProvider
  subscriberId={'PLAIN_TEXT_ID'}
  subscriberHash={'HASHED_SUBSCRIBER_ID'}
  applicationIdentifier={'APP_ID'}
></NovuProvider>
```

## Customizing the notification center theme

The notification center component can be customized by passing a `theme` prop to the `PopoverNotificationCenter` component.

```tsx
const theme: INovuTheme = {
  dark: {
    // Dark Theme Props
  },
  light: {
    // Light Theme Props
  },
  common: {
    // Common
  },
};

<PopoverNotificationCenter theme={theme}>
  {({ unseenCount }) => <NotificationBell unseenCount={unseenCount} />}
</PopoverNotificationCenter>;

export interface INovuTheme {
  layout?: IThemeLayout;
  header?: IThemeHeader;
  popover?: IThemePopover;
  notificationItem?: IThemeNotificationListItem;
  footer?: IThemeFooter;
  loaderColor?: string;
}
```

A theme object can be used to customize the notification center's layout, header, popover, notification list item, footer, and unseen badge.
The object can be modified partially or completely, depending on the level of customization you want to achieve.

Here are the optional fields that can be used to customize the notification center:

A table of IThemeLayout properties:

### `IThemeLayout` customization properties

| Property                     | Default Value - Light Theme              | Default Value - Dark Theme        |
| ---------------------------- | ---------------------------------------- | --------------------------------- |
| `background`                 | `#FFFFFF`                                | `#1E1E26`                         |
| `boxShadow`                  | `0px 5px 15px rgba(122, 133, 153, 0.25)` | `0px 5px 20px rgba(0, 0, 0, 0.2)` |
| `wrapper.secondaryFontColor` | `#BEBECC`                                | `#525266`                         |

### `IThemeHeader` customization properties

| Property         | Default Value - Light Theme                     | Default Value - Dark Theme                      |
| ---------------- | ----------------------------------------------- | ----------------------------------------------- |
| `badgeColor`     | `linear-gradient(0deg,#FF512F 0%,#DD2476 100%)` | `linear-gradient(0deg,#FF512F 0%,#DD2476 100%)` |
| `badgeTextColor` | `#FFFFFF`                                       | `#FFFFFF`                                       |
| `fontColor`      | `#828299`                                       | `#FFFFFF`                                       |

### `IThemePopover` customization properties

| Property     | Default Value - Light Theme | Default Value - Dark Theme |
| ------------ | --------------------------- | -------------------------- |
| `arrowColor` | `#FFFFFF`                   | `#1E1E26`                  |

### `IThemeNotificationListItem` customization properties

| Property                                  | Default Value - Light Theme                               | Default Value - Dark Theme                                |
| ----------------------------------------- | --------------------------------------------------------- | --------------------------------------------------------- |
| `seen.fontColor`                          | `#828299`                                                 | `#FFFFFF`                                                 |
| `seen.background`                         | `#F5F8FA`                                                 | `#23232B`                                                 |
| `seen.timeMarkFontColor`                  | `#BEBECC`                                                 | `#525266`                                                 |
| `unseen.fontColor`                        | `#828299`                                                 | `#FFFFFF`                                                 |
| `unseen.background`                       | `#FFFFFF`                                                 | `#292933`                                                 |
| `unseen.boxShadow`                        | `0px 5px 15px rgba(122, 133, 153, 0.25)`                  | `0px 5px 20px rgba(0, 0, 0, 0.2)`                         |
| `unseen.notificationItemBeforeBrandColor` | `linear-gradient(0deg,#FF512F 0%,#DD2476 100%)`           | `linear-gradient(0deg,#FF512F 0%,#DD2476 100%)`           |
| `unseen.timeMarkFontColor`                | `#828299`                                                 | `#828299`                                                 |
| `buttons.primary.backGroundColor`         | `linear-gradient(99deg,#DD2476 0% 0%, #FF512F 100% 100%)` | `linear-gradient(99deg,#DD2476 0% 0%, #FF512F 100% 100%)` |
| `buttons.primary.fontColor`               | `#FFFFFF`                                                 | `#FFFFFF`                                                 |
| `buttons.primary.removeCircleColor`       | `white`                                                   | `white`                                                   |
| `buttons.primary.fontFamily`              | `Lato`                                                    | `Lato`                                                    |
| `buttons.secondary.backGroundColor`       | `#F5F8FA`                                                 | `#3D3D4D`                                                 |
| `buttons.secondary.fontColor`             | `#525266`                                                 | `#FFFFFF`                                                 |
| `buttons.secondary.removeCircleColor`     | `#525266`                                                 | `#525266`                                                 |
| `buttons.secondary.fontFamily`            | `Lato`                                                    | `Lato`                                                    |

### `IThemeFooter` customization properties

| Property              | Default Value - Light Theme | Default Value - Dark Theme |
| --------------------- | --------------------------- | -------------------------- |
| `logoTextColor`       | `#000000`                   | `#FFFFFF`                  |
| `logoPrefixFontColor` | `#A1A1B2`                   | `#525266`                  |

### `NotificationBell` customization properties

| Property                     | Default Value - Light Theme                        | Default Value - Dark Theme                             |
| ---------------------------- | -------------------------------------------------- | ------------------------------------------------------ |
| `colorScheme`                | `light`                                            | `light`                                                |
| `unseenBadgeColor`           | `stopColor: '#FF512F', stopColorOffset: '#DD2476'` | `{ stopColor: '#FF512F', stopColorOffset: '#DD2476' }` |
| `unseenBadgeBackgroundColor` | `#FFFFFF`                                          | `#1E1E26`                                              |

Note: unseenBadgeColor is of a type : string | {stopColor : string, stopColorOffset : sting}, so if you would like one
color badge you can use a string of the color and not the object in order to create gradient.

## Multiple tab layout

Novu allows to create a multi-tab experience for a notification center, in a way you can fetch the notifications feed using a filtered query.

### Defining a stores

To create multiple stores you can use the prop `stores` on the `NovuProvider` component. Each store has `storeId` property that will be used to interact with information related to this store.

```tsx
<NovuProvider
  stores={[
    { storeId: 'invites', query: { feedIdentifier: 'invites' } },
    { storeId: 'activity', query: { feedIdentifier: 'activity' } },
  ]}
  backendUrl={API_ROOT}
  socketUrl={WS_URL}
  subscriberId={user?._id}
  applicationIdentifier={environment?.identifier}
>
  <PopoverWrapper />
</NovuProvider>
```

Using the `query` object multiple fields can be passed for feed API:

- `feedIdentifier` - Can be configured and created on the WEB UI
- `seen` - Identifies if the notification has been seen or not

After specifying the `stores` prop, you can use the `storeId` property to interact with the store.

:::tip

By specifying only a storeId, without a query, you could get all notifications.

:::

#### Using the `useNotifications` hook

```tsx
import { useNotifications } from '@novu/core';

const { notifications } = useNotifications({ storeId });
```

#### Using `tabs` prop on the notification center

```tsx
<PopoverNotificationCenter
  tabs={[
    { name: 'Invites', storeId: 'invites' },
    { name: 'Activity', storeId: 'activity' },
  ]}
  colorScheme={colorScheme}
  onNotificationClick={handlerOnNotificationClick}
  onActionClick={handlerOnActionClick}
>
  {({ unseenCount }) => {
    return <NotificationBell colorScheme={colorScheme} unseenCount={unseenCount} />;
  }}
</PopoverNotificationCenter>
```

#### Custom Notification Item component

```tsx
<PopoverNotificationCenter
  colorScheme={colorScheme}
  onNotificationClick={handlerOnNotificationClick}
  onActionClick={handlerOnActionClick}
  listItem={(notification, handleActionButtonClick, handleNotificationClick) => {
    return (
      <a
        href="/"
        onClick={(e) => {
          e.preventDefault();
          handleNotificationClick();
        }}
      >
        {notification.content}
      </a>
    );
  }}
>
  {({ unseenCount }) => {
    return <NotificationBell colorScheme={colorScheme} unseenCount={unseenCount} />;
  }}
</PopoverNotificationCenter>
```

## Subscriber Preferences

By default, Novu will show the subscriber preferences cog icon on the notification center component.
If you want to hide it, you can use the prop `showUserPreferences` on the `PopoverNotificationCenter` component.

![Notification Center with a cog](/img/notification-list-cog.png)<|MERGE_RESOLUTION|>--- conflicted
+++ resolved
@@ -211,12 +211,8 @@
           <li><code>pt</code> (Portuguese)</li>
           <li><code>tr</code> (Turkish)</li>
           <li><code>te</code> (Telugu)</li>
-<<<<<<< HEAD
           <li><code>ro</code> (Romanian)</li>
-=======
           <li><code>vi</code> (Vietnamese)</li>
-          
->>>>>>> 87c95ead
         </ul>
       </div>
   </details>
