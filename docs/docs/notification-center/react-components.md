# React Component

Novu provides the `@novu/notification-center` a react library that helps to add a fully functioning notification center to your web application in minutes. Let's do a quick recap on how we can easily use it in your application:

```bash
npm install @novu/notification-center
```

```tsx
import {
  NovuProvider,
  PopoverNotificationCenter,
  NotificationBell,
  IMessage,
} from '@novu/notification-center';
import { useNavigate } from 'react-router-dom';

function Header() {
  const navigate = useNavigate();

  function onNotificationClick(notification: IMessage) {
    navigate(notification.cta.data.url);
  }

  return (
    <NovuProvider subscriberId={'USER_ID'} applicationIdentifier={'APP_ID_FROM_ADMIN_PANEL'}>
      <PopoverNotificationCenter onNotificationClick={onNotificationClick}>
        {({ unseenCount }) => <NotificationBell unseenCount={unseenCount} />}
      </PopoverNotificationCenter>
    </NovuProvider>
  );
}
```

## Use your own backend and socket url

By default, Novu's hosted services of api and socket are used. Should you want, you could override them and configure your own.

```tsx
import {
  NovuProvider,
  PopoverNotificationCenter,
  NotificationBell,
} from '@novu/notification-center';

function Header() {
  return (
    <NovuProvider
      backendUrl={'YOUR_BACKEND_URL'}
      socketUrl={'YOUR_SOCKET_URL'}
      subscriberId={'USER_ID'}
      applicationIdentifier={'APP_ID_FROM_ADMIN_PANEL'}
    >
      <PopoverNotificationCenter>
        {({ unseenCount }) => <NotificationBell unseenCount={unseenCount} />}
      </PopoverNotificationCenter>
    </NovuProvider>
  );
}
```

## Implementing custom bell icon

It is common that you might have a special set of icons you use within your application and you will want to replace the default: `NotificationBell` coming from our library.

For this you can easily switch the `NotificationBell` with your own bell. Just make sure you pass the `unseenCount` param inside and use it accordingly.

```tsx
<PopoverNotificationCenter>
  {({ unseenCount }) => <CustomBell unseenCount={unseenCount} />}
</PopoverNotificationCenter>
```

## Dark mode support

To support dark mode in your application the notification center component can receive a `colorScheme` prop that can receive either `dark` or `light` mode.

```tsx
<PopoverNotificationCenter colorScheme={'dark' || 'light'}>
  {({ unseenCount }) => <NotificationBell unseenCount={unseenCount} />}
</PopoverNotificationCenter>
```

## Modify the Popover's `position`

Use `position` prop to position the popover relative to the Bell icon

```tsx
<PopoverNotificationCenter position="left-start">
  {({ unseenCount }) => <NotificationBell unseenCount={unseenCount} />}
</PopoverNotificationCenter>
```

| Prop     | Type                                                                                                                                                               | Default      | Description                                       |
| -------- | ------------------------------------------------------------------------------------------------------------------------------------------------------------------ | ------------ | ------------------------------------------------- |
| position | 'top' \| 'bottom' \| 'left' \| 'right' \| 'top-start' \| 'top-end' \| 'bottom-start' \| 'bottom-end' \| 'left-start' \| 'left-end' \| 'right-start' \| 'right-end' | 'bottom-end' | Position of the popover relative to the bell icon |
| offset   | number                                                                                                                                                             |              | Gap between the Bell icon and Popover in px       |

## Custom UI

If you prefer to build a custom UI, it's possible to use the `useNotification` hook available in our react library.
Let's see an example on how you can do that:

```tsx
import { NovuProvider, useNotifications } from '@novu/notification-center';

function App() {
  return (
    <NovuProvider subscriberId={'USER_ID'} applicationIdentifier={'APP_ID_FROM_ADMIN_PANEL'}>
      <CustomNotificationCenter />
    </NovuProvider>
  );
}

function CustomNotificationCenter() {
  const { notifications, fetchNextPage, hasNextPage, fetching, markAsSeen, refetch } =
    useNotifications();

  return (
    <ul>
      {notifications.map((notification) => {
        return <li>{notification.content}</li>;
      })}
    </ul>
  );
}
```

:::tip

If you only wish to modify some parts of the existing Novu component UI, you can easily override the: Header, Footer, and NotificationItem blocks including the notification actions block.

:::

## Customize the UI language

If you want to use a language other than english for the UI, the `NovuProvider` component can accept an optional `i18n` prop.

```tsx
import {
  NovuProvider,
  PopoverNotificationCenter,
  NotificationBell,
} from '@novu/notification-center';

function Header() {
  return (
    <NovuProvider
      subscriberId={'USER_ID'}
      applicationIdentifier={'APP_ID_FROM_ADMIN_PANEL'}
      i18n="en"
    >
      <PopoverNotificationCenter>
        {({ unseenCount }) => <NotificationBell unseenCount={unseenCount} />}
      </PopoverNotificationCenter>
    </NovuProvider>
  );
}
```

The `i18n` prop can accept 2 different types of values

- 2 letter language string

  ```tsx
  i18n = 'en';
  ```

    <details>
      <summary>Supported languages</summary>
      <div>
        <ul>
          <li><code>ar</code> (Arabic)</li>
          <li><code>as</code> (Assamese)</li>
          <li><code>bg</code> (Bulgarian)</li>
          <li><code>bn</code> (Bengali)</li>
          <li><code>ca</code> (Catalan)</li>
          <li><code>cs</code> (Czech)</li>
          <li><code>da</code> (Danish)</li>
          <li><code>de</code> (German)</li>
          <li><code>el</code> (Greek)</li>
          <li><code>en</code> (English)</li>
          <li><code>es</code> (Spanish)</li>
          <li><code>fa</code> (Farsi)</li>
          <li><code>fi</code> (Finnish)</li>
          <li><code>fr</code> (French)</li>
          <li><code>gu</code> (Gujarati)</li>
          <li><code>he</code> (Hebrew)</li>
          <li><code>hi</code> (Hindi)</li>
          <li><code>hr</code> (Croatian)</li>
          <li><code>hu</code> (Hungarian)</li>
          <li><code>id</code> (Indonesian)</li>
          <li><code>ig</code> (Igbo)</li>
          <li><code>it</code> (Italian)</li>
          <li><code>ja</code> (Japanese)</li>
          <li><code>ka</code> (Kannada)</li>
          <li><code>km</code> (Khmer)</li>
          <li><code>ko</code> (Korean)</li>
          <li><code>ku</code> (Kurdish)</li>
          <li><code>lo</code> (Lao)</li>
          <li><code>ml</code> (Malayalam)</li>
          <li><code>mr</code> (Marathi)</li>
          <li><code>ne</code> (Nepali)</li>
          <li><code>no</code> (Norwegian)</li>
          <li><code>or</code> (Odia)</li>
          <li><code>pa</code> (Punjabi)</li>
          <li><code>pl</code> (Polish)</li>
          <li><code>pt</code> (Portuguese)</li>
          <li><code>ro</code> (Romanian)</li>
          <li><code>ru</code> (Russian)</li>
          <li><code>sa</code> (Sanskrit)</li>
          <li><code>sd</code> (Sindhi)</li>
          <li><code>si</code> (Sinhala)</li>
          <li><code>sv</code> (Swedish)</li>
          <li><code>ta</code> (Tamil)</li>
          <li><code>te</code> (Telugu)</li>
          <li><code>th</code> (Thai)</li>
          <li><code>tr</code> (Turkish)</li>
          <li><code>uk</code> (Ukrainian)</li>
          <li><code>ur</code> (Urdu)</li>
          <li><code>vi</code> (Vietnamese)</li>
<<<<<<< HEAD
          <li><code>uz</code> (Uzbek)</li>
          
=======
          <li><code>zh</code> (Chinese)</li>
>>>>>>> 9e09cdde
        </ul>
      </div>
  </details>

- Translation object

  ```tsx
  i18n={{
    // Make sure that the following is a proper language code,
    // since this is used by date-fns in order to calculate the relative time for each notification
    // supported languages by date-fns: https://github.com/date-fns/date-fns/tree/main/src/locale
    lang: "de",

    translations: {
      poweredBy: "von",
      markAllAsRead: "Alles als gelesen markieren",
      notifications: "Benachrichtigungen",
      settings: "Einstellungen",
    },
  }}
  ```

## The notification `IMessage` model

When building your custom UI implementation it might be useful to know, how the notification feed model is structured, so you can customize the notification items during rendering.

The notifications array returned by the `useNotifications` hook contains an array of `IMessage` objects with the following properties:

| Property                    | Type                      | Description                                                                                           |
| --------------------------- | ------------------------- | ----------------------------------------------------------------------------------------------------- |
| `_id`                       | `string`                  | A unique Novu message identifier                                                                      |
| `channel`                   | `ChannelTypeEnum`         | Use to specify the actual channel of this message (`in_app` will be used here)                        |
| `seen`                      | `boolean`                 | Whether the notification item was ready by the user, changed when the user clicks on the notification |
| `lastSeenDate`              | `ISODate`                 | When the user has last seen the notification                                                          |
| `content`                   | `string`                  | An HTML string of the generated notification content with parsed and replaced variables               |
| `templateIdentifier`        | `string`                  | A unique Novu template identifier                                                                     |
| `payload`                   | `Record<string, unknown>` | The `payload` object that was passed the notification template was triggered.                         |
| `createdAt`                 | `ISODate`                 | The creation date of the message                                                                      |
| `cta.type`                  | `ChannelCTATypeEnum`      | The type of the CTA specified in the admin panel                                                      |
| `cta.data.url`              | `string`                  | The redirect URL set in the admin panel, can be used to navigate on notification click                |
| `cta.action.status`         | `boolean`                 | Indication whether the action occurred                                                                |
| `cta.action.buttons`        | `IMessageButton[]`        | Array of action buttons                                                                               |
| `cta.action.result.payload` | `Record<string, unknown>` | Payload object that send on updateAction method in useNotifications hook                              |
| `cta.action.result.type`    | `ButtonTypeEnum`          | Type of the button                                                                                    |

### IMessageButton

| Property  | Type             | Description       |
| --------- | ---------------- | ----------------- |
| `type`    | `ButtonTypeEnum` | Button type enum  |
| `content` | `string`         | Button inner text |

### ChannelCTATypeEnum

| Property   | Value    |
| ---------- | -------- |
| `REDIRECT` | redirect |

### ButtonTypeEnum

| Property    | Value     |
| ----------- | --------- |
| `PRIMARY`   | primary   |
| `SECONDARY` | secondary |

## Realtime sockets

Novu provides a real-time socket API for you to consume and get updates about new notifications added to the user's feed. To use the socket connection you can use the `useSocket` hook provided by the `@novu/notification-center` library. Let's see an example of that:

```tsx
import { NovuProvider, useSocket } from '@novu/notification-center';

function App() {
  return (
    <NovuProvider subscriberId={'USER_ID'} applicationIdentifier={'APP_ID_FROM_ADMIN_PANEL'}>
      <CustomNotificationCenter />
    </NovuProvider>
  );
}

function CustomNotificationCenter() {
  const { socket } = useSocket();

  useEffect(() => {
    if (socket) {
      socket.on('unseen_count_changed', (data) => {
        console.log(data.unseenCount);
      });
    }

    return () => {
      if (socket) {
        socket.off('unseen_count_changed');
      }
    };
  }, [socket]);

  return <></>;
}
```

## Notification actions

By adding action buttons on the in-app template in the editor you will need to add a matching behaviour on what happens after the user clicks on the action.

Let's look at an example:

```tsx
import {
  NovuProvider,
  useSocket,
  useNotifications,
  PopoverNotificationCenter,
  NotificationBell,
} from '@novu/notification-center';

export function App() {
  return (
    <>
      <NovuProvider subscriberId={'USER_ID'} applicationIdentifier={'APP_ID_FROM_ADMIN_PANEL'}>
        <PopoverWrapper />
      </NovuProvider>
    </>
  );
}

function PopoverWrapper() {
  const { updateAction } = useNotifications();

  function handlerOnNotificationClick(message: IMessage) {
    if (message?.cta?.data?.url) {
      window.location.href = message.cta.data.url;
    }
  }

  async function handlerOnActionClick(
    templateIdentifier: string,
    type: ButtonTypeEnum,
    message: IMessage
  ) {
    if (templateIdentifier === 'friend-request') {
      if (type === 'primary') {
        /** Call your API to accept the friend request here **/

        /** And than update novu that this actions has been taken, so the user won't see the button again **/
        await updateAction(message._id, type, MessageActionStatusEnum.DONE);
      }
    }
  }

  return (
    <PopoverNotificationCenter
      onNotificationClick={handlerOnNotificationClick}
      onActionClick={handlerOnActionClick}
    >
      {({ unseenCount }) => {
        return <NotificationBell unseenCount={unseenCount} />;
      }}
    </PopoverNotificationCenter>
  );
}
```

Novu manages the state of the actions, so you can actually specify if the user has already performed the actions, so you can know when the actions should be hidden.

## HMAC Encryption

When Novu's user adds the notification center to their application they are required to pass a `subscriberId` which identifies the user's end-customer, and the application Identifier which is acted as a public key to communicate with the notification feed API.

A malicious actor can access the user feed by accessing the API and passing another `subscriberId` using the public application identifier.

HMAC encryption will make sure that a `subscriberId` is encrypted using the secret API key, and those will prevent malicious actors from impersonating users.

### Enabling HMAC Encryption

In order to enable Hash-Based Message Authentication Codes, you need to visit the admin panel in-app settings page and enable HMAC encryption for your environment.

Next step would be to generate an HMAC encrypted subscriberId on your backend:

```ts
import { createHmac } from 'crypto';

const hmacHash = createHmac('sha256', process.env.NOVU_API_KEY).update(subscriberId).digest('hex');
```

Then pass the created HMAC to your client side application forward it to the component:

```tsx
<NovuProvider
  subscriberId={'PLAIN_TEXT_ID'}
  subscriberHash={'HASHED_SUBSCRIBER_ID'}
  applicationIdentifier={'APP_ID'}
></NovuProvider>
```

## Customizing the notification center theme

The notification center component can be customized by passing a `theme` prop to the `PopoverNotificationCenter` component.

```tsx
const theme: INovuTheme = {
  dark: {
    // Dark Theme Props
  },
  light: {
    // Light Theme Props
  },
  common: {
    // Common
  },
};

<PopoverNotificationCenter theme={theme}>
  {({ unseenCount }) => <NotificationBell unseenCount={unseenCount} />}
</PopoverNotificationCenter>;

export interface INovuTheme {
  layout?: IThemeLayout;
  header?: IThemeHeader;
  popover?: IThemePopover;
  notificationItem?: IThemeNotificationListItem;
  footer?: IThemeFooter;
  loaderColor?: string;
}
```

A theme object can be used to customize the notification center's layout, header, popover, notification list item, footer, and unseen badge.
The object can be modified partially or completely, depending on the level of customization you want to achieve.

Here are the optional fields that can be used to customize the notification center:

A table of IThemeLayout properties:

### `IThemeLayout` customization properties

| Property                     | Default Value - Light Theme              | Default Value - Dark Theme        |
| ---------------------------- | ---------------------------------------- | --------------------------------- |
| `background`                 | `#FFFFFF`                                | `#1E1E26`                         |
| `boxShadow`                  | `0px 5px 15px rgba(122, 133, 153, 0.25)` | `0px 5px 20px rgba(0, 0, 0, 0.2)` |
| `wrapper.secondaryFontColor` | `#BEBECC`                                | `#525266`                         |

### `IThemeHeader` customization properties

| Property         | Default Value - Light Theme                     | Default Value - Dark Theme                      |
| ---------------- | ----------------------------------------------- | ----------------------------------------------- |
| `badgeColor`     | `linear-gradient(0deg,#FF512F 0%,#DD2476 100%)` | `linear-gradient(0deg,#FF512F 0%,#DD2476 100%)` |
| `badgeTextColor` | `#FFFFFF`                                       | `#FFFFFF`                                       |
| `fontColor`      | `#828299`                                       | `#FFFFFF`                                       |

### `IThemePopover` customization properties

| Property     | Default Value - Light Theme | Default Value - Dark Theme |
| ------------ | --------------------------- | -------------------------- |
| `arrowColor` | `#FFFFFF`                   | `#1E1E26`                  |

### `IThemeNotificationListItem` customization properties

| Property                                  | Default Value - Light Theme                               | Default Value - Dark Theme                                |
| ----------------------------------------- | --------------------------------------------------------- | --------------------------------------------------------- |
| `seen.fontColor`                          | `#828299`                                                 | `#FFFFFF`                                                 |
| `seen.background`                         | `#F5F8FA`                                                 | `#23232B`                                                 |
| `seen.timeMarkFontColor`                  | `#BEBECC`                                                 | `#525266`                                                 |
| `unseen.fontColor`                        | `#828299`                                                 | `#FFFFFF`                                                 |
| `unseen.background`                       | `#FFFFFF`                                                 | `#292933`                                                 |
| `unseen.boxShadow`                        | `0px 5px 15px rgba(122, 133, 153, 0.25)`                  | `0px 5px 20px rgba(0, 0, 0, 0.2)`                         |
| `unseen.notificationItemBeforeBrandColor` | `linear-gradient(0deg,#FF512F 0%,#DD2476 100%)`           | `linear-gradient(0deg,#FF512F 0%,#DD2476 100%)`           |
| `unseen.timeMarkFontColor`                | `#828299`                                                 | `#828299`                                                 |
| `buttons.primary.backGroundColor`         | `linear-gradient(99deg,#DD2476 0% 0%, #FF512F 100% 100%)` | `linear-gradient(99deg,#DD2476 0% 0%, #FF512F 100% 100%)` |
| `buttons.primary.fontColor`               | `#FFFFFF`                                                 | `#FFFFFF`                                                 |
| `buttons.primary.removeCircleColor`       | `white`                                                   | `white`                                                   |
| `buttons.primary.fontFamily`              | `Lato`                                                    | `Lato`                                                    |
| `buttons.secondary.backGroundColor`       | `#F5F8FA`                                                 | `#3D3D4D`                                                 |
| `buttons.secondary.fontColor`             | `#525266`                                                 | `#FFFFFF`                                                 |
| `buttons.secondary.removeCircleColor`     | `#525266`                                                 | `#525266`                                                 |
| `buttons.secondary.fontFamily`            | `Lato`                                                    | `Lato`                                                    |

### `IThemeFooter` customization properties

| Property              | Default Value - Light Theme | Default Value - Dark Theme |
| --------------------- | --------------------------- | -------------------------- |
| `logoTextColor`       | `#000000`                   | `#FFFFFF`                  |
| `logoPrefixFontColor` | `#A1A1B2`                   | `#525266`                  |

### `NotificationBell` customization properties

| Property                     | Default Value - Light Theme                        | Default Value - Dark Theme                             |
| ---------------------------- | -------------------------------------------------- | ------------------------------------------------------ |
| `colorScheme`                | `light`                                            | `light`                                                |
| `unseenBadgeColor`           | `stopColor: '#FF512F', stopColorOffset: '#DD2476'` | `{ stopColor: '#FF512F', stopColorOffset: '#DD2476' }` |
| `unseenBadgeBackgroundColor` | `#FFFFFF`                                          | `#1E1E26`                                              |

Note: unseenBadgeColor is of a type : string | {stopColor : string, stopColorOffset : sting}, so if you would like one
color badge you can use a string of the color and not the object in order to create gradient.

## Multiple tab layout

Novu allows to create a multi-tab experience for a notification center, in a way you can fetch the notifications feed using a filtered query.

### Defining a stores

To create multiple stores you can use the prop `stores` on the `NovuProvider` component. Each store has `storeId` property that will be used to interact with information related to this store.

```tsx
<NovuProvider
  stores={[
    { storeId: 'invites', query: { feedIdentifier: 'invites' } },
    { storeId: 'activity', query: { feedIdentifier: 'activity' } },
  ]}
  backendUrl={API_ROOT}
  socketUrl={WS_URL}
  subscriberId={user?._id}
  applicationIdentifier={environment?.identifier}
>
  <PopoverWrapper />
</NovuProvider>
```

Using the `query` object multiple fields can be passed for feed API:

- `feedIdentifier` - Can be configured and created on the WEB UI
- `seen` - Identifies if the notification has been seen or not

After specifying the `stores` prop, you can use the `storeId` property to interact with the store.

:::tip

By specifying only a storeId, without a query, you could get all notifications.

:::

#### Using the `useNotifications` hook

```tsx
import { useNotifications } from '@novu/core';

const { notifications } = useNotifications({ storeId });
```

#### Using `tabs` prop on the notification center

```tsx
<PopoverNotificationCenter
  tabs={[
    { name: 'Invites', storeId: 'invites' },
    { name: 'Activity', storeId: 'activity' },
  ]}
  colorScheme={colorScheme}
  onNotificationClick={handlerOnNotificationClick}
  onActionClick={handlerOnActionClick}
>
  {({ unseenCount }) => {
    return <NotificationBell colorScheme={colorScheme} unseenCount={unseenCount} />;
  }}
</PopoverNotificationCenter>
```

#### Custom Notification Item component

```tsx
<PopoverNotificationCenter
  colorScheme={colorScheme}
  onNotificationClick={handlerOnNotificationClick}
  onActionClick={handlerOnActionClick}
  listItem={(notification, handleActionButtonClick, handleNotificationClick) => {
    return (
      <a
        href="/"
        onClick={(e) => {
          e.preventDefault();
          handleNotificationClick();
        }}
      >
        {notification.content}
      </a>
    );
  }}
>
  {({ unseenCount }) => {
    return <NotificationBell colorScheme={colorScheme} unseenCount={unseenCount} />;
  }}
</PopoverNotificationCenter>
```

## Subscriber Preferences

By default, Novu will show the subscriber preferences cog icon on the notification center component.
If you want to hide it, you can use the prop `showUserPreferences` on the `PopoverNotificationCenter` component.

![Notification Center with a cog](/img/notification-list-cog.png)<|MERGE_RESOLUTION|>--- conflicted
+++ resolved
@@ -218,13 +218,9 @@
           <li><code>tr</code> (Turkish)</li>
           <li><code>uk</code> (Ukrainian)</li>
           <li><code>ur</code> (Urdu)</li>
+          <li><code>uz</code> (Uzbek)</li>
           <li><code>vi</code> (Vietnamese)</li>
-<<<<<<< HEAD
-          <li><code>uz</code> (Uzbek)</li>
-          
-=======
           <li><code>zh</code> (Chinese)</li>
->>>>>>> 9e09cdde
         </ul>
       </div>
   </details>
