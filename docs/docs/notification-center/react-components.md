--- conflicted
+++ resolved
@@ -207,11 +207,8 @@
           <li><code>bg</code> (Bulgarian)</li>
           <li><code>da</code> (Danish)</li>
           <li><code>as</code> (Assamese)</li>
-<<<<<<< HEAD
           <li><code>tr</code> (Turkish)</li>
-=======
           <li><code>te</code> (Telugu)</li>
->>>>>>> b7b10cc2
         </ul>
       </div>
   </details>
