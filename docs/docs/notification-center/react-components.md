# React Component

Novu provides the `@novu/notification-center` a react library that helps to add a fully functioning notification center to your web application in minutes. Let's do a quick recap on how we can easily use it in your application:

```bash
npm install @novu/notification-center
```

```tsx
import {
  NovuProvider,
  PopoverNotificationCenter,
  NotificationBell,
  IMessage,
} from '@novu/notification-center';
import { useNavigate } from 'react-router-dom';

function Header() {
  const navigate = useNavigate();

  function onNotificationClick(notification: IMessage) {
    navigate(notification.cta.data.url);
  }

  return (
    <NovuProvider subscriberId={'USER_ID'} applicationIdentifier={'APP_ID_FROM_ADMIN_PANEL'}>
      <PopoverNotificationCenter onNotificationClick={onNotificationClick}>
        {({ unseenCount }) => <NotificationBell unseenCount={unseenCount} />}
      </PopoverNotificationCenter>
    </NovuProvider>
  );
}
```

## Use your own backend and socket url

By default, Novu's hosted services of API and socket are used. Should you want, you could override them and configure your own.

```tsx
import {
  NovuProvider,
  PopoverNotificationCenter,
  NotificationBell,
} from '@novu/notification-center';

function Header() {
  return (
    <NovuProvider
      backendUrl={'YOUR_BACKEND_URL'}
      socketUrl={'YOUR_SOCKET_URL'}
      subscriberId={'USER_ID'}
      applicationIdentifier={'APP_ID_FROM_ADMIN_PANEL'}
    >
      <PopoverNotificationCenter>
        {({ unseenCount }) => <NotificationBell unseenCount={unseenCount} />}
      </PopoverNotificationCenter>
    </NovuProvider>
  );
}
```

## Implementing custom bell icon

It is common that you might have a special set of icons you use within your application and you will want to replace the default: `NotificationBell` coming from our library.

For this you can easily switch the `NotificationBell` with your own bell. Just make sure you pass the `unseenCount` param inside and use it accordingly.

```tsx
<PopoverNotificationCenter>
  {({ unseenCount }) => <CustomBell unseenCount={unseenCount} />}
</PopoverNotificationCenter>
```

## Dark mode support

To support dark mode in your application the notification center component can receive a `colorScheme` prop that can receive either `dark` or `light` mode.

```tsx
<PopoverNotificationCenter colorScheme={'dark' || 'light'}>
  {({ unseenCount }) => <NotificationBell unseenCount={unseenCount} />}
</PopoverNotificationCenter>
```

## Modify the Popover's `position`

Use `position` prop to position the popover relative to the Bell icon

```tsx
<PopoverNotificationCenter position="left-start">
  {({ unseenCount }) => <NotificationBell unseenCount={unseenCount} />}
</PopoverNotificationCenter>
```

| Prop     | Type                                                                                                                                                               | Default      | Description                                       |
| -------- | ------------------------------------------------------------------------------------------------------------------------------------------------------------------ | ------------ | ------------------------------------------------- |
| position | 'top' \| 'bottom' \| 'left' \| 'right' \| 'top-start' \| 'top-end' \| 'bottom-start' \| 'bottom-end' \| 'left-start' \| 'left-end' \| 'right-start' \| 'right-end' | 'bottom-end' | Position of the popover relative to the bell icon |
| offset   | number                                                                                                                                                             |              | Gap between the Bell icon and Popover in px       |

## Custom UI

If you prefer to build a custom UI, it's possible to use the `useNotification` hook available in our react library.
Let's see an example on how you can do that:

```tsx
import { NovuProvider, useNotifications } from '@novu/notification-center';

function App() {
  return (
    <NovuProvider subscriberId={'USER_ID'} applicationIdentifier={'APP_ID_FROM_ADMIN_PANEL'}>
      <CustomNotificationCenter />
    </NovuProvider>
  );
}

function CustomNotificationCenter() {
  const { notifications, fetchNextPage, hasNextPage, fetching, markAsSeen, refetch } =
    useNotifications();

  return (
    <ul>
      {notifications.map((notification) => {
        return <li>{notification.content}</li>;
      })}
    </ul>
  );
}
```

:::tip

If you only wish to modify some parts of the existing Novu component UI, you can easily override the: Header, Footer, and NotificationItem blocks including the notification actions block.

:::

## Customize the UI language

If you want to use a language other than english for the UI, the `NovuProvider` component can accept an optional `i18n` prop.

```tsx
import {
  NovuProvider,
  PopoverNotificationCenter,
  NotificationBell,
} from '@novu/notification-center';

function Header() {
  return (
    <NovuProvider
      subscriberId={'USER_ID'}
      applicationIdentifier={'APP_ID_FROM_ADMIN_PANEL'}
      i18n="en"
    >
      <PopoverNotificationCenter>
        {({ unseenCount }) => <NotificationBell unseenCount={unseenCount} />}
      </PopoverNotificationCenter>
    </NovuProvider>
  );
}
```

The `i18n` prop can accept 2 different types of values

- 2 letter language string

  ```tsx
  i18n = 'en';
  ```

    <details>
      <summary>Supported languages</summary>
      <div>
        <ul>
          <li><code>af</code> (Afrikaans)</li>
          <li><code>am</code> (Amharic)</li>
          <li><code>ar</code> (Arabic)</li>
          <li><code>as</code> (Assamese)</li>
          <li><code>az</code> (Azerbaijani)</li>
          <li><code>ba</code> (Bashkir)</li>
          <li><code>be</code> (Belarusian)</li>
          <li><code>bg</code> (Bulgarian)</li>
          <li><code>bh</code> (Bihari)</li>
          <li><code>bn</code> (Bengali)</li>
          <li><code>bs</code> (Bosnian)</li>
          <li><code>ca</code> (Catalan)</li>
          <li><code>cs</code> (Czech)</li>
          <li><code>da</code> (Danish)</li>
          <li><code>de</code> (German)</li>
          <li><code>el</code> (Greek)</li>
          <li><code>en</code> (English)</li>
          <li><code>es</code> (Spanish)</li>
          <li><code>eu</code> (Basque)</li>
          <li><code>fa</code> (Farsi)</li>
          <li><code>fi</code> (Finnish)</li>
          <li><code>fr</code> (French)</li>
          <li><code>ga</code> (Irish)</li>
          <li><code>gl</code> (Galician)</li>
          <li><code>gu</code> (Gujarati)</li>
          <li><code>he</code> (Hebrew)</li>
          <li><code>hi</code> (Hindi)</li>
          <li><code>hr</code> (Croatian)</li>
          <li><code>hu</code> (Hungarian)</li>
          <li><code>hy</code> (Armenian)</li>
          <li><code>id</code> (Indonesian)</li>
          <li><code>ig</code> (Igbo)</li>
          <li><code>it</code> (Italian)</li>
          <li><code>ja</code> (Japanese)</li>
          <li><code>ka</code> (Kannada)</li>
          <li><code>kk</code> (Kazakh)</li>
          <li><code>km</code> (Khmer)</li>
          <li><code>ko</code> (Korean)</li>
          <li><code>ku</code> (Kurdish)</li>
          <li><code>lo</code> (Lao)</li>
          <li><code>lt</code> (Lithuanian)</li>
          <li><code>lv</code> (Latvian)</li>
          <li><code>ml</code> (Malayalam)</li>
          <li><code>mr</code> (Marathi)</li>
          <li><code>ms</code> (Malay)</li>
          <li><code>ne</code> (Nepali)</li>
          <li><code>nl</code> (Dutch)</li>
          <li><code>no</code> (Norwegian)</li>
          <li><code>or</code> (Odia)</li>
          <li><code>pa</code> (Punjabi)</li>
          <li><code>pl</code> (Polish)</li>
          <li><code>pt</code> (Portuguese)</li>
          <li><code>ro</code> (Romanian)</li>
          <li><code>ru</code> (Russian)</li>
          <li><code>sa</code> (Sanskrit)</li>
          <li><code>sd</code> (Sindhi)</li>
          <li><code>si</code> (Sinhala)</li>
          <li><code>sm</code> (Samoan)</li>
          <li><code>sq</code> (Albanian)</li>
          <li><code>sv</code> (Swedish)</li>
          <li><code>sq</code> (Albanian)</li>
          <li><code>ta</code> (Tamil)</li>
          <li><code>te</code> (Telugu)</li>
          <li><code>th</code> (Thai)</li>
          <li><code>tl</code> (Tagalog)</li>
          <li><code>tr</code> (Turkish)</li>
          <li><code>uk</code> (Ukrainian)</li>
          <li><code>ur</code> (Urdu)</li>
          <li><code>uz</code> (Uzbek)</li>
          <li><code>vi</code> (Vietnamese)</li>
          <li><code>zh</code> (Chinese)</li>
<<<<<<< HEAD
=======
          <li><code>zu</code> (Zulu)</li>
>>>>>>> bff7b88e
        </ul>
      </div>
  </details>

- Translation object

  ```tsx
  i18n={{
    // Make sure that the following is a proper language code,
    // since this is used by date-fns in order to calculate the relative time for each notification
    // supported languages by date-fns: https://github.com/date-fns/date-fns/tree/main/src/locale
    lang: "de",

    translations: {
      poweredBy: "von",
      markAllAsRead: "Alles als gelesen markieren",
      notifications: "Benachrichtigungen",
      settings: "Einstellungen",
    },
  }}
  ```

## The notification `IMessage` model

When building your custom UI implementation it might be useful to know, how the notification feed model is structured, so you can customize the notification items during rendering.

The notifications array returned by the `useNotifications` hook contains an array of `IMessage` objects with the following properties:

| Property                    | Type                      | Description                                                                                          |
| --------------------------- | ------------------------- | ---------------------------------------------------------------------------------------------------- |
| `_id`                       | `string`                  | A unique Novu message identifier                                                                     |
| `channel`                   | `ChannelTypeEnum`         | Use to specify the actual channel of this message (`in_app` will be used here)                       |
| `seen`                      | `boolean`                 | Whether the notification item was read by the user, changed when the user clicks on the notification |
| `lastSeenDate`              | `ISODate`                 | When the user has last seen the notification                                                         |
| `content`                   | `string`                  | An HTML string of the generated notification content with parsed and replaced variables              |
| `templateIdentifier`        | `string`                  | A unique Novu template identifier                                                                    |
| `payload`                   | `Record<string, unknown>` | The `payload` object that was passed the notification template was triggered.                        |
| `createdAt`                 | `ISODate`                 | The creation date of the message                                                                     |
| `cta.type`                  | `ChannelCTATypeEnum`      | The type of the CTA specified in the admin panel                                                     |
| `cta.data.url`              | `string`                  | The redirect URL set in the admin panel, can be used to navigate on notification click               |
| `cta.action.status`         | `boolean`                 | Indication whether the action occurred                                                               |
| `cta.action.buttons`        | `IMessageButton[]`        | Array of action buttons                                                                              |
| `cta.action.result.payload` | `Record<string, unknown>` | Payload object that send on updateAction method in useNotifications hook                             |
| `cta.action.result.type`    | `ButtonTypeEnum`          | Type of the button                                                                                   |

### IMessageButton

| Property  | Type             | Description       |
| --------- | ---------------- | ----------------- |
| `type`    | `ButtonTypeEnum` | Button type enum  |
| `content` | `string`         | Button inner text |

### ChannelCTATypeEnum

| Property   | Value    |
| ---------- | -------- |
| `REDIRECT` | redirect |

### ButtonTypeEnum

| Property    | Value     |
| ----------- | --------- |
| `PRIMARY`   | primary   |
| `SECONDARY` | secondary |

## Realtime sockets

Novu provides a real-time socket API for you to consume and get updates about new notifications added to the user's feed. To use the socket connection you can use the `useSocket` hook provided by the `@novu/notification-center` library. Let's see an example of that:

```tsx
import { NovuProvider, useSocket } from '@novu/notification-center';

function App() {
  return (
    <NovuProvider subscriberId={'USER_ID'} applicationIdentifier={'APP_ID_FROM_ADMIN_PANEL'}>
      <CustomNotificationCenter />
    </NovuProvider>
  );
}

function CustomNotificationCenter() {
  const { socket } = useSocket();

  useEffect(() => {
    if (socket) {
      socket.on('unseen_count_changed', (data) => {
        console.log(data.unseenCount);
      });
    }

    return () => {
      if (socket) {
        socket.off('unseen_count_changed');
      }
    };
  }, [socket]);

  return <></>;
}
```

## Notification actions

By adding action buttons on the in-app template in the editor you will need to add a matching behaviour on what happens after the user clicks on the action.

Let's look at an example:

```tsx
import {
  NovuProvider,
  useSocket,
  useNotifications,
  PopoverNotificationCenter,
  NotificationBell,
} from '@novu/notification-center';

export function App() {
  return (
    <>
      <NovuProvider subscriberId={'USER_ID'} applicationIdentifier={'APP_ID_FROM_ADMIN_PANEL'}>
        <PopoverWrapper />
      </NovuProvider>
    </>
  );
}

function PopoverWrapper() {
  const { updateAction } = useNotifications();

  function handlerOnNotificationClick(message: IMessage) {
    if (message?.cta?.data?.url) {
      window.location.href = message.cta.data.url;
    }
  }

  async function handlerOnActionClick(
    templateIdentifier: string,
    type: ButtonTypeEnum,
    message: IMessage
  ) {
    if (templateIdentifier === 'friend-request') {
      if (type === 'primary') {
        /** Call your API to accept the friend request here **/

        /** And than update novu that this actions has been taken, so the user won't see the button again **/
        await updateAction(message._id, type, MessageActionStatusEnum.DONE);
      }
    }
  }

  return (
    <PopoverNotificationCenter
      onNotificationClick={handlerOnNotificationClick}
      onActionClick={handlerOnActionClick}
    >
      {({ unseenCount }) => {
        return <NotificationBell unseenCount={unseenCount} />;
      }}
    </PopoverNotificationCenter>
  );
}
```

Novu manages the state of the actions, so you can actually specify if the user has already performed the actions, so you can know when the actions should be hidden.

## HMAC Encryption

When Novu's user adds the notification center to their application they are required to pass a `subscriberId` which identifies the user's end-customer, and the application Identifier which is acted as a public key to communicate with the notification feed API.

A malicious actor can access the user feed by accessing the API and passing another `subscriberId` using the public application identifier.

HMAC encryption will make sure that a `subscriberId` is encrypted using the secret API key, and those will prevent malicious actors from impersonating users.

### Enabling HMAC Encryption

In order to enable Hash-Based Message Authentication Codes, you need to visit the admin panel in-app settings page and enable HMAC encryption for your environment.

Next step would be to generate an HMAC encrypted subscriberId on your backend:

```ts
import { createHmac } from 'crypto';

const hmacHash = createHmac('sha256', process.env.NOVU_API_KEY).update(subscriberId).digest('hex');
```

Then pass the created HMAC to your client side application forward it to the component:

```tsx
<NovuProvider
  subscriberId={'PLAIN_TEXT_ID'}
  subscriberHash={'HASHED_SUBSCRIBER_ID'}
  applicationIdentifier={'APP_ID'}
></NovuProvider>
```

## Customizing the notification center theme

The notification center component can be customized by passing a `theme` prop to the `PopoverNotificationCenter` component.

```tsx
const theme: INovuTheme = {
  dark: {
    // Dark Theme Props
  },
  light: {
    // Light Theme Props
  },
  common: {
    // Common
  },
};

<PopoverNotificationCenter theme={theme}>
  {({ unseenCount }) => <NotificationBell unseenCount={unseenCount} />}
</PopoverNotificationCenter>;

export interface INovuTheme {
  layout?: IThemeLayout;
  header?: IThemeHeader;
  popover?: IThemePopover;
  notificationItem?: IThemeNotificationListItem;
  footer?: IThemeFooter;
  loaderColor?: string;
}
```

A theme object can be used to customize the notification center's layout, header, popover, notification list item, footer, and unseen badge.
The object can be modified partially or completely, depending on the level of customization you want to achieve.

Here are the optional fields that can be used to customize the notification center:

A table of IThemeLayout properties:

### `IThemeLayout` customization properties

| Property                     | Default Value - Light Theme              | Default Value - Dark Theme        |
| ---------------------------- | ---------------------------------------- | --------------------------------- |
| `background`                 | `#FFFFFF`                                | `#1E1E26`                         |
| `boxShadow`                  | `0px 5px 15px rgba(122, 133, 153, 0.25)` | `0px 5px 20px rgba(0, 0, 0, 0.2)` |
| `wrapper.secondaryFontColor` | `#BEBECC`                                | `#525266`                         |

### `IThemeHeader` customization properties

| Property         | Default Value - Light Theme                     | Default Value - Dark Theme                      |
| ---------------- | ----------------------------------------------- | ----------------------------------------------- |
| `badgeColor`     | `linear-gradient(0deg,#FF512F 0%,#DD2476 100%)` | `linear-gradient(0deg,#FF512F 0%,#DD2476 100%)` |
| `badgeTextColor` | `#FFFFFF`                                       | `#FFFFFF`                                       |
| `fontColor`      | `#828299`                                       | `#FFFFFF`                                       |

### `IThemePopover` customization properties

| Property     | Default Value - Light Theme | Default Value - Dark Theme |
| ------------ | --------------------------- | -------------------------- |
| `arrowColor` | `#FFFFFF`                   | `#1E1E26`                  |

### `IThemeNotificationListItem` customization properties

| Property                                  | Default Value - Light Theme                               | Default Value - Dark Theme                                |
| ----------------------------------------- | --------------------------------------------------------- | --------------------------------------------------------- |
| `seen.fontColor`                          | `#828299`                                                 | `#FFFFFF`                                                 |
| `seen.background`                         | `#F5F8FA`                                                 | `#23232B`                                                 |
| `seen.timeMarkFontColor`                  | `#BEBECC`                                                 | `#525266`                                                 |
| `unseen.fontColor`                        | `#828299`                                                 | `#FFFFFF`                                                 |
| `unseen.background`                       | `#FFFFFF`                                                 | `#292933`                                                 |
| `unseen.boxShadow`                        | `0px 5px 15px rgba(122, 133, 153, 0.25)`                  | `0px 5px 20px rgba(0, 0, 0, 0.2)`                         |
| `unseen.notificationItemBeforeBrandColor` | `linear-gradient(0deg,#FF512F 0%,#DD2476 100%)`           | `linear-gradient(0deg,#FF512F 0%,#DD2476 100%)`           |
| `unseen.timeMarkFontColor`                | `#828299`                                                 | `#828299`                                                 |
| `buttons.primary.backGroundColor`         | `linear-gradient(99deg,#DD2476 0% 0%, #FF512F 100% 100%)` | `linear-gradient(99deg,#DD2476 0% 0%, #FF512F 100% 100%)` |
| `buttons.primary.fontColor`               | `#FFFFFF`                                                 | `#FFFFFF`                                                 |
| `buttons.primary.removeCircleColor`       | `white`                                                   | `white`                                                   |
| `buttons.primary.fontFamily`              | `Lato`                                                    | `Lato`                                                    |
| `buttons.secondary.backGroundColor`       | `#F5F8FA`                                                 | `#3D3D4D`                                                 |
| `buttons.secondary.fontColor`             | `#525266`                                                 | `#FFFFFF`                                                 |
| `buttons.secondary.removeCircleColor`     | `#525266`                                                 | `#525266`                                                 |
| `buttons.secondary.fontFamily`            | `Lato`                                                    | `Lato`                                                    |

### `IThemeFooter` customization properties

| Property              | Default Value - Light Theme | Default Value - Dark Theme |
| --------------------- | --------------------------- | -------------------------- |
| `logoTextColor`       | `#000000`                   | `#FFFFFF`                  |
| `logoPrefixFontColor` | `#A1A1B2`                   | `#525266`                  |

### `NotificationBell` customization properties

| Property                     | Default Value - Light Theme                        | Default Value - Dark Theme                             |
| ---------------------------- | -------------------------------------------------- | ------------------------------------------------------ |
| `colorScheme`                | `light`                                            | `light`                                                |
| `unseenBadgeColor`           | `stopColor: '#FF512F', stopColorOffset: '#DD2476'` | `{ stopColor: '#FF512F', stopColorOffset: '#DD2476' }` |
| `unseenBadgeBackgroundColor` | `#FFFFFF`                                          | `#1E1E26`                                              |

Note: unseenBadgeColor is of a type : string | {stopColor : string, stopColorOffset : sting}, so if you would like one
color badge you can use a string of the color and not the object in order to create gradient.

## Multiple tab layout

Novu allows to create a multi-tab experience for a notification center, in a way you can fetch the notifications feed using a filtered query.

### Defining a stores

To create multiple stores you can use the prop `stores` on the `NovuProvider` component. Each store has `storeId` property that will be used to interact with information related to this store.

```tsx
<NovuProvider
  stores={[
    { storeId: 'invites', query: { feedIdentifier: 'invites' } },
    { storeId: 'activity', query: { feedIdentifier: 'activity' } },
  ]}
  backendUrl={API_ROOT}
  socketUrl={WS_URL}
  subscriberId={user?._id}
  applicationIdentifier={environment?.identifier}
>
  <PopoverWrapper />
</NovuProvider>
```

Using the `query` object multiple fields can be passed for feed API:

- `feedIdentifier` - Can be configured and created on the WEB UI
- `seen` - Identifies if the notification has been seen or not

After specifying the `stores` prop, you can use the `storeId` property to interact with the store.

:::tip

By specifying only a storeId, without a query, you could get all notifications.

:::

#### Using the `useNotifications` hook

```tsx
import { useNotifications } from '@novu/core';

const { notifications } = useNotifications({ storeId });
```

#### Using `tabs` prop on the notification center

```tsx
<PopoverNotificationCenter
  tabs={[
    { name: 'Invites', storeId: 'invites' },
    { name: 'Activity', storeId: 'activity' },
  ]}
  colorScheme={colorScheme}
  onNotificationClick={handlerOnNotificationClick}
  onActionClick={handlerOnActionClick}
>
  {({ unseenCount }) => {
    return <NotificationBell colorScheme={colorScheme} unseenCount={unseenCount} />;
  }}
</PopoverNotificationCenter>
```

#### Custom Notification Item component

```tsx
<PopoverNotificationCenter
  colorScheme={colorScheme}
  onNotificationClick={handlerOnNotificationClick}
  onActionClick={handlerOnActionClick}
  listItem={(notification, handleActionButtonClick, handleNotificationClick) => {
    return (
      <a
        href="/"
        onClick={(e) => {
          e.preventDefault();
          handleNotificationClick();
        }}
      >
        {notification.content}
      </a>
    );
  }}
>
  {({ unseenCount }) => {
    return <NotificationBell colorScheme={colorScheme} unseenCount={unseenCount} />;
  }}
</PopoverNotificationCenter>
```

## Subscriber Preferences

By default, Novu will show the subscriber preferences cog icon on the notification center component.
If you want to hide it, you can use the prop `showUserPreferences` on the `PopoverNotificationCenter` component.

![Notification Center with a cog](/img/notification-list-cog.png)<|MERGE_RESOLUTION|>--- conflicted
+++ resolved
@@ -241,10 +241,7 @@
           <li><code>uz</code> (Uzbek)</li>
           <li><code>vi</code> (Vietnamese)</li>
           <li><code>zh</code> (Chinese)</li>
-<<<<<<< HEAD
-=======
           <li><code>zu</code> (Zulu)</li>
->>>>>>> bff7b88e
         </ul>
       </div>
   </details>
