# React Component

Novu provides the `@novu/notification-center` a react library that helps to add a fully functioning notification center to your web application in minutes. Let's do a quick recap on how we can easily use it in your application:

```bash
npm install @novu/notification-center
```

```tsx
import {
  NovuProvider,
  PopoverNotificationCenter,
  NotificationBell,
  IMessage,
} from '@novu/notification-center';
import { useNavigate } from 'react-router-dom';

function Header() {
  const navigate = useNavigate();

  function onNotificationClick(notification: IMessage) {
    navigate(notification.cta.data.url);
  }

  return (
    <NovuProvider subscriberId={'USER_ID'} applicationIdentifier={'APP_ID_FROM_ADMIN_PANEL'}>
      <PopoverNotificationCenter onNotificationClick={onNotificationClick}>
        {({ unseenCount }) => <NotificationBell unseenCount={unseenCount} />}
      </PopoverNotificationCenter>
    </NovuProvider>
  );
}
```

## Use your own backend and socket url

By default, Novu's hosted services of api and socket are used. Should you want, you could override them and configure your own.

```tsx
import {
  NovuProvider,
  PopoverNotificationCenter,
  NotificationBell,
} from '@novu/notification-center';

function Header() {
  return (
    <NovuProvider
      backendUrl={'YOUR_BACKEND_URL'}
      socketUrl={'YOUR_SOCKET_URL'}
      subscriberId={'USER_ID'}
      applicationIdentifier={'APP_ID_FROM_ADMIN_PANEL'}
    >
      <PopoverNotificationCenter>
        {({ unseenCount }) => <NotificationBell unseenCount={unseenCount} />}
      </PopoverNotificationCenter>
    </NovuProvider>
  );
}
```

## Implementing custom bell icon

It is common that you might have a special set of icons you use within your application and you will want to replace the default: `NotificationBell` coming from our library.

For this you can easily switch the `NotificationBell` with your own bell. Just make sure you pass the `unseenCount` param inside and use it accordingly.

```tsx
<PopoverNotificationCenter>
  {({ unseenCount }) => <CustomBell unseenCount={unseenCount} />}
</PopoverNotificationCenter>
```

## Dark mode support

To support dark mode in your application the notification center component can receive a `colorScheme` prop that can receive either `dark` or `light` mode.

```tsx
<PopoverNotificationCenter colorScheme={'dark' || 'light'}>
  {({ unseenCount }) => <NotificationBell unseenCount={unseenCount} />}
</PopoverNotificationCenter>
```

## Modify the Popover's `position`

Use `position` prop to position the popover relative to the Bell icon

```tsx
<PopoverNotificationCenter position="left-start">
  {({ unseenCount }) => <NotificationBell unseenCount={unseenCount} />}
</PopoverNotificationCenter>
```

| Prop     | Type                                                                                                                                                               | Default      | Description                                       |
| -------- | ------------------------------------------------------------------------------------------------------------------------------------------------------------------ | ------------ | ------------------------------------------------- |
| position | 'top' \| 'bottom' \| 'left' \| 'right' \| 'top-start' \| 'top-end' \| 'bottom-start' \| 'bottom-end' \| 'left-start' \| 'left-end' \| 'right-start' \| 'right-end' | 'bottom-end' | Position of the popover relative to the bell icon |
| offset   | number                                                                                                                                                             |              | Gap between the Bell icon and Popover in px       |

## Custom UI

If you prefer to build a custom UI, it's possible to use the `useNotification` hook available in our react library.
Let's see an example on how you can do that:

```tsx
import { NovuProvider, useNotifications } from '@novu/notification-center';

function App() {
  return (
    <NovuProvider subscriberId={'USER_ID'} applicationIdentifier={'APP_ID_FROM_ADMIN_PANEL'}>
      <CustomNotificationCenter />
    </NovuProvider>
  );
}

function CustomNotificationCenter() {
  const { notifications, fetchNextPage, hasNextPage, fetching, markAsSeen, refetch } =
    useNotifications();

  return (
    <ul>
      {notifications.map((notification) => {
        return <li>{notification.content}</li>;
      })}
    </ul>
  );
}
```

:::tip

If you only wish to modify some parts of the existing Novu component UI, you can easily override the: Header, Footer, and NotificationItem blocks including the notification actions block.

:::

## Customize the UI language

If you want to use a language other than english for the UI, the `NovuProvider` component can accept an optional `i18n` prop.

```tsx
import {
  NovuProvider,
  PopoverNotificationCenter,
  NotificationBell,
} from '@novu/notification-center';

function Header() {
  return (
    <NovuProvider
      subscriberId={'USER_ID'}
      applicationIdentifier={'APP_ID_FROM_ADMIN_PANEL'}
      i18n="en"
    >
      <PopoverNotificationCenter>
        {({ unseenCount }) => <NotificationBell unseenCount={unseenCount} />}
      </PopoverNotificationCenter>
    </NovuProvider>
  );
}
```

The `i18n` prop can accept 2 different types of values

- 2 letter language string

  ```tsx
  i18n = 'en';
  ```

    <details>
      <summary>Supported languages</summary>
      <div>
        <ul>
          <li><code>ar</code> (Arabic)</li>
          <li><code>de</code> (German)</li>
          <li><code>en</code> (English)</li>
          <li><code>fa</code> (Farsi)</li>
          <li><code>fi</code> (Finnish)</li>
          <li><code>fr</code> (French)</li>
          <li><code>gj</code> (Georgian)</li>
          <li><code>hi</code> (Hindi)</li>
          <li><code>it</code> (Italian)</li>
          <li><code>ru</code> (Russian)</li>
          <li><code>es</code> (Spanish)</li>
          <li><code>uk</code> (Ukrainian)</li>
<<<<<<< HEAD
          <li><code>bn</code> (Bengali)</li>
          <li><code>ml</code> (Malayalam)</li>
          <li><code>zh</code> (Chinese)</li>
=======
          <li><code>hr</code> (Croatian)</li>
>>>>>>> 28ee75f3
        </ul>
      </div>
  </details>

- Translation object

  ```tsx
  i18n={{
    // Make sure that the following is a proper language code,
    // since this is used by date-fns in order to calculate the relative time for each notification
    // supported languages by date-fns: https://github.com/date-fns/date-fns/tree/main/src/locale
    lang: "de",

    translations: {
      poweredBy: "von",
      markAllAsRead: "Alles als gelesen markieren",
      notifications: "Benachrichtigungen",
      settings: "Einstellungen",
    },
  }}
  ```

## The notification `IMessage` model

When building your custom UI implementation it might be useful to know, how the notification feed model is structured so you can customize the notification items during rendering.

The notifications array returned by the `useNotifications` hook contains an array of `IMessage` objects with the following properties:

| Property                    | Type                      | Description                                                                                           |
| --------------------------- | ------------------------- | ----------------------------------------------------------------------------------------------------- |
| `_id`                       | `string`                  | A unique Novu message identifier                                                                      |
| `channel`                   | `ChannelTypeEnum`         | Use to specify the actual channel of this message (`in_app` will be used here)                        |
| `seen`                      | `boolean`                 | Whether the notification item was ready by the user, changed when the user clicks on the notification |
| `lastSeenDate`              | `ISODate`                 | When the user has last seen the notification                                                          |
| `content`                   | `string`                  | An HTML string of the generated notification content with parsed and replaced variables               |
| `templateIdentifier`        | `string`                  | A unique Novu template identifier                                                                     |
| `payload`                   | `Record<string, unknown>` | The `payload` object that was passed the notification template was triggered.                         |
| `createdAt`                 | `ISODate`                 | The creation date of the message                                                                      |
| `cta.type`                  | `ChannelCTATypeEnum`      | The type of the CTA specified in the admin panel                                                      |
| `cta.data.url`              | `string`                  | The redirect URL set in the admin panel, can be used to navigate on notification click                |
| `cta.action.status`         | `boolean`                 | Indication whether the action occurred                                                                |
| `cta.action.buttons`        | `IMessageButton[]`        | Array of action buttons                                                                               |
| `cta.action.result.payload` | `Record<string, unknown>` | Payload object that send on updateAction method in useNotifications hook                              |
| `cta.action.result.type`    | `ButtonTypeEnum`          | Type of the button                                                                                    |

### IMessageButton

| Property  | Type             | Description       |
| --------- | ---------------- | ----------------- |
| `type`    | `ButtonTypeEnum` | Button type enum  |
| `content` | `string`         | Button inner text |

### ChannelCTATypeEnum

| Property   | Value    |
| ---------- | -------- |
| `REDIRECT` | redirect |

### ButtonTypeEnum

| Property    | Value     |
| ----------- | --------- |
| `PRIMARY`   | primary   |
| `SECONDARY` | secondary |

## Realtime sockets

Novu provides a real-time socket API for you to consume to get updates about new notifications added to the user's feed. To use the socket connection you can use the `useSocket` hook provided by the `@novu/notification-center` library. Let's see an example of that:

```tsx
import { NovuProvider, useSocket } from '@novu/notification-center';

function App() {
  return (
    <NovuProvider subscriberId={'USER_ID'} applicationIdentifier={'APP_ID_FROM_ADMIN_PANEL'}>
      <CustomNotificationCenter />
    </NovuProvider>
  );
}

function CustomNotificationCenter() {
  const { socket } = useSocket();

  useEffect(() => {
    if (socket) {
      socket.on('unseen_count_changed', (data) => {
        console.log(data.unseenCount);
      });
    }

    return () => {
      if (socket) {
        socket.off('unseen_count_changed');
      }
    };
  }, [socket]);

  return <></>;
}
```

## Notification actions

By adding action buttons on the in-app template in the editor you will need to add a matching behaviour on what happens after the user clicks on the action.

Let's look at an example:

```tsx
import {
  NovuProvider,
  useSocket,
  useNotifications,
  PopoverNotificationCenter,
  NotificationBell,
} from '@novu/notification-center';

export function App() {
  return (
    <>
      <NovuProvider subscriberId={'USER_ID'} applicationIdentifier={'APP_ID_FROM_ADMIN_PANEL'}>
        <PopoverWrapper />
      </NovuProvider>
    </>
  );
}

function PopoverWrapper() {
  const { updateAction } = useNotifications();

  function handlerOnNotificationClick(message: IMessage) {
    if (message?.cta?.data?.url) {
      window.location.href = message.cta.data.url;
    }
  }

  async function handlerOnActionClick(
    templateIdentifier: string,
    type: ButtonTypeEnum,
    message: IMessage
  ) {
    if (templateIdentifier === 'friend-request') {
      if (type === 'primary') {
        /** Call your API to accept the friend request here **/

        /** And than update novu that this actions has been taken, so the user won't see the button again **/
        await updateAction(message._id, type, MessageActionStatusEnum.DONE);
      }
    }
  }

  return (
    <PopoverNotificationCenter
      onNotificationClick={handlerOnNotificationClick}
      onActionClick={handlerOnActionClick}
    >
      {({ unseenCount }) => {
        return <NotificationBell unseenCount={unseenCount} />;
      }}
    </PopoverNotificationCenter>
  );
}
```

Novu manages the state of the actions, so you can actually specify if the user has already performed the actions so you can know when the actions should be hidden.

## HMAC Encryption

When Novu's user adds the notification center to their application they are required to pass a `subscriberId` which identifies the user's end-customer, and the application Identifier which is acted as a public key to communicate with the notification feed API.

A malicious actor can access the user feed by accessing the API and passing another `subscriberId` using the public application identifier.

HMAC encryption will make sure that a `subscriberId` is encrypted using the secret API key, and those will prevent malicious actors from impersonating users.

### Enabling HMAC Encryption

In order to enable Hash-Based Message Authentication Codes, you need to visit the admin panel in-app settings page and enable HMAC encryption for your environment.

Next step would be to generate an HMAC encrypted subscriberId on your backend:

```ts
import { createHmac } from 'crypto';

const hmacHash = createHmac('sha256', process.env.NOVU_API_KEY).update(subscriberId).digest('hex');
```

Then pass the created HMAC to your client side application forward it to the component:

```tsx
<NovuProvider
  subscriberId={'PLAIN_TEXT_ID'}
  subscriberHash={'HASHED_SUBSCRIBER_ID'}
  applicationIdentifier={'APP_ID'}
></NovuProvider>
```

## Customizing the notification center theme

The notification center component can be customized by passing a `theme` prop to the `PopoverNotificationCenter` component.

```tsx
const theme: INovuTheme = {
  dark: {
    // Dark Theme Props
  },
  light: {
    // Light Theme Props
  },
  common: {
    // Common
  },
};

<PopoverNotificationCenter theme={theme}>
  {({ unseenCount }) => <NotificationBell unseenCount={unseenCount} />}
</PopoverNotificationCenter>;

export interface INovuTheme {
  layout?: IThemeLayout;
  header?: IThemeHeader;
  popover?: IThemePopover;
  notificationItem?: IThemeNotificationListItem;
  footer?: IThemeFooter;
  loaderColor?: string;
}
```

A theme object can be used to customize the notification center's layout, header, popover, notification list item, footer, and unseen badge.
The object can be modified partially or completely, depending on the level of customization you want to achieve.

Here are the optional fields that can be used to customize the notification center:

A table of IThemeLayout properties:

### `IThemeLayout` customization properties

| Property                     | Default Value - Light Theme              | Default Value - Dark Theme        |
| ---------------------------- | ---------------------------------------- | --------------------------------- |
| `background`                 | `#FFFFFF`                                | `#1E1E26`                         |
| `boxShadow`                  | `0px 5px 15px rgba(122, 133, 153, 0.25)` | `0px 5px 20px rgba(0, 0, 0, 0.2)` |
| `wrapper.secondaryFontColor` | `#BEBECC`                                | `#525266`                         |

### `IThemeHeader` customization properties

| Property         | Default Value - Light Theme                     | Default Value - Dark Theme                      |
| ---------------- | ----------------------------------------------- | ----------------------------------------------- |
| `badgeColor`     | `linear-gradient(0deg,#FF512F 0%,#DD2476 100%)` | `linear-gradient(0deg,#FF512F 0%,#DD2476 100%)` |
| `badgeTextColor` | `#FFFFFF`                                       | `#FFFFFF`                                       |
| `fontColor`      | `#828299`                                       | `#FFFFFF`                                       |

### `IThemePopover` customization properties

| Property     | Default Value - Light Theme | Default Value - Dark Theme |
| ------------ | --------------------------- | -------------------------- |
| `arrowColor` | `#FFFFFF`                   | `#1E1E26`                  |

### `IThemeNotificationListItem` customization properties

| Property                                  | Default Value - Light Theme                               | Default Value - Dark Theme                                |
| ----------------------------------------- | --------------------------------------------------------- | --------------------------------------------------------- |
| `seen.fontColor`                          | `#828299`                                                 | `#FFFFFF`                                                 |
| `seen.background`                         | `#F5F8FA`                                                 | `#23232B`                                                 |
| `seen.timeMarkFontColor`                  | `#BEBECC`                                                 | `#525266`                                                 |
| `unseen.fontColor`                        | `#828299`                                                 | `#FFFFFF`                                                 |
| `unseen.background`                       | `#FFFFFF`                                                 | `#292933`                                                 |
| `unseen.boxShadow`                        | `0px 5px 15px rgba(122, 133, 153, 0.25)`                  | `0px 5px 20px rgba(0, 0, 0, 0.2)`                         |
| `unseen.notificationItemBeforeBrandColor` | `linear-gradient(0deg,#FF512F 0%,#DD2476 100%)`           | `linear-gradient(0deg,#FF512F 0%,#DD2476 100%)`           |
| `unseen.timeMarkFontColor`                | `#828299`                                                 | `#828299`                                                 |
| `buttons.primary.backGroundColor`         | `linear-gradient(99deg,#DD2476 0% 0%, #FF512F 100% 100%)` | `linear-gradient(99deg,#DD2476 0% 0%, #FF512F 100% 100%)` |
| `buttons.primary.fontColor`               | `#FFFFFF`                                                 | `#FFFFFF`                                                 |
| `buttons.primary.removeCircleColor`       | `white`                                                   | `white`                                                   |
| `buttons.primary.fontFamily`              | `Lato`                                                    | `Lato`                                                    |
| `buttons.secondary.backGroundColor`       | `#F5F8FA`                                                 | `#3D3D4D`                                                 |
| `buttons.secondary.fontColor`             | `#525266`                                                 | `#FFFFFF`                                                 |
| `buttons.secondary.removeCircleColor`     | `#525266`                                                 | `#525266`                                                 |
| `buttons.secondary.fontFamily`            | `Lato`                                                    | `Lato`                                                    |

### `IThemeFooter` customization properties

| Property              | Default Value - Light Theme | Default Value - Dark Theme |
| --------------------- | --------------------------- | -------------------------- |
| `logoTextColor`       | `#000000`                   | `#FFFFFF`                  |
| `logoPrefixFontColor` | `#A1A1B2`                   | `#525266`                  |

### `NotificationBell` customization properties

| Property                     | Default Value - Light Theme                        | Default Value - Dark Theme                             |
| ---------------------------- | -------------------------------------------------- | ------------------------------------------------------ |
| `colorScheme`                | `light`                                            | `light`                                                |
| `unseenBadgeColor`           | `stopColor: '#FF512F', stopColorOffset: '#DD2476'` | `{ stopColor: '#FF512F', stopColorOffset: '#DD2476' }` |
| `unseenBadgeBackgroundColor` | `#FFFFFF`                                          | `#1E1E26`                                              |

Note: unseenBadgeColor is of a type : string | {stopColor : string, stopColorOffset : sting}, so if you would like one
color badge you can use a string of the color and not the object in order to create gradient.

## Multiple tab layout

Novu allows to create a multi-tab experience for a notification center, in a way you can fetch the notifications feed using a filtered query.

### Defining a stores

To create multiple stores you can use the prop `stores` on the `NovuProvider` component. Each store has `storeId` property that will be used to interact with information related to this store.

```tsx
<NovuProvider
  stores={[
    { storeId: 'invites', query: { feedIdentifier: 'invites' } },
    { storeId: 'activity', query: { feedIdentifier: 'activity' } },
  ]}
  backendUrl={API_ROOT}
  socketUrl={WS_URL}
  subscriberId={user?._id}
  applicationIdentifier={environment?.identifier}
>
  <PopoverWrapper />
</NovuProvider>
```

Using the `query` object multiple fields can be passed for feed API:

- `feedIdentifier` - Can be configured and created on the WEB UI
- `seen` - Identifies if the notification has been seen or not

After specifying the `stores` prop, you can use the `storeId` property to interact with the store.

:::tip

By specifying only a storeId, without a query, you could get all notifications.

:::

#### Using the `useNotifications` hook

```tsx
import { useNotifications } from '@novu/core';

const { notifications } = useNotifications({ storeId });
```

#### Using `tabs` prop on the notification center

```tsx
<PopoverNotificationCenter
  tabs={[
    { name: 'Invites', storeId: 'invites' },
    { name: 'Activity', storeId: 'activity' },
  ]}
  colorScheme={colorScheme}
  onNotificationClick={handlerOnNotificationClick}
  onActionClick={handlerOnActionClick}
>
  {({ unseenCount }) => {
    return <NotificationBell colorScheme={colorScheme} unseenCount={unseenCount} />;
  }}
</PopoverNotificationCenter>
```

#### Custom Notification Item component

```tsx
<PopoverNotificationCenter
  colorScheme={colorScheme}
  onNotificationClick={handlerOnNotificationClick}
  onActionClick={handlerOnActionClick}
  listItem={(notification, handleActionButtonClick, handleNotificationClick) => {
    return (
      <a
        href="/"
        onClick={(e) => {
          e.preventDefault();
          handleNotificationClick();
        }}
      >
        {notification.content}
      </a>
    );
  }}
>
  {({ unseenCount }) => {
    return <NotificationBell colorScheme={colorScheme} unseenCount={unseenCount} />;
  }}
</PopoverNotificationCenter>
```

## Subscriber Preferences

By default, Novu will show the subscriber preferences cog icon on the notification center component.
If you want to hide it, you can use the prop `showUserPreferences` on the `PopoverNotificationCenter` component.

![Notification Center with a cog](/img/notification-list-cog.png);<|MERGE_RESOLUTION|>--- conflicted
+++ resolved
@@ -182,13 +182,10 @@
           <li><code>ru</code> (Russian)</li>
           <li><code>es</code> (Spanish)</li>
           <li><code>uk</code> (Ukrainian)</li>
-<<<<<<< HEAD
           <li><code>bn</code> (Bengali)</li>
           <li><code>ml</code> (Malayalam)</li>
           <li><code>zh</code> (Chinese)</li>
-=======
           <li><code>hr</code> (Croatian)</li>
->>>>>>> 28ee75f3
         </ul>
       </div>
   </details>
