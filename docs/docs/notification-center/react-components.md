# React Component

Novu provides the `@novu/notification-center` a react library that helps to add a fully functioning notification center to your web application in minutes. Let's do a quick recap on how we can easily use it in your application:

```bash
npm install @novu/notification-center
```

```tsx
import {
  NovuProvider,
  PopoverNotificationCenter,
  NotificationBell,
  IMessage,
} from '@novu/notification-center';
import { useNavigate } from 'react-router-dom';

function Header() {
  const navigate = useNavigate();

  function onNotificationClick(notification: IMessage) {
    navigate(notification.cta.data.url);
  }

  return (
    <NovuProvider subscriberId={'USER_ID'} applicationIdentifier={'APP_ID_FROM_ADMIN_PANEL'}>
      <PopoverNotificationCenter onNotificationClick={onNotificationClick}>
        {({ unseenCount }) => <NotificationBell unseenCount={unseenCount} />}
      </PopoverNotificationCenter>
    </NovuProvider>
  );
}
```

## Use your own backend and socket url

By default, Novu's hosted services of api and socket are used. Should you want, you could override them and configure your own.

```tsx
import {
  NovuProvider,
  PopoverNotificationCenter,
  NotificationBell,
} from '@novu/notification-center';

function Header() {
  return (
    <NovuProvider
      backendUrl={'YOUR_BACKEND_URL'}
      socketUrl={'YOUR_SOCKET_URL'}
      subscriberId={'USER_ID'}
      applicationIdentifier={'APP_ID_FROM_ADMIN_PANEL'}
    >
      <PopoverNotificationCenter>
        {({ unseenCount }) => <NotificationBell unseenCount={unseenCount} />}
      </PopoverNotificationCenter>
    </NovuProvider>
  );
}
```

## Implementing custom bell icon

It is common that you might have a special set of icons you use within your application and you will want to replace the default: `NotificationBell` coming from our library.

For this you can easily switch the `NotificationBell` with your own bell. Just make sure you pass the `unseenCount` param inside and use it accordingly.

```tsx
<PopoverNotificationCenter>
  {({ unseenCount }) => <CustomBell unseenCount={unseenCount} />}
</PopoverNotificationCenter>
```

## Dark mode support

To support dark mode in your application the notification center component can receive a `colorScheme` prop that can receive either `dark` or `light` mode.

```tsx
<PopoverNotificationCenter colorScheme={'dark' || 'light'}>
  {({ unseenCount }) => <NotificationBell unseenCount={unseenCount} />}
</PopoverNotificationCenter>
```

## Modify the Popover's `position`

Use `position` prop to position the popover relative to the Bell icon

```tsx
<PopoverNotificationCenter position="left-start">
  {({ unseenCount }) => <NotificationBell unseenCount={unseenCount} />}
</PopoverNotificationCenter>
```

| Prop     | Type                                                                                                                                                               | Default      | Description                                       |
| -------- | ------------------------------------------------------------------------------------------------------------------------------------------------------------------ | ------------ | ------------------------------------------------- |
| position | 'top' \| 'bottom' \| 'left' \| 'right' \| 'top-start' \| 'top-end' \| 'bottom-start' \| 'bottom-end' \| 'left-start' \| 'left-end' \| 'right-start' \| 'right-end' | 'bottom-end' | Position of the popover relative to the bell icon |
| offset   | number                                                                                                                                                             |              | Gap between the Bell icon and Popover in px       |

## Custom UI

If you prefer to build a custom UI, it's possible to use the `useNotification` hook available in our react library.
Let's see an example on how you can do that:

```tsx
import { NovuProvider, useNotifications } from '@novu/notification-center';

function App() {
  return (
    <NovuProvider subscriberId={'USER_ID'} applicationIdentifier={'APP_ID_FROM_ADMIN_PANEL'}>
      <CustomNotificationCenter />
    </NovuProvider>
  );
}

function CustomNotificationCenter() {
  const { notifications, fetchNextPage, hasNextPage, fetching, markAsSeen, refetch } =
    useNotifications();

  return (
    <ul>
      {notifications.map((notification) => {
        return <li>{notification.content}</li>;
      })}
    </ul>
  );
}
```

:::tip

If you only wish to modify some parts of the existing Novu component UI, you can easily override the: Header, Footer, and NotificationItem blocks including the notification actions block.

:::

## Customize the UI language

If you want to use a language other than english for the UI, the `NovuProvider` component can accept an optional `i18n` prop.

```tsx
import {
  NovuProvider,
  PopoverNotificationCenter,
  NotificationBell,
} from '@novu/notification-center';

function Header() {
  return (
    <NovuProvider
      subscriberId={'USER_ID'}
      applicationIdentifier={'APP_ID_FROM_ADMIN_PANEL'}
      i18n="en"
    >
      <PopoverNotificationCenter>
        {({ unseenCount }) => <NotificationBell unseenCount={unseenCount} />}
      </PopoverNotificationCenter>
    </NovuProvider>
  );
}
```

The `i18n` prop can accept 2 different types of values

- 2 letter language string

  ```tsx
  i18n = 'en';
  ```

    <details>
      <summary>Supported languages</summary>
      <div>
        <ul>
          <li><code>ar</code> (Arabic)</li>
          <li><code>de</code> (German)</li>
          <li><code>en</code> (English)</li>
          <li><code>fa</code> (Farsi)</li>
          <li><code>fi</code> (Finnish)</li>
          <li><code>fr</code> (French)</li>
          <li><code>gu</code> (Gujarati)</li>
          <li><code>hi</code> (Hindi)</li>
					<li><code>id</code> (Indonesia)</li>
          <li><code>it</code> (Italian)</li>
          <li><code>ka</code> (Kannada)</li>
          <li><code>mr</code> (Marathi)</li>
          <li><code>ne</code> (Nepali)</li>
          <li><code>ru</code> (Russian)</li>
          <li><code>es</code> (Spanish)</li>
          <li><code>uk</code> (Ukrainian)</li>
          <li><code>bn</code> (Bengali)</li>
          <li><code>ml</code> (Malayalam)</li>
          <li><code>zh</code> (Chinese)</li>
          <li><code>hr</code> (Croatian)</li>
          <li><code>or</code> (Odia)</li>
          <li><code>sa</code> (Sanskrit)</li>
          <li><code>ur</code> (Urdu)</li>
          <li><code>pl</code> (Polish)</li>
          <li><code>cs</code> (Czech)</li>
          <li><code>pa</code> (Punjabi)</li>
          <li><code>ta</code> (Tamil)</li>
          <li><code>sd</code> (Sindhi)</li>
          <li><code>ca</code> (Catalan)</li>
          <li><code>ko</code> (Korean)</li>
          <li><code>ku</code> (Kurdish)</li>
          <li><code>el</code> (Greek)</li>
          <li><code>ja</code> (Japanese)</li>
          <li><code>hu</code> (Hungarian)</li>
          <li><code>bg</code> (Bulgarian)</li>
          <li><code>da</code> (Danish)</li>
          <li><code>as</code> (Assamese)</li>
          <li><code>pt</code> (Portuguese)</li>
          <li><code>tr</code> (Turkish)</li>
          <li><code>te</code> (Telugu)</li>
<<<<<<< HEAD
          <li><code>lo</code> (Lao)</li>
=======
          <li><code>vi</code> (Vietnamese)</li>
          
>>>>>>> a0fe85fe
        </ul>
      </div>
  </details>

- Translation object

  ```tsx
  i18n={{
    // Make sure that the following is a proper language code,
    // since this is used by date-fns in order to calculate the relative time for each notification
    // supported languages by date-fns: https://github.com/date-fns/date-fns/tree/main/src/locale
    lang: "de",

    translations: {
      poweredBy: "von",
      markAllAsRead: "Alles als gelesen markieren",
      notifications: "Benachrichtigungen",
      settings: "Einstellungen",
    },
  }}
  ```

## The notification `IMessage` model

When building your custom UI implementation it might be useful to know, how the notification feed model is structured, so you can customize the notification items during rendering.

The notifications array returned by the `useNotifications` hook contains an array of `IMessage` objects with the following properties:

| Property                    | Type                      | Description                                                                                           |
| --------------------------- | ------------------------- | ----------------------------------------------------------------------------------------------------- |
| `_id`                       | `string`                  | A unique Novu message identifier                                                                      |
| `channel`                   | `ChannelTypeEnum`         | Use to specify the actual channel of this message (`in_app` will be used here)                        |
| `seen`                      | `boolean`                 | Whether the notification item was ready by the user, changed when the user clicks on the notification |
| `lastSeenDate`              | `ISODate`                 | When the user has last seen the notification                                                          |
| `content`                   | `string`                  | An HTML string of the generated notification content with parsed and replaced variables               |
| `templateIdentifier`        | `string`                  | A unique Novu template identifier                                                                     |
| `payload`                   | `Record<string, unknown>` | The `payload` object that was passed the notification template was triggered.                         |
| `createdAt`                 | `ISODate`                 | The creation date of the message                                                                      |
| `cta.type`                  | `ChannelCTATypeEnum`      | The type of the CTA specified in the admin panel                                                      |
| `cta.data.url`              | `string`                  | The redirect URL set in the admin panel, can be used to navigate on notification click                |
| `cta.action.status`         | `boolean`                 | Indication whether the action occurred                                                                |
| `cta.action.buttons`        | `IMessageButton[]`        | Array of action buttons                                                                               |
| `cta.action.result.payload` | `Record<string, unknown>` | Payload object that send on updateAction method in useNotifications hook                              |
| `cta.action.result.type`    | `ButtonTypeEnum`          | Type of the button                                                                                    |

### IMessageButton

| Property  | Type             | Description       |
| --------- | ---------------- | ----------------- |
| `type`    | `ButtonTypeEnum` | Button type enum  |
| `content` | `string`         | Button inner text |

### ChannelCTATypeEnum

| Property   | Value    |
| ---------- | -------- |
| `REDIRECT` | redirect |

### ButtonTypeEnum

| Property    | Value     |
| ----------- | --------- |
| `PRIMARY`   | primary   |
| `SECONDARY` | secondary |

## Realtime sockets

Novu provides a real-time socket API for you to consume and get updates about new notifications added to the user's feed. To use the socket connection you can use the `useSocket` hook provided by the `@novu/notification-center` library. Let's see an example of that:

```tsx
import { NovuProvider, useSocket } from '@novu/notification-center';

function App() {
  return (
    <NovuProvider subscriberId={'USER_ID'} applicationIdentifier={'APP_ID_FROM_ADMIN_PANEL'}>
      <CustomNotificationCenter />
    </NovuProvider>
  );
}

function CustomNotificationCenter() {
  const { socket } = useSocket();

  useEffect(() => {
    if (socket) {
      socket.on('unseen_count_changed', (data) => {
        console.log(data.unseenCount);
      });
    }

    return () => {
      if (socket) {
        socket.off('unseen_count_changed');
      }
    };
  }, [socket]);

  return <></>;
}
```

## Notification actions

By adding action buttons on the in-app template in the editor you will need to add a matching behaviour on what happens after the user clicks on the action.

Let's look at an example:

```tsx
import {
  NovuProvider,
  useSocket,
  useNotifications,
  PopoverNotificationCenter,
  NotificationBell,
} from '@novu/notification-center';

export function App() {
  return (
    <>
      <NovuProvider subscriberId={'USER_ID'} applicationIdentifier={'APP_ID_FROM_ADMIN_PANEL'}>
        <PopoverWrapper />
      </NovuProvider>
    </>
  );
}

function PopoverWrapper() {
  const { updateAction } = useNotifications();

  function handlerOnNotificationClick(message: IMessage) {
    if (message?.cta?.data?.url) {
      window.location.href = message.cta.data.url;
    }
  }

  async function handlerOnActionClick(
    templateIdentifier: string,
    type: ButtonTypeEnum,
    message: IMessage
  ) {
    if (templateIdentifier === 'friend-request') {
      if (type === 'primary') {
        /** Call your API to accept the friend request here **/

        /** And than update novu that this actions has been taken, so the user won't see the button again **/
        await updateAction(message._id, type, MessageActionStatusEnum.DONE);
      }
    }
  }

  return (
    <PopoverNotificationCenter
      onNotificationClick={handlerOnNotificationClick}
      onActionClick={handlerOnActionClick}
    >
      {({ unseenCount }) => {
        return <NotificationBell unseenCount={unseenCount} />;
      }}
    </PopoverNotificationCenter>
  );
}
```

Novu manages the state of the actions, so you can actually specify if the user has already performed the actions, so you can know when the actions should be hidden.

## HMAC Encryption

When Novu's user adds the notification center to their application they are required to pass a `subscriberId` which identifies the user's end-customer, and the application Identifier which is acted as a public key to communicate with the notification feed API.

A malicious actor can access the user feed by accessing the API and passing another `subscriberId` using the public application identifier.

HMAC encryption will make sure that a `subscriberId` is encrypted using the secret API key, and those will prevent malicious actors from impersonating users.

### Enabling HMAC Encryption

In order to enable Hash-Based Message Authentication Codes, you need to visit the admin panel in-app settings page and enable HMAC encryption for your environment.

Next step would be to generate an HMAC encrypted subscriberId on your backend:

```ts
import { createHmac } from 'crypto';

const hmacHash = createHmac('sha256', process.env.NOVU_API_KEY).update(subscriberId).digest('hex');
```

Then pass the created HMAC to your client side application forward it to the component:

```tsx
<NovuProvider
  subscriberId={'PLAIN_TEXT_ID'}
  subscriberHash={'HASHED_SUBSCRIBER_ID'}
  applicationIdentifier={'APP_ID'}
></NovuProvider>
```

## Customizing the notification center theme

The notification center component can be customized by passing a `theme` prop to the `PopoverNotificationCenter` component.

```tsx
const theme: INovuTheme = {
  dark: {
    // Dark Theme Props
  },
  light: {
    // Light Theme Props
  },
  common: {
    // Common
  },
};

<PopoverNotificationCenter theme={theme}>
  {({ unseenCount }) => <NotificationBell unseenCount={unseenCount} />}
</PopoverNotificationCenter>;

export interface INovuTheme {
  layout?: IThemeLayout;
  header?: IThemeHeader;
  popover?: IThemePopover;
  notificationItem?: IThemeNotificationListItem;
  footer?: IThemeFooter;
  loaderColor?: string;
}
```

A theme object can be used to customize the notification center's layout, header, popover, notification list item, footer, and unseen badge.
The object can be modified partially or completely, depending on the level of customization you want to achieve.

Here are the optional fields that can be used to customize the notification center:

A table of IThemeLayout properties:

### `IThemeLayout` customization properties

| Property                     | Default Value - Light Theme              | Default Value - Dark Theme        |
| ---------------------------- | ---------------------------------------- | --------------------------------- |
| `background`                 | `#FFFFFF`                                | `#1E1E26`                         |
| `boxShadow`                  | `0px 5px 15px rgba(122, 133, 153, 0.25)` | `0px 5px 20px rgba(0, 0, 0, 0.2)` |
| `wrapper.secondaryFontColor` | `#BEBECC`                                | `#525266`                         |

### `IThemeHeader` customization properties

| Property         | Default Value - Light Theme                     | Default Value - Dark Theme                      |
| ---------------- | ----------------------------------------------- | ----------------------------------------------- |
| `badgeColor`     | `linear-gradient(0deg,#FF512F 0%,#DD2476 100%)` | `linear-gradient(0deg,#FF512F 0%,#DD2476 100%)` |
| `badgeTextColor` | `#FFFFFF`                                       | `#FFFFFF`                                       |
| `fontColor`      | `#828299`                                       | `#FFFFFF`                                       |

### `IThemePopover` customization properties

| Property     | Default Value - Light Theme | Default Value - Dark Theme |
| ------------ | --------------------------- | -------------------------- |
| `arrowColor` | `#FFFFFF`                   | `#1E1E26`                  |

### `IThemeNotificationListItem` customization properties

| Property                                  | Default Value - Light Theme                               | Default Value - Dark Theme                                |
| ----------------------------------------- | --------------------------------------------------------- | --------------------------------------------------------- |
| `seen.fontColor`                          | `#828299`                                                 | `#FFFFFF`                                                 |
| `seen.background`                         | `#F5F8FA`                                                 | `#23232B`                                                 |
| `seen.timeMarkFontColor`                  | `#BEBECC`                                                 | `#525266`                                                 |
| `unseen.fontColor`                        | `#828299`                                                 | `#FFFFFF`                                                 |
| `unseen.background`                       | `#FFFFFF`                                                 | `#292933`                                                 |
| `unseen.boxShadow`                        | `0px 5px 15px rgba(122, 133, 153, 0.25)`                  | `0px 5px 20px rgba(0, 0, 0, 0.2)`                         |
| `unseen.notificationItemBeforeBrandColor` | `linear-gradient(0deg,#FF512F 0%,#DD2476 100%)`           | `linear-gradient(0deg,#FF512F 0%,#DD2476 100%)`           |
| `unseen.timeMarkFontColor`                | `#828299`                                                 | `#828299`                                                 |
| `buttons.primary.backGroundColor`         | `linear-gradient(99deg,#DD2476 0% 0%, #FF512F 100% 100%)` | `linear-gradient(99deg,#DD2476 0% 0%, #FF512F 100% 100%)` |
| `buttons.primary.fontColor`               | `#FFFFFF`                                                 | `#FFFFFF`                                                 |
| `buttons.primary.removeCircleColor`       | `white`                                                   | `white`                                                   |
| `buttons.primary.fontFamily`              | `Lato`                                                    | `Lato`                                                    |
| `buttons.secondary.backGroundColor`       | `#F5F8FA`                                                 | `#3D3D4D`                                                 |
| `buttons.secondary.fontColor`             | `#525266`                                                 | `#FFFFFF`                                                 |
| `buttons.secondary.removeCircleColor`     | `#525266`                                                 | `#525266`                                                 |
| `buttons.secondary.fontFamily`            | `Lato`                                                    | `Lato`                                                    |

### `IThemeFooter` customization properties

| Property              | Default Value - Light Theme | Default Value - Dark Theme |
| --------------------- | --------------------------- | -------------------------- |
| `logoTextColor`       | `#000000`                   | `#FFFFFF`                  |
| `logoPrefixFontColor` | `#A1A1B2`                   | `#525266`                  |

### `NotificationBell` customization properties

| Property                     | Default Value - Light Theme                        | Default Value - Dark Theme                             |
| ---------------------------- | -------------------------------------------------- | ------------------------------------------------------ |
| `colorScheme`                | `light`                                            | `light`                                                |
| `unseenBadgeColor`           | `stopColor: '#FF512F', stopColorOffset: '#DD2476'` | `{ stopColor: '#FF512F', stopColorOffset: '#DD2476' }` |
| `unseenBadgeBackgroundColor` | `#FFFFFF`                                          | `#1E1E26`                                              |

Note: unseenBadgeColor is of a type : string | {stopColor : string, stopColorOffset : sting}, so if you would like one
color badge you can use a string of the color and not the object in order to create gradient.

## Multiple tab layout

Novu allows to create a multi-tab experience for a notification center, in a way you can fetch the notifications feed using a filtered query.

### Defining a stores

To create multiple stores you can use the prop `stores` on the `NovuProvider` component. Each store has `storeId` property that will be used to interact with information related to this store.

```tsx
<NovuProvider
  stores={[
    { storeId: 'invites', query: { feedIdentifier: 'invites' } },
    { storeId: 'activity', query: { feedIdentifier: 'activity' } },
  ]}
  backendUrl={API_ROOT}
  socketUrl={WS_URL}
  subscriberId={user?._id}
  applicationIdentifier={environment?.identifier}
>
  <PopoverWrapper />
</NovuProvider>
```

Using the `query` object multiple fields can be passed for feed API:

- `feedIdentifier` - Can be configured and created on the WEB UI
- `seen` - Identifies if the notification has been seen or not

After specifying the `stores` prop, you can use the `storeId` property to interact with the store.

:::tip

By specifying only a storeId, without a query, you could get all notifications.

:::

#### Using the `useNotifications` hook

```tsx
import { useNotifications } from '@novu/core';

const { notifications } = useNotifications({ storeId });
```

#### Using `tabs` prop on the notification center

```tsx
<PopoverNotificationCenter
  tabs={[
    { name: 'Invites', storeId: 'invites' },
    { name: 'Activity', storeId: 'activity' },
  ]}
  colorScheme={colorScheme}
  onNotificationClick={handlerOnNotificationClick}
  onActionClick={handlerOnActionClick}
>
  {({ unseenCount }) => {
    return <NotificationBell colorScheme={colorScheme} unseenCount={unseenCount} />;
  }}
</PopoverNotificationCenter>
```

#### Custom Notification Item component

```tsx
<PopoverNotificationCenter
  colorScheme={colorScheme}
  onNotificationClick={handlerOnNotificationClick}
  onActionClick={handlerOnActionClick}
  listItem={(notification, handleActionButtonClick, handleNotificationClick) => {
    return (
      <a
        href="/"
        onClick={(e) => {
          e.preventDefault();
          handleNotificationClick();
        }}
      >
        {notification.content}
      </a>
    );
  }}
>
  {({ unseenCount }) => {
    return <NotificationBell colorScheme={colorScheme} unseenCount={unseenCount} />;
  }}
</PopoverNotificationCenter>
```

## Subscriber Preferences

By default, Novu will show the subscriber preferences cog icon on the notification center component.
If you want to hide it, you can use the prop `showUserPreferences` on the `PopoverNotificationCenter` component.

![Notification Center with a cog](/img/notification-list-cog.png)<|MERGE_RESOLUTION|>--- conflicted
+++ resolved
@@ -210,12 +210,8 @@
           <li><code>pt</code> (Portuguese)</li>
           <li><code>tr</code> (Turkish)</li>
           <li><code>te</code> (Telugu)</li>
-<<<<<<< HEAD
           <li><code>lo</code> (Lao)</li>
-=======
           <li><code>vi</code> (Vietnamese)</li>
-          
->>>>>>> a0fe85fe
         </ul>
       </div>
   </details>
