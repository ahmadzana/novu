--- conflicted
+++ resolved
@@ -197,12 +197,9 @@
           <li><code>cs</code> (Czech)</li>
           <li><code>pa</code> (Punjabi)</li>
           <li><code>ta</code> (Tamil)</li>
-<<<<<<< HEAD
           <li><code>ca</code> (Catalan)</li>
-=======
           <li><code>ko</code> (Korean)</li>
           <li><code>hu</code> (Hungarian)</li>
->>>>>>> f8f2e9ac
         </ul>
       </div>
   </details>
