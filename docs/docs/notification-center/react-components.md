# React Component

Novu provides the `@novu/notification-center` a react library that helps to add a fully functioning notification center to your web application in minutes. Let's do a quick recap on how we can easily use it in your application:

```bash
npm install @novu/notification-center
```

```tsx
import {
  NovuProvider,
  PopoverNotificationCenter,
  NotificationBell,
  IMessage,
} from '@novu/notification-center';
import { useNavigate } from 'react-router-dom';

function Header() {
  const navigate = useNavigate();

  function onNotificationClick(notification: IMessage) {
    navigate(notification.cta.data.url);
  }

  return (
    <NovuProvider subscriberId={'USER_ID'} applicationIdentifier={'APP_ID_FROM_ADMIN_PANEL'}>
      <PopoverNotificationCenter onNotificationClick={onNotificationClick}>
        {({ unseenCount }) => <NotificationBell unseenCount={unseenCount} />}
      </PopoverNotificationCenter>
    </NovuProvider>
  );
}
```

## Use your own backend and socket url

By default, Novu's hosted services of api and socket are used. Should you want, you could override them and configure your own.

```tsx
import {
  NovuProvider,
  PopoverNotificationCenter,
  NotificationBell,
} from '@novu/notification-center';

function Header() {
  return (
    <NovuProvider
      backendUrl={'YOUR_BACKEND_URL'}
      socketUrl={'YOUR_SOCKET_URL'}
      subscriberId={'USER_ID'}
      applicationIdentifier={'APP_ID_FROM_ADMIN_PANEL'}
    >
      <PopoverNotificationCenter>
        {({ unseenCount }) => <NotificationBell unseenCount={unseenCount} />}
      </PopoverNotificationCenter>
    </NovuProvider>
  );
}
```

## Implementing custom bell icon

It is common that you might have a special set of icons you use within your application and you will want to replace the default: `NotificationBell` coming from our library.

For this you can easily switch the `NotificationBell` with your own bell. Just make sure you pass the `unseenCount` param inside and use it accordingly.

```tsx
<PopoverNotificationCenter>
  {({ unseenCount }) => <CustomBell unseenCount={unseenCount} />}
</PopoverNotificationCenter>
```

## Dark mode support

To support dark mode in your application the notification center component can receive a `colorScheme` prop that can receive either `dark` or `light` mode.

```tsx
<PopoverNotificationCenter colorScheme={'dark' || 'light'}>
  {({ unseenCount }) => <NotificationBell unseenCount={unseenCount} />}
</PopoverNotificationCenter>
```

## Modify the Popover's `position`

Use `position` prop to position the popover relative to the Bell icon

```tsx
<PopoverNotificationCenter position="left-start">
  {({ unseenCount }) => <NotificationBell unseenCount={unseenCount} />}
</PopoverNotificationCenter>
```

| Prop     | Type                                                                                                                                                               | Default      | Description                                       |
| -------- | ------------------------------------------------------------------------------------------------------------------------------------------------------------------ | ------------ | ------------------------------------------------- |
| position | 'top' \| 'bottom' \| 'left' \| 'right' \| 'top-start' \| 'top-end' \| 'bottom-start' \| 'bottom-end' \| 'left-start' \| 'left-end' \| 'right-start' \| 'right-end' | 'bottom-end' | Position of the popover relative to the bell icon |
| offset   | number                                                                                                                                                             |              | Gap between the Bell icon and Popover in px       |

## Custom UI

If you prefer to build a custom UI, it's possible to use the `useNotification` hook available in our react library.
Let's see an example on how you can do that:

```tsx
import { NovuProvider, useNotifications } from '@novu/notification-center';

function App() {
  return (
    <NovuProvider subscriberId={'USER_ID'} applicationIdentifier={'APP_ID_FROM_ADMIN_PANEL'}>
      <CustomNotificationCenter />
    </NovuProvider>
  );
}

function CustomNotificationCenter() {
  const { notifications, fetchNextPage, hasNextPage, fetching, markAsSeen, refetch } =
    useNotifications();

  return (
    <ul>
      {notifications.map((notification) => {
        return <li>{notification.content}</li>;
      })}
    </ul>
  );
}
```

:::tip

If you only wish to modify some parts of the existing Novu component UI, you can easily override the: Header, Footer, and NotificationItem blocks including the notification actions block.

:::

## Customize the UI language

If you want to use a language other than english for the UI, the `NovuProvider` component can accept an optional `i18n` prop.

```tsx
import {
  NovuProvider,
  PopoverNotificationCenter,
  NotificationBell,
} from '@novu/notification-center';

function Header() {
  return (
    <NovuProvider
      subscriberId={'USER_ID'}
      applicationIdentifier={'APP_ID_FROM_ADMIN_PANEL'}
      i18n="en"
    >
      <PopoverNotificationCenter>
        {({ unseenCount }) => <NotificationBell unseenCount={unseenCount} />}
      </PopoverNotificationCenter>
    </NovuProvider>
  );
}
```

The `i18n` prop can accept 2 different types of values

- 2 letter language string

  ```tsx
  i18n = 'en';
  ```

    <details>
      <summary>Supported languages</summary>
      <div>
        <ul>
          <li><code>ar</code> (Arabic)</li>
          <li><code>de</code> (German)</li>
          <li><code>en</code> (English)</li>
          <li><code>fa</code> (Farsi)</li>
          <li><code>fi</code> (Finnish)</li>
          <li><code>fr</code> (French)</li>
          <li><code>gu</code> (Gujarati)</li>
          <li><code>hi</code> (Hindi)</li>
					<li><code>id</code> (Indonesia)</li>
          <li><code>it</code> (Italian)</li>
          <li><code>ka</code> (Kannada)</li>
          <li><code>mr</code> (Marathi)</li>
          <li><code>ne</code> (Nepali)</li>
          <li><code>ru</code> (Russian)</li>
          <li><code>es</code> (Spanish)</li>
          <li><code>uk</code> (Ukrainian)</li>
          <li><code>bn</code> (Bengali)</li>
          <li><code>ml</code> (Malayalam)</li>
          <li><code>zh</code> (Chinese)</li>
          <li><code>hr</code> (Croatian)</li>
          <li><code>or</code> (Odia)</li>
          <li><code>sa</code> (Sanskrit)</li>
          <li><code>ur</code> (Urdu)</li>
          <li><code>pl</code> (Polish)</li>
          <li><code>cs</code> (Czech)</li>
          <li><code>pa</code> (Punjabi)</li>
          <li><code>ta</code> (Tamil)</li>
          <li><code>sd</code> (Sindhi)</li>
          <li><code>ca</code> (Catalan)</li>
          <li><code>ko</code> (Korean)</li>
          <li><code>ku</code> (Kurdish)</li>
          <li><code>el</code> (Greek)</li>
          <li><code>ja</code> (Japanese)</li>
          <li><code>hu</code> (Hungarian)</li>
          <li><code>bg</code> (Bulgarian)</li>
          <li><code>da</code> (Danish)</li>
          <li><code>as</code> (Assamese)</li>
<<<<<<< HEAD
          <li><code>pt</code> (Portuguese)</li>
=======
          <li><code>tr</code> (Turkish)</li>
          <li><code>te</code> (Telugu)</li>
>>>>>>> 06732373
        </ul>
      </div>
  </details>

- Translation object

  ```tsx
  i18n={{
    // Make sure that the following is a proper language code,
    // since this is used by date-fns in order to calculate the relative time for each notification
    // supported languages by date-fns: https://github.com/date-fns/date-fns/tree/main/src/locale
    lang: "de",

    translations: {
      poweredBy: "von",
      markAllAsRead: "Alles als gelesen markieren",
      notifications: "Benachrichtigungen",
      settings: "Einstellungen",
    },
  }}
  ```

## The notification `IMessage` model

When building your custom UI implementation it might be useful to know, how the notification feed model is structured so you can customize the notification items during rendering.

The notifications array returned by the `useNotifications` hook contains an array of `IMessage` objects with the following properties:

| Property                    | Type                      | Description                                                                                           |
| --------------------------- | ------------------------- | ----------------------------------------------------------------------------------------------------- |
| `_id`                       | `string`                  | A unique Novu message identifier                                                                      |
| `channel`                   | `ChannelTypeEnum`         | Use to specify the actual channel of this message (`in_app` will be used here)                        |
| `seen`                      | `boolean`                 | Whether the notification item was ready by the user, changed when the user clicks on the notification |
| `lastSeenDate`              | `ISODate`                 | When the user has last seen the notification                                                          |
| `content`                   | `string`                  | An HTML string of the generated notification content with parsed and replaced variables               |
| `templateIdentifier`        | `string`                  | A unique Novu template identifier                                                                     |
| `payload`                   | `Record<string, unknown>` | The `payload` object that was passed the notification template was triggered.                         |
| `createdAt`                 | `ISODate`                 | The creation date of the message                                                                      |
| `cta.type`                  | `ChannelCTATypeEnum`      | The type of the CTA specified in the admin panel                                                      |
| `cta.data.url`              | `string`                  | The redirect URL set in the admin panel, can be used to navigate on notification click                |
| `cta.action.status`         | `boolean`                 | Indication whether the action occurred                                                                |
| `cta.action.buttons`        | `IMessageButton[]`        | Array of action buttons                                                                               |
| `cta.action.result.payload` | `Record<string, unknown>` | Payload object that send on updateAction method in useNotifications hook                              |
| `cta.action.result.type`    | `ButtonTypeEnum`          | Type of the button                                                                                    |

### IMessageButton

| Property  | Type             | Description       |
| --------- | ---------------- | ----------------- |
| `type`    | `ButtonTypeEnum` | Button type enum  |
| `content` | `string`         | Button inner text |

### ChannelCTATypeEnum

| Property   | Value    |
| ---------- | -------- |
| `REDIRECT` | redirect |

### ButtonTypeEnum

| Property    | Value     |
| ----------- | --------- |
| `PRIMARY`   | primary   |
| `SECONDARY` | secondary |

## Realtime sockets

Novu provides a real-time socket API for you to consume to get updates about new notifications added to the user's feed. To use the socket connection you can use the `useSocket` hook provided by the `@novu/notification-center` library. Let's see an example of that:

```tsx
import { NovuProvider, useSocket } from '@novu/notification-center';

function App() {
  return (
    <NovuProvider subscriberId={'USER_ID'} applicationIdentifier={'APP_ID_FROM_ADMIN_PANEL'}>
      <CustomNotificationCenter />
    </NovuProvider>
  );
}

function CustomNotificationCenter() {
  const { socket } = useSocket();

  useEffect(() => {
    if (socket) {
      socket.on('unseen_count_changed', (data) => {
        console.log(data.unseenCount);
      });
    }

    return () => {
      if (socket) {
        socket.off('unseen_count_changed');
      }
    };
  }, [socket]);

  return <></>;
}
```

## Notification actions

By adding action buttons on the in-app template in the editor you will need to add a matching behaviour on what happens after the user clicks on the action.

Let's look at an example:

```tsx
import {
  NovuProvider,
  useSocket,
  useNotifications,
  PopoverNotificationCenter,
  NotificationBell,
} from '@novu/notification-center';

export function App() {
  return (
    <>
      <NovuProvider subscriberId={'USER_ID'} applicationIdentifier={'APP_ID_FROM_ADMIN_PANEL'}>
        <PopoverWrapper />
      </NovuProvider>
    </>
  );
}

function PopoverWrapper() {
  const { updateAction } = useNotifications();

  function handlerOnNotificationClick(message: IMessage) {
    if (message?.cta?.data?.url) {
      window.location.href = message.cta.data.url;
    }
  }

  async function handlerOnActionClick(
    templateIdentifier: string,
    type: ButtonTypeEnum,
    message: IMessage
  ) {
    if (templateIdentifier === 'friend-request') {
      if (type === 'primary') {
        /** Call your API to accept the friend request here **/

        /** And than update novu that this actions has been taken, so the user won't see the button again **/
        await updateAction(message._id, type, MessageActionStatusEnum.DONE);
      }
    }
  }

  return (
    <PopoverNotificationCenter
      onNotificationClick={handlerOnNotificationClick}
      onActionClick={handlerOnActionClick}
    >
      {({ unseenCount }) => {
        return <NotificationBell unseenCount={unseenCount} />;
      }}
    </PopoverNotificationCenter>
  );
}
```

Novu manages the state of the actions, so you can actually specify if the user has already performed the actions so you can know when the actions should be hidden.

## HMAC Encryption

When Novu's user adds the notification center to their application they are required to pass a `subscriberId` which identifies the user's end-customer, and the application Identifier which is acted as a public key to communicate with the notification feed API.

A malicious actor can access the user feed by accessing the API and passing another `subscriberId` using the public application identifier.

HMAC encryption will make sure that a `subscriberId` is encrypted using the secret API key, and those will prevent malicious actors from impersonating users.

### Enabling HMAC Encryption

In order to enable Hash-Based Message Authentication Codes, you need to visit the admin panel in-app settings page and enable HMAC encryption for your environment.

Next step would be to generate an HMAC encrypted subscriberId on your backend:

```ts
import { createHmac } from 'crypto';

const hmacHash = createHmac('sha256', process.env.NOVU_API_KEY).update(subscriberId).digest('hex');
```

Then pass the created HMAC to your client side application forward it to the component:

```tsx
<NovuProvider
  subscriberId={'PLAIN_TEXT_ID'}
  subscriberHash={'HASHED_SUBSCRIBER_ID'}
  applicationIdentifier={'APP_ID'}
></NovuProvider>
```

## Customizing the notification center theme

The notification center component can be customized by passing a `theme` prop to the `PopoverNotificationCenter` component.

```tsx
const theme: INovuTheme = {
  dark: {
    // Dark Theme Props
  },
  light: {
    // Light Theme Props
  },
  common: {
    // Common
  },
};

<PopoverNotificationCenter theme={theme}>
  {({ unseenCount }) => <NotificationBell unseenCount={unseenCount} />}
</PopoverNotificationCenter>;

export interface INovuTheme {
  layout?: IThemeLayout;
  header?: IThemeHeader;
  popover?: IThemePopover;
  notificationItem?: IThemeNotificationListItem;
  footer?: IThemeFooter;
  loaderColor?: string;
}
```

A theme object can be used to customize the notification center's layout, header, popover, notification list item, footer, and unseen badge.
The object can be modified partially or completely, depending on the level of customization you want to achieve.

Here are the optional fields that can be used to customize the notification center:

A table of IThemeLayout properties:

### `IThemeLayout` customization properties

| Property                     | Default Value - Light Theme              | Default Value - Dark Theme        |
| ---------------------------- | ---------------------------------------- | --------------------------------- |
| `background`                 | `#FFFFFF`                                | `#1E1E26`                         |
| `boxShadow`                  | `0px 5px 15px rgba(122, 133, 153, 0.25)` | `0px 5px 20px rgba(0, 0, 0, 0.2)` |
| `wrapper.secondaryFontColor` | `#BEBECC`                                | `#525266`                         |

### `IThemeHeader` customization properties

| Property         | Default Value - Light Theme                     | Default Value - Dark Theme                      |
| ---------------- | ----------------------------------------------- | ----------------------------------------------- |
| `badgeColor`     | `linear-gradient(0deg,#FF512F 0%,#DD2476 100%)` | `linear-gradient(0deg,#FF512F 0%,#DD2476 100%)` |
| `badgeTextColor` | `#FFFFFF`                                       | `#FFFFFF`                                       |
| `fontColor`      | `#828299`                                       | `#FFFFFF`                                       |

### `IThemePopover` customization properties

| Property     | Default Value - Light Theme | Default Value - Dark Theme |
| ------------ | --------------------------- | -------------------------- |
| `arrowColor` | `#FFFFFF`                   | `#1E1E26`                  |

### `IThemeNotificationListItem` customization properties

| Property                                  | Default Value - Light Theme                               | Default Value - Dark Theme                                |
| ----------------------------------------- | --------------------------------------------------------- | --------------------------------------------------------- |
| `seen.fontColor`                          | `#828299`                                                 | `#FFFFFF`                                                 |
| `seen.background`                         | `#F5F8FA`                                                 | `#23232B`                                                 |
| `seen.timeMarkFontColor`                  | `#BEBECC`                                                 | `#525266`                                                 |
| `unseen.fontColor`                        | `#828299`                                                 | `#FFFFFF`                                                 |
| `unseen.background`                       | `#FFFFFF`                                                 | `#292933`                                                 |
| `unseen.boxShadow`                        | `0px 5px 15px rgba(122, 133, 153, 0.25)`                  | `0px 5px 20px rgba(0, 0, 0, 0.2)`                         |
| `unseen.notificationItemBeforeBrandColor` | `linear-gradient(0deg,#FF512F 0%,#DD2476 100%)`           | `linear-gradient(0deg,#FF512F 0%,#DD2476 100%)`           |
| `unseen.timeMarkFontColor`                | `#828299`                                                 | `#828299`                                                 |
| `buttons.primary.backGroundColor`         | `linear-gradient(99deg,#DD2476 0% 0%, #FF512F 100% 100%)` | `linear-gradient(99deg,#DD2476 0% 0%, #FF512F 100% 100%)` |
| `buttons.primary.fontColor`               | `#FFFFFF`                                                 | `#FFFFFF`                                                 |
| `buttons.primary.removeCircleColor`       | `white`                                                   | `white`                                                   |
| `buttons.primary.fontFamily`              | `Lato`                                                    | `Lato`                                                    |
| `buttons.secondary.backGroundColor`       | `#F5F8FA`                                                 | `#3D3D4D`                                                 |
| `buttons.secondary.fontColor`             | `#525266`                                                 | `#FFFFFF`                                                 |
| `buttons.secondary.removeCircleColor`     | `#525266`                                                 | `#525266`                                                 |
| `buttons.secondary.fontFamily`            | `Lato`                                                    | `Lato`                                                    |

### `IThemeFooter` customization properties

| Property              | Default Value - Light Theme | Default Value - Dark Theme |
| --------------------- | --------------------------- | -------------------------- |
| `logoTextColor`       | `#000000`                   | `#FFFFFF`                  |
| `logoPrefixFontColor` | `#A1A1B2`                   | `#525266`                  |

### `NotificationBell` customization properties

| Property                     | Default Value - Light Theme                        | Default Value - Dark Theme                             |
| ---------------------------- | -------------------------------------------------- | ------------------------------------------------------ |
| `colorScheme`                | `light`                                            | `light`                                                |
| `unseenBadgeColor`           | `stopColor: '#FF512F', stopColorOffset: '#DD2476'` | `{ stopColor: '#FF512F', stopColorOffset: '#DD2476' }` |
| `unseenBadgeBackgroundColor` | `#FFFFFF`                                          | `#1E1E26`                                              |

Note: unseenBadgeColor is of a type : string | {stopColor : string, stopColorOffset : sting}, so if you would like one
color badge you can use a string of the color and not the object in order to create gradient.

## Multiple tab layout

Novu allows to create a multi-tab experience for a notification center, in a way you can fetch the notifications feed using a filtered query.

### Defining a stores

To create multiple stores you can use the prop `stores` on the `NovuProvider` component. Each store has `storeId` property that will be used to interact with information related to this store.

```tsx
<NovuProvider
  stores={[
    { storeId: 'invites', query: { feedIdentifier: 'invites' } },
    { storeId: 'activity', query: { feedIdentifier: 'activity' } },
  ]}
  backendUrl={API_ROOT}
  socketUrl={WS_URL}
  subscriberId={user?._id}
  applicationIdentifier={environment?.identifier}
>
  <PopoverWrapper />
</NovuProvider>
```

Using the `query` object multiple fields can be passed for feed API:

- `feedIdentifier` - Can be configured and created on the WEB UI
- `seen` - Identifies if the notification has been seen or not

After specifying the `stores` prop, you can use the `storeId` property to interact with the store.

:::tip

By specifying only a storeId, without a query, you could get all notifications.

:::

#### Using the `useNotifications` hook

```tsx
import { useNotifications } from '@novu/core';

const { notifications } = useNotifications({ storeId });
```

#### Using `tabs` prop on the notification center

```tsx
<PopoverNotificationCenter
  tabs={[
    { name: 'Invites', storeId: 'invites' },
    { name: 'Activity', storeId: 'activity' },
  ]}
  colorScheme={colorScheme}
  onNotificationClick={handlerOnNotificationClick}
  onActionClick={handlerOnActionClick}
>
  {({ unseenCount }) => {
    return <NotificationBell colorScheme={colorScheme} unseenCount={unseenCount} />;
  }}
</PopoverNotificationCenter>
```

#### Custom Notification Item component

```tsx
<PopoverNotificationCenter
  colorScheme={colorScheme}
  onNotificationClick={handlerOnNotificationClick}
  onActionClick={handlerOnActionClick}
  listItem={(notification, handleActionButtonClick, handleNotificationClick) => {
    return (
      <a
        href="/"
        onClick={(e) => {
          e.preventDefault();
          handleNotificationClick();
        }}
      >
        {notification.content}
      </a>
    );
  }}
>
  {({ unseenCount }) => {
    return <NotificationBell colorScheme={colorScheme} unseenCount={unseenCount} />;
  }}
</PopoverNotificationCenter>
```

## Subscriber Preferences

By default, Novu will show the subscriber preferences cog icon on the notification center component.
If you want to hide it, you can use the prop `showUserPreferences` on the `PopoverNotificationCenter` component.

![Notification Center with a cog](/img/notification-list-cog.png)<|MERGE_RESOLUTION|>--- conflicted
+++ resolved
@@ -207,12 +207,9 @@
           <li><code>bg</code> (Bulgarian)</li>
           <li><code>da</code> (Danish)</li>
           <li><code>as</code> (Assamese)</li>
-<<<<<<< HEAD
           <li><code>pt</code> (Portuguese)</li>
-=======
           <li><code>tr</code> (Turkish)</li>
           <li><code>te</code> (Telugu)</li>
->>>>>>> 06732373
         </ul>
       </div>
   </details>
