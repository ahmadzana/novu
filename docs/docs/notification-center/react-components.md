--- conflicted
+++ resolved
@@ -112,7 +112,12 @@
 }
 ```
 
-<<<<<<< HEAD
+:::tip
+
+If you only wish to modify some parts of the existing Novu component UI, you can easily override the: Header, Footer, and NotificationItem blocks including the notification actions block.
+
+:::
+
 ## Customize the UI language
 
 If you want to use a language other than english for the UI, the `NovuProvider` component can accept an optional `i18n` prop.
@@ -155,14 +160,6 @@
   }}
   ```
 
-=======
-:::tip
-
-If you only wish to modify some parts of the existing Novu component UI, you can easily override the: Header, Footer, and NotificationItem blocks including the notification actions block.
-
-:::
->>>>>>> 4cb4433f
-
 ## The notification `IMessage` model
 
 When building your custom UI implementation it might be useful to know, how the notification feed model is structured so you can customize the notification items during rendering.
