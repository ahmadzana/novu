--- conflicted
+++ resolved
@@ -215,11 +215,8 @@
           <li><code>te</code> (Telugu)</li>
           <li><code>ro</code> (Romanian)</li>
           <li><code>vi</code> (Vietnamese)</li>
-<<<<<<< HEAD
           <li><code>ph</code> (Filipino)</li>
-=======
           <li><code>th</code> (Thai)</li>
->>>>>>> 6c6cbcb0
         </ul>
       </div>
   </details>
