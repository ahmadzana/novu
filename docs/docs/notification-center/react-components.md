# React Component

Novu provides the `@novu/notification-center` a react library that helps to add a fully functioning notification center to your web application in minutes. Let's do a quick recap on how we can easily use it in your application:

```bash
npm install @novu/notification-center
```

```tsx
import {
  NovuProvider,
  PopoverNotificationCenter,
  NotificationBell,
  IMessage,
} from '@novu/notification-center';
import { useNavigate } from 'react-router-dom';

function Header() {
  const navigate = useNavigate();

  function onNotificationClick(notification: IMessage) {
    navigate(notification.cta.data.url);
  }

  return (
    <NovuProvider subscriberId={'USER_ID'} applicationIdentifier={'APP_ID_FROM_ADMIN_PANEL'}>
      <PopoverNotificationCenter onNotificationClick={onNotificationClick}>
        {({ unseenCount }) => <NotificationBell unseenCount={unseenCount} />}
      </PopoverNotificationCenter>
    </NovuProvider>
  );
}
```

## Use your own backend and socket url

By default, Novu's hosted services of API and socket are used. Should you want, you could override them and configure your own.

```tsx
import {
  NovuProvider,
  PopoverNotificationCenter,
  NotificationBell,
} from '@novu/notification-center';

function Header() {
  return (
    <NovuProvider
      backendUrl={'YOUR_BACKEND_URL'}
      socketUrl={'YOUR_SOCKET_URL'}
      subscriberId={'USER_ID'}
      applicationIdentifier={'APP_ID_FROM_ADMIN_PANEL'}
    >
      <PopoverNotificationCenter>
        {({ unseenCount }) => <NotificationBell unseenCount={unseenCount} />}
      </PopoverNotificationCenter>
    </NovuProvider>
  );
}
```

## Implementing custom bell icon

It is common that you might have a special set of icons you use within your application and you will want to replace the default: `NotificationBell` coming from our library.

For this you can easily switch the `NotificationBell` with your own bell. Just make sure you pass the `unseenCount` param inside and use it accordingly.

```tsx
<PopoverNotificationCenter>
  {({ unseenCount }) => <CustomBell unseenCount={unseenCount} />}
</PopoverNotificationCenter>
```

## Dark mode support

To support dark mode in your application the notification center component can receive a `colorScheme` prop that can receive either `dark` or `light` mode.

```tsx
<PopoverNotificationCenter colorScheme={'dark' || 'light'}>
  {({ unseenCount }) => <NotificationBell unseenCount={unseenCount} />}
</PopoverNotificationCenter>
```

## Modify the Popover's `position`

Use `position` prop to position the popover relative to the Bell icon

```tsx
<PopoverNotificationCenter position="left-start">
  {({ unseenCount }) => <NotificationBell unseenCount={unseenCount} />}
</PopoverNotificationCenter>
```

| Prop     | Type                                                                                                                                                               | Default      | Description                                       |
| -------- | ------------------------------------------------------------------------------------------------------------------------------------------------------------------ | ------------ | ------------------------------------------------- |
| position | 'top' \| 'bottom' \| 'left' \| 'right' \| 'top-start' \| 'top-end' \| 'bottom-start' \| 'bottom-end' \| 'left-start' \| 'left-end' \| 'right-start' \| 'right-end' | 'bottom-end' | Position of the popover relative to the bell icon |
| offset   | number                                                                                                                                                             |              | Gap between the Bell icon and Popover in px       |

## Custom UI

If you prefer to build a custom UI, it's possible to use the `useNotification` hook available in our react library.
Let's see an example on how you can do that:

```tsx
import { NovuProvider, useNotifications } from '@novu/notification-center';

function App() {
  return (
    <NovuProvider subscriberId={'USER_ID'} applicationIdentifier={'APP_ID_FROM_ADMIN_PANEL'}>
      <CustomNotificationCenter />
    </NovuProvider>
  );
}

function CustomNotificationCenter() {
  const { notifications, fetchNextPage, hasNextPage, fetching, markAsSeen, refetch } =
    useNotifications();

  return (
    <ul>
      {notifications.map((notification) => {
        return <li>{notification.content}</li>;
      })}
    </ul>
  );
}
```

:::tip

If you only wish to modify some parts of the existing Novu component UI, you can easily override the: Header, Footer, and NotificationItem blocks including the notification actions block.

:::

## Customize the UI language

If you want to use a language other than english for the UI, the `NovuProvider` component can accept an optional `i18n` prop.

```tsx
import {
  NovuProvider,
  PopoverNotificationCenter,
  NotificationBell,
} from '@novu/notification-center';

function Header() {
  return (
    <NovuProvider
      subscriberId={'USER_ID'}
      applicationIdentifier={'APP_ID_FROM_ADMIN_PANEL'}
      i18n="en"
    >
      <PopoverNotificationCenter>
        {({ unseenCount }) => <NotificationBell unseenCount={unseenCount} />}
      </PopoverNotificationCenter>
    </NovuProvider>
  );
}
```

The `i18n` prop can accept 2 different types of values

- 2 letter language string

  ```tsx
  i18n = 'en';
  ```

    <details>
      <summary>Supported languages</summary>
      <div>
        <ul>
          <li><code>ar</code> (Arabic)</li>
          <li><code>as</code> (Assamese)</li>
          <li><code>bg</code> (Bulgarian)</li>
          <li><code>bn</code> (Bengali)</li>
          <li><code>ca</code> (Catalan)</li>
          <li><code>cs</code> (Czech)</li>
          <li><code>da</code> (Danish)</li>
          <li><code>de</code> (German)</li>
          <li><code>el</code> (Greek)</li>
          <li><code>en</code> (English)</li>
          <li><code>es</code> (Spanish)</li>
          <li><code>fa</code> (Farsi)</li>
          <li><code>fi</code> (Finnish)</li>
          <li><code>fr</code> (French)</li>
          <li><code>gu</code> (Gujarati)</li>
          <li><code>he</code> (Hebrew)</li>
          <li><code>hi</code> (Hindi)</li>
          <li><code>hr</code> (Croatian)</li>
          <li><code>hu</code> (Hungarian)</li>
          <li><code>id</code> (Indonesian)</li>
          <li><code>ig</code> (Igbo)</li>
          <li><code>it</code> (Italian)</li>
          <li><code>ja</code> (Japanese)</li>
          <li><code>ka</code> (Kannada)</li>
          <li><code>km</code> (Khmer)</li>
          <li><code>ko</code> (Korean)</li>
          <li><code>ku</code> (Kurdish)</li>
          <li><code>lo</code> (Lao)</li>
          <li><code>ml</code> (Malayalam)</li>
          <li><code>mr</code> (Marathi)</li>
          <li><code>ne</code> (Nepali)</li>
          <li><code>no</code> (Norwegian)</li>
          <li><code>or</code> (Odia)</li>
          <li><code>pa</code> (Punjabi)</li>
<<<<<<< HEAD
          <li><code>ta</code> (Tamil)</li>
          <li><code>sd</code> (Sindhi)</li>
          <li><code>ca</code> (Catalan)</li>
          <li><code>ko</code> (Korean)</li>
          <li><code>ku</code> (Kurdish)</li>
          <li><code>el</code> (Greek)</li>
          <li><code>ja</code> (Japanese)</li>
          <li><code>hu</code> (Hungarian)</li>
          <li><code>bg</code> (Bulgarian)</li>
          <li><code>da</code> (Danish)</li>
          <li><code>no</code> (Norwegian)</li>
          <li><code>as</code> (Assamese)</li>
          <li><code>az</code> (Azerbaijani)</li>
=======
          <li><code>pl</code> (Polish)</li>
>>>>>>> 1bd84535
          <li><code>pt</code> (Portuguese)</li>
          <li><code>ro</code> (Romanian)</li>
          <li><code>ru</code> (Russian)</li>
          <li><code>sa</code> (Sanskrit)</li>
          <li><code>sd</code> (Sindhi)</li>
          <li><code>si</code> (Sinhala)</li>
          <li><code>sv</code> (Swedish)</li>
          <li><code>ta</code> (Tamil)</li>
          <li><code>te</code> (Telugu)</li>
          <li><code>th</code> (Thai)</li>
          <li><code>tr</code> (Turkish)</li>
          <li><code>uk</code> (Ukrainian)</li>
          <li><code>ur</code> (Urdu)</li>
          <li><code>vi</code> (Vietnamese)</li>
          <li><code>zh</code> (Chinese)</li>
        </ul>
      </div>
  </details>

- Translation object

  ```tsx
  i18n={{
    // Make sure that the following is a proper language code,
    // since this is used by date-fns in order to calculate the relative time for each notification
    // supported languages by date-fns: https://github.com/date-fns/date-fns/tree/main/src/locale
    lang: "de",

    translations: {
      poweredBy: "von",
      markAllAsRead: "Alles als gelesen markieren",
      notifications: "Benachrichtigungen",
      settings: "Einstellungen",
    },
  }}
  ```

## The notification `IMessage` model

When building your custom UI implementation it might be useful to know, how the notification feed model is structured, so you can customize the notification items during rendering.

The notifications array returned by the `useNotifications` hook contains an array of `IMessage` objects with the following properties:

| Property                    | Type                      | Description                                                                                           |
| --------------------------- | ------------------------- | ----------------------------------------------------------------------------------------------------- |
| `_id`                       | `string`                  | A unique Novu message identifier                                                                      |
| `channel`                   | `ChannelTypeEnum`         | Use to specify the actual channel of this message (`in_app` will be used here)                        |
| `seen`                      | `boolean`                 | Whether the notification item was ready by the user, changed when the user clicks on the notification |
| `lastSeenDate`              | `ISODate`                 | When the user has last seen the notification                                                          |
| `content`                   | `string`                  | An HTML string of the generated notification content with parsed and replaced variables               |
| `templateIdentifier`        | `string`                  | A unique Novu template identifier                                                                     |
| `payload`                   | `Record<string, unknown>` | The `payload` object that was passed the notification template was triggered.                         |
| `createdAt`                 | `ISODate`                 | The creation date of the message                                                                      |
| `cta.type`                  | `ChannelCTATypeEnum`      | The type of the CTA specified in the admin panel                                                      |
| `cta.data.url`              | `string`                  | The redirect URL set in the admin panel, can be used to navigate on notification click                |
| `cta.action.status`         | `boolean`                 | Indication whether the action occurred                                                                |
| `cta.action.buttons`        | `IMessageButton[]`        | Array of action buttons                                                                               |
| `cta.action.result.payload` | `Record<string, unknown>` | Payload object that send on updateAction method in useNotifications hook                              |
| `cta.action.result.type`    | `ButtonTypeEnum`          | Type of the button                                                                                    |

### IMessageButton

| Property  | Type             | Description       |
| --------- | ---------------- | ----------------- |
| `type`    | `ButtonTypeEnum` | Button type enum  |
| `content` | `string`         | Button inner text |

### ChannelCTATypeEnum

| Property   | Value    |
| ---------- | -------- |
| `REDIRECT` | redirect |

### ButtonTypeEnum

| Property    | Value     |
| ----------- | --------- |
| `PRIMARY`   | primary   |
| `SECONDARY` | secondary |

## Realtime sockets

Novu provides a real-time socket API for you to consume and get updates about new notifications added to the user's feed. To use the socket connection you can use the `useSocket` hook provided by the `@novu/notification-center` library. Let's see an example of that:

```tsx
import { NovuProvider, useSocket } from '@novu/notification-center';

function App() {
  return (
    <NovuProvider subscriberId={'USER_ID'} applicationIdentifier={'APP_ID_FROM_ADMIN_PANEL'}>
      <CustomNotificationCenter />
    </NovuProvider>
  );
}

function CustomNotificationCenter() {
  const { socket } = useSocket();

  useEffect(() => {
    if (socket) {
      socket.on('unseen_count_changed', (data) => {
        console.log(data.unseenCount);
      });
    }

    return () => {
      if (socket) {
        socket.off('unseen_count_changed');
      }
    };
  }, [socket]);

  return <></>;
}
```

## Notification actions

By adding action buttons on the in-app template in the editor you will need to add a matching behaviour on what happens after the user clicks on the action.

Let's look at an example:

```tsx
import {
  NovuProvider,
  useSocket,
  useNotifications,
  PopoverNotificationCenter,
  NotificationBell,
} from '@novu/notification-center';

export function App() {
  return (
    <>
      <NovuProvider subscriberId={'USER_ID'} applicationIdentifier={'APP_ID_FROM_ADMIN_PANEL'}>
        <PopoverWrapper />
      </NovuProvider>
    </>
  );
}

function PopoverWrapper() {
  const { updateAction } = useNotifications();

  function handlerOnNotificationClick(message: IMessage) {
    if (message?.cta?.data?.url) {
      window.location.href = message.cta.data.url;
    }
  }

  async function handlerOnActionClick(
    templateIdentifier: string,
    type: ButtonTypeEnum,
    message: IMessage
  ) {
    if (templateIdentifier === 'friend-request') {
      if (type === 'primary') {
        /** Call your API to accept the friend request here **/

        /** And than update novu that this actions has been taken, so the user won't see the button again **/
        await updateAction(message._id, type, MessageActionStatusEnum.DONE);
      }
    }
  }

  return (
    <PopoverNotificationCenter
      onNotificationClick={handlerOnNotificationClick}
      onActionClick={handlerOnActionClick}
    >
      {({ unseenCount }) => {
        return <NotificationBell unseenCount={unseenCount} />;
      }}
    </PopoverNotificationCenter>
  );
}
```

Novu manages the state of the actions, so you can actually specify if the user has already performed the actions, so you can know when the actions should be hidden.

## HMAC Encryption

When Novu's user adds the notification center to their application they are required to pass a `subscriberId` which identifies the user's end-customer, and the application Identifier which is acted as a public key to communicate with the notification feed API.

A malicious actor can access the user feed by accessing the API and passing another `subscriberId` using the public application identifier.

HMAC encryption will make sure that a `subscriberId` is encrypted using the secret API key, and those will prevent malicious actors from impersonating users.

### Enabling HMAC Encryption

In order to enable Hash-Based Message Authentication Codes, you need to visit the admin panel in-app settings page and enable HMAC encryption for your environment.

Next step would be to generate an HMAC encrypted subscriberId on your backend:

```ts
import { createHmac } from 'crypto';

const hmacHash = createHmac('sha256', process.env.NOVU_API_KEY).update(subscriberId).digest('hex');
```

Then pass the created HMAC to your client side application forward it to the component:

```tsx
<NovuProvider
  subscriberId={'PLAIN_TEXT_ID'}
  subscriberHash={'HASHED_SUBSCRIBER_ID'}
  applicationIdentifier={'APP_ID'}
></NovuProvider>
```

## Customizing the notification center theme

The notification center component can be customized by passing a `theme` prop to the `PopoverNotificationCenter` component.

```tsx
const theme: INovuTheme = {
  dark: {
    // Dark Theme Props
  },
  light: {
    // Light Theme Props
  },
  common: {
    // Common
  },
};

<PopoverNotificationCenter theme={theme}>
  {({ unseenCount }) => <NotificationBell unseenCount={unseenCount} />}
</PopoverNotificationCenter>;

export interface INovuTheme {
  layout?: IThemeLayout;
  header?: IThemeHeader;
  popover?: IThemePopover;
  notificationItem?: IThemeNotificationListItem;
  footer?: IThemeFooter;
  loaderColor?: string;
}
```

A theme object can be used to customize the notification center's layout, header, popover, notification list item, footer, and unseen badge.
The object can be modified partially or completely, depending on the level of customization you want to achieve.

Here are the optional fields that can be used to customize the notification center:

A table of IThemeLayout properties:

### `IThemeLayout` customization properties

| Property                     | Default Value - Light Theme              | Default Value - Dark Theme        |
| ---------------------------- | ---------------------------------------- | --------------------------------- |
| `background`                 | `#FFFFFF`                                | `#1E1E26`                         |
| `boxShadow`                  | `0px 5px 15px rgba(122, 133, 153, 0.25)` | `0px 5px 20px rgba(0, 0, 0, 0.2)` |
| `wrapper.secondaryFontColor` | `#BEBECC`                                | `#525266`                         |

### `IThemeHeader` customization properties

| Property         | Default Value - Light Theme                     | Default Value - Dark Theme                      |
| ---------------- | ----------------------------------------------- | ----------------------------------------------- |
| `badgeColor`     | `linear-gradient(0deg,#FF512F 0%,#DD2476 100%)` | `linear-gradient(0deg,#FF512F 0%,#DD2476 100%)` |
| `badgeTextColor` | `#FFFFFF`                                       | `#FFFFFF`                                       |
| `fontColor`      | `#828299`                                       | `#FFFFFF`                                       |

### `IThemePopover` customization properties

| Property     | Default Value - Light Theme | Default Value - Dark Theme |
| ------------ | --------------------------- | -------------------------- |
| `arrowColor` | `#FFFFFF`                   | `#1E1E26`                  |

### `IThemeNotificationListItem` customization properties

| Property                                  | Default Value - Light Theme                               | Default Value - Dark Theme                                |
| ----------------------------------------- | --------------------------------------------------------- | --------------------------------------------------------- |
| `seen.fontColor`                          | `#828299`                                                 | `#FFFFFF`                                                 |
| `seen.background`                         | `#F5F8FA`                                                 | `#23232B`                                                 |
| `seen.timeMarkFontColor`                  | `#BEBECC`                                                 | `#525266`                                                 |
| `unseen.fontColor`                        | `#828299`                                                 | `#FFFFFF`                                                 |
| `unseen.background`                       | `#FFFFFF`                                                 | `#292933`                                                 |
| `unseen.boxShadow`                        | `0px 5px 15px rgba(122, 133, 153, 0.25)`                  | `0px 5px 20px rgba(0, 0, 0, 0.2)`                         |
| `unseen.notificationItemBeforeBrandColor` | `linear-gradient(0deg,#FF512F 0%,#DD2476 100%)`           | `linear-gradient(0deg,#FF512F 0%,#DD2476 100%)`           |
| `unseen.timeMarkFontColor`                | `#828299`                                                 | `#828299`                                                 |
| `buttons.primary.backGroundColor`         | `linear-gradient(99deg,#DD2476 0% 0%, #FF512F 100% 100%)` | `linear-gradient(99deg,#DD2476 0% 0%, #FF512F 100% 100%)` |
| `buttons.primary.fontColor`               | `#FFFFFF`                                                 | `#FFFFFF`                                                 |
| `buttons.primary.removeCircleColor`       | `white`                                                   | `white`                                                   |
| `buttons.primary.fontFamily`              | `Lato`                                                    | `Lato`                                                    |
| `buttons.secondary.backGroundColor`       | `#F5F8FA`                                                 | `#3D3D4D`                                                 |
| `buttons.secondary.fontColor`             | `#525266`                                                 | `#FFFFFF`                                                 |
| `buttons.secondary.removeCircleColor`     | `#525266`                                                 | `#525266`                                                 |
| `buttons.secondary.fontFamily`            | `Lato`                                                    | `Lato`                                                    |

### `IThemeFooter` customization properties

| Property              | Default Value - Light Theme | Default Value - Dark Theme |
| --------------------- | --------------------------- | -------------------------- |
| `logoTextColor`       | `#000000`                   | `#FFFFFF`                  |
| `logoPrefixFontColor` | `#A1A1B2`                   | `#525266`                  |

### `NotificationBell` customization properties

| Property                     | Default Value - Light Theme                        | Default Value - Dark Theme                             |
| ---------------------------- | -------------------------------------------------- | ------------------------------------------------------ |
| `colorScheme`                | `light`                                            | `light`                                                |
| `unseenBadgeColor`           | `stopColor: '#FF512F', stopColorOffset: '#DD2476'` | `{ stopColor: '#FF512F', stopColorOffset: '#DD2476' }` |
| `unseenBadgeBackgroundColor` | `#FFFFFF`                                          | `#1E1E26`                                              |

Note: unseenBadgeColor is of a type : string | {stopColor : string, stopColorOffset : sting}, so if you would like one
color badge you can use a string of the color and not the object in order to create gradient.

## Multiple tab layout

Novu allows to create a multi-tab experience for a notification center, in a way you can fetch the notifications feed using a filtered query.

### Defining a stores

To create multiple stores you can use the prop `stores` on the `NovuProvider` component. Each store has `storeId` property that will be used to interact with information related to this store.

```tsx
<NovuProvider
  stores={[
    { storeId: 'invites', query: { feedIdentifier: 'invites' } },
    { storeId: 'activity', query: { feedIdentifier: 'activity' } },
  ]}
  backendUrl={API_ROOT}
  socketUrl={WS_URL}
  subscriberId={user?._id}
  applicationIdentifier={environment?.identifier}
>
  <PopoverWrapper />
</NovuProvider>
```

Using the `query` object multiple fields can be passed for feed API:

- `feedIdentifier` - Can be configured and created on the WEB UI
- `seen` - Identifies if the notification has been seen or not

After specifying the `stores` prop, you can use the `storeId` property to interact with the store.

:::tip

By specifying only a storeId, without a query, you could get all notifications.

:::

#### Using the `useNotifications` hook

```tsx
import { useNotifications } from '@novu/core';

const { notifications } = useNotifications({ storeId });
```

#### Using `tabs` prop on the notification center

```tsx
<PopoverNotificationCenter
  tabs={[
    { name: 'Invites', storeId: 'invites' },
    { name: 'Activity', storeId: 'activity' },
  ]}
  colorScheme={colorScheme}
  onNotificationClick={handlerOnNotificationClick}
  onActionClick={handlerOnActionClick}
>
  {({ unseenCount }) => {
    return <NotificationBell colorScheme={colorScheme} unseenCount={unseenCount} />;
  }}
</PopoverNotificationCenter>
```

#### Custom Notification Item component

```tsx
<PopoverNotificationCenter
  colorScheme={colorScheme}
  onNotificationClick={handlerOnNotificationClick}
  onActionClick={handlerOnActionClick}
  listItem={(notification, handleActionButtonClick, handleNotificationClick) => {
    return (
      <a
        href="/"
        onClick={(e) => {
          e.preventDefault();
          handleNotificationClick();
        }}
      >
        {notification.content}
      </a>
    );
  }}
>
  {({ unseenCount }) => {
    return <NotificationBell colorScheme={colorScheme} unseenCount={unseenCount} />;
  }}
</PopoverNotificationCenter>
```

## Subscriber Preferences

By default, Novu will show the subscriber preferences cog icon on the notification center component.
If you want to hide it, you can use the prop `showUserPreferences` on the `PopoverNotificationCenter` component.

![Notification Center with a cog](/img/notification-list-cog.png)<|MERGE_RESOLUTION|>--- conflicted
+++ resolved
@@ -172,6 +172,7 @@
         <ul>
           <li><code>ar</code> (Arabic)</li>
           <li><code>as</code> (Assamese)</li>
+          <li><code>az</code> (Azerbaijani)</li>
           <li><code>bg</code> (Bulgarian)</li>
           <li><code>bn</code> (Bengali)</li>
           <li><code>ca</code> (Catalan)</li>
@@ -204,23 +205,7 @@
           <li><code>no</code> (Norwegian)</li>
           <li><code>or</code> (Odia)</li>
           <li><code>pa</code> (Punjabi)</li>
-<<<<<<< HEAD
-          <li><code>ta</code> (Tamil)</li>
-          <li><code>sd</code> (Sindhi)</li>
-          <li><code>ca</code> (Catalan)</li>
-          <li><code>ko</code> (Korean)</li>
-          <li><code>ku</code> (Kurdish)</li>
-          <li><code>el</code> (Greek)</li>
-          <li><code>ja</code> (Japanese)</li>
-          <li><code>hu</code> (Hungarian)</li>
-          <li><code>bg</code> (Bulgarian)</li>
-          <li><code>da</code> (Danish)</li>
-          <li><code>no</code> (Norwegian)</li>
-          <li><code>as</code> (Assamese)</li>
-          <li><code>az</code> (Azerbaijani)</li>
-=======
           <li><code>pl</code> (Polish)</li>
->>>>>>> 1bd84535
           <li><code>pt</code> (Portuguese)</li>
           <li><code>ro</code> (Romanian)</li>
           <li><code>ru</code> (Russian)</li>
