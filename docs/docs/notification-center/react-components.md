# React Component

Novu provides the `@novu/notification-center` a react library that helps to add a fully functioning notification center to your web application in minutes. Let's do a quick recap on how we can easily use it in your application:

```bash
npm install @novu/notification-center
```

```tsx
import {
  NovuProvider,
  PopoverNotificationCenter,
  NotificationBell,
  IMessage,
} from '@novu/notification-center';
import { useNavigate } from 'react-router-dom';

function Header() {
  const navigate = useNavigate();

  function onNotificationClick(notification: IMessage) {
    navigate(notification.cta.data.url);
  }

  return (
    <NovuProvider subscriberId={'USER_ID'} applicationIdentifier={'APP_ID_FROM_ADMIN_PANEL'}>
      <PopoverNotificationCenter onNotificationClick={onNotificationClick}>
        {({ unseenCount }) => <NotificationBell unseenCount={unseenCount} />}
      </PopoverNotificationCenter>
    </NovuProvider>
  );
}
```

## Use your own backend and socket url

By default, Novu's hosted services of api and socket are used. Should you want, you could override them and configure your own.

```tsx
import {
  NovuProvider,
  PopoverNotificationCenter,
  NotificationBell,
} from '@novu/notification-center';

function Header() {
  return (
    <NovuProvider
      backendUrl={'YOUR_BACKEND_URL'}
      socketUrl={'YOUR_SOCKET_URL'}
      subscriberId={'USER_ID'}
      applicationIdentifier={'APP_ID_FROM_ADMIN_PANEL'}
    >
      <PopoverNotificationCenter>
        {({ unseenCount }) => <NotificationBell unseenCount={unseenCount} />}
      </PopoverNotificationCenter>
    </NovuProvider>
  );
}
```

## Implementing custom bell icon

It is common that you might have a special set of icons you use within your application and you will want to replace the default: `NotificationBell` coming from our library.

For this you can easily switch the `NotificationBell` with your own bell. Just make sure you pass the `unseenCount` param inside and use it accordingly.

```tsx
<PopoverNotificationCenter>
  {({ unseenCount }) => <CustomBell unseenCount={unseenCount} />}
</PopoverNotificationCenter>
```

## Dark mode support

To support dark mode in your application the notification center component can receive a `colorScheme` prop that can receive either `dark` or `light` mode.

```tsx
<PopoverNotificationCenter colorScheme={'dark' || 'light'}>
  {({ unseenCount }) => <NotificationBell unseenCount={unseenCount} />}
</PopoverNotificationCenter>
```

## Modify the Popover's `position`

Use `position` prop to position the popover relative to the Bell icon

```tsx
<PopoverNotificationCenter position="left-start">
  {({ unseenCount }) => <NotificationBell unseenCount={unseenCount} />}
</PopoverNotificationCenter>
```

| Prop     | Type                                                                                                                                                               | Default      | Description                                       |
| -------- | ------------------------------------------------------------------------------------------------------------------------------------------------------------------ | ------------ | ------------------------------------------------- |
| position | 'top' \| 'bottom' \| 'left' \| 'right' \| 'top-start' \| 'top-end' \| 'bottom-start' \| 'bottom-end' \| 'left-start' \| 'left-end' \| 'right-start' \| 'right-end' | 'bottom-end' | Position of the popover relative to the bell icon |
| offset   | number                                                                                                                                                             |              | Gap between the Bell icon and Popover in px       |

## Custom UI

If you prefer to build a custom UI, it's possible to use the `useNotification` hook available in our react library.
Let's see an example on how you can do that:

```tsx
import { NovuProvider, useNotifications } from '@novu/notification-center';

function App() {
  return (
    <NovuProvider subscriberId={'USER_ID'} applicationIdentifier={'APP_ID_FROM_ADMIN_PANEL'}>
      <CustomNotificationCenter />
    </NovuProvider>
  );
}

function CustomNotificationCenter() {
  const { notifications, fetchNextPage, hasNextPage, fetching, markAsSeen, refetch } =
    useNotifications();

  return (
    <ul>
      {notifications.map((notification) => {
        return <li>{notification.content}</li>;
      })}
    </ul>
  );
}
```

:::tip

If you only wish to modify some parts of the existing Novu component UI, you can easily override the: Header, Footer, and NotificationItem blocks including the notification actions block.

:::

## Customize the UI language

If you want to use a language other than english for the UI, the `NovuProvider` component can accept an optional `i18n` prop.

```tsx
import {
  NovuProvider,
  PopoverNotificationCenter,
  NotificationBell,
} from '@novu/notification-center';

function Header() {
  return (
    <NovuProvider
      subscriberId={'USER_ID'}
      applicationIdentifier={'APP_ID_FROM_ADMIN_PANEL'}
      i18n="en"
    >
      <PopoverNotificationCenter>
        {({ unseenCount }) => <NotificationBell unseenCount={unseenCount} />}
      </PopoverNotificationCenter>
    </NovuProvider>
  );
}
```

The `i18n` prop can accept 2 different types of values

- 2 letter language string

  ```tsx
  i18n = 'en';
  ```

    <details>
      <summary>Supported languages</summary>
      <div>
        <ul>
          <li><code>ar</code> (Arabic)</li>
          <li><code>de</code> (German)</li>
          <li><code>en</code> (English)</li>
          <li><code>fa</code> (Farsi)</li>
          <li><code>fi</code> (Finnish)</li>
          <li><code>fr</code> (French)</li>
          <li><code>gj</code> (Georgian)</li>
          <li><code>hi</code> (Hindi)</li>
          <li><code>it</code> (Italian)</li>
          <li><code>ka</code> (Kannada)</li>
          <li><code>mr</code> (Marathi)</li>
          <li><code>ne</code> (Nepali)</li>
          <li><code>ru</code> (Russian)</li>
          <li><code>es</code> (Spanish)</li>
          <li><code>uk</code> (Ukrainian)</li>
          <li><code>bn</code> (Bengali)</li>
          <li><code>ml</code> (Malayalam)</li>
          <li><code>zh</code> (Chinese)</li>
          <li><code>hr</code> (Croatian)</li>
          <li><code>or</code> (Odia)</li>
          <li><code>sa</code> (Sanskrit)</li>
          <li><code>ur</code> (Urdu)</li>
          <li><code>pl</code> (Polish)</li>
          <li><code>cs</code> (Czech)</li>
          <li><code>pa</code> (Punjabi)</li>
          <li><code>ta</code> (Tamil)</li>
<<<<<<< HEAD
          <li><code>sd</code> (Sindhi)</li>
=======
          <li><code>ko</code> (Korean)</li>
>>>>>>> 81f6f869
        </ul>
      </div>
  </details>

- Translation object

  ```tsx
  i18n={{
    // Make sure that the following is a proper language code,
    // since this is used by date-fns in order to calculate the relative time for each notification
    // supported languages by date-fns: https://github.com/date-fns/date-fns/tree/main/src/locale
    lang: "de",

    translations: {
      poweredBy: "von",
      markAllAsRead: "Alles als gelesen markieren",
      notifications: "Benachrichtigungen",
      settings: "Einstellungen",
    },
  }}
  ```

## The notification `IMessage` model

When building your custom UI implementation it might be useful to know, how the notification feed model is structured so you can customize the notification items during rendering.

The notifications array returned by the `useNotifications` hook contains an array of `IMessage` objects with the following properties:

| Property                    | Type                      | Description                                                                                           |
| --------------------------- | ------------------------- | ----------------------------------------------------------------------------------------------------- |
| `_id`                       | `string`                  | A unique Novu message identifier                                                                      |
| `channel`                   | `ChannelTypeEnum`         | Use to specify the actual channel of this message (`in_app` will be used here)                        |
| `seen`                      | `boolean`                 | Whether the notification item was ready by the user, changed when the user clicks on the notification |
| `lastSeenDate`              | `ISODate`                 | When the user has last seen the notification                                                          |
| `content`                   | `string`                  | An HTML string of the generated notification content with parsed and replaced variables               |
| `templateIdentifier`        | `string`                  | A unique Novu template identifier                                                                     |
| `payload`                   | `Record<string, unknown>` | The `payload` object that was passed the notification template was triggered.                         |
| `createdAt`                 | `ISODate`                 | The creation date of the message                                                                      |
| `cta.type`                  | `ChannelCTATypeEnum`      | The type of the CTA specified in the admin panel                                                      |
| `cta.data.url`              | `string`                  | The redirect URL set in the admin panel, can be used to navigate on notification click                |
| `cta.action.status`         | `boolean`                 | Indication whether the action occurred                                                                |
| `cta.action.buttons`        | `IMessageButton[]`        | Array of action buttons                                                                               |
| `cta.action.result.payload` | `Record<string, unknown>` | Payload object that send on updateAction method in useNotifications hook                              |
| `cta.action.result.type`    | `ButtonTypeEnum`          | Type of the button                                                                                    |

### IMessageButton

| Property  | Type             | Description       |
| --------- | ---------------- | ----------------- |
| `type`    | `ButtonTypeEnum` | Button type enum  |
| `content` | `string`         | Button inner text |

### ChannelCTATypeEnum

| Property   | Value    |
| ---------- | -------- |
| `REDIRECT` | redirect |

### ButtonTypeEnum

| Property    | Value     |
| ----------- | --------- |
| `PRIMARY`   | primary   |
| `SECONDARY` | secondary |

## Realtime sockets

Novu provides a real-time socket API for you to consume to get updates about new notifications added to the user's feed. To use the socket connection you can use the `useSocket` hook provided by the `@novu/notification-center` library. Let's see an example of that:

```tsx
import { NovuProvider, useSocket } from '@novu/notification-center';

function App() {
  return (
    <NovuProvider subscriberId={'USER_ID'} applicationIdentifier={'APP_ID_FROM_ADMIN_PANEL'}>
      <CustomNotificationCenter />
    </NovuProvider>
  );
}

function CustomNotificationCenter() {
  const { socket } = useSocket();

  useEffect(() => {
    if (socket) {
      socket.on('unseen_count_changed', (data) => {
        console.log(data.unseenCount);
      });
    }

    return () => {
      if (socket) {
        socket.off('unseen_count_changed');
      }
    };
  }, [socket]);

  return <></>;
}
```

## Notification actions

By adding action buttons on the in-app template in the editor you will need to add a matching behaviour on what happens after the user clicks on the action.

Let's look at an example:

```tsx
import {
  NovuProvider,
  useSocket,
  useNotifications,
  PopoverNotificationCenter,
  NotificationBell,
} from '@novu/notification-center';

export function App() {
  return (
    <>
      <NovuProvider subscriberId={'USER_ID'} applicationIdentifier={'APP_ID_FROM_ADMIN_PANEL'}>
        <PopoverWrapper />
      </NovuProvider>
    </>
  );
}

function PopoverWrapper() {
  const { updateAction } = useNotifications();

  function handlerOnNotificationClick(message: IMessage) {
    if (message?.cta?.data?.url) {
      window.location.href = message.cta.data.url;
    }
  }

  async function handlerOnActionClick(
    templateIdentifier: string,
    type: ButtonTypeEnum,
    message: IMessage
  ) {
    if (templateIdentifier === 'friend-request') {
      if (type === 'primary') {
        /** Call your API to accept the friend request here **/

        /** And than update novu that this actions has been taken, so the user won't see the button again **/
        await updateAction(message._id, type, MessageActionStatusEnum.DONE);
      }
    }
  }

  return (
    <PopoverNotificationCenter
      onNotificationClick={handlerOnNotificationClick}
      onActionClick={handlerOnActionClick}
    >
      {({ unseenCount }) => {
        return <NotificationBell unseenCount={unseenCount} />;
      }}
    </PopoverNotificationCenter>
  );
}
```

Novu manages the state of the actions, so you can actually specify if the user has already performed the actions so you can know when the actions should be hidden.

## HMAC Encryption

When Novu's user adds the notification center to their application they are required to pass a `subscriberId` which identifies the user's end-customer, and the application Identifier which is acted as a public key to communicate with the notification feed API.

A malicious actor can access the user feed by accessing the API and passing another `subscriberId` using the public application identifier.

HMAC encryption will make sure that a `subscriberId` is encrypted using the secret API key, and those will prevent malicious actors from impersonating users.

### Enabling HMAC Encryption

In order to enable Hash-Based Message Authentication Codes, you need to visit the admin panel in-app settings page and enable HMAC encryption for your environment.

Next step would be to generate an HMAC encrypted subscriberId on your backend:

```ts
import { createHmac } from 'crypto';

const hmacHash = createHmac('sha256', process.env.NOVU_API_KEY).update(subscriberId).digest('hex');
```

Then pass the created HMAC to your client side application forward it to the component:

```tsx
<NovuProvider
  subscriberId={'PLAIN_TEXT_ID'}
  subscriberHash={'HASHED_SUBSCRIBER_ID'}
  applicationIdentifier={'APP_ID'}
></NovuProvider>
```

## Customizing the notification center theme

The notification center component can be customized by passing a `theme` prop to the `PopoverNotificationCenter` component.

```tsx
const theme: INovuTheme = {
  dark: {
    // Dark Theme Props
  },
  light: {
    // Light Theme Props
  },
  common: {
    // Common
  },
};

<PopoverNotificationCenter theme={theme}>
  {({ unseenCount }) => <NotificationBell unseenCount={unseenCount} />}
</PopoverNotificationCenter>;

export interface INovuTheme {
  layout?: IThemeLayout;
  header?: IThemeHeader;
  popover?: IThemePopover;
  notificationItem?: IThemeNotificationListItem;
  footer?: IThemeFooter;
  loaderColor?: string;
}
```

A theme object can be used to customize the notification center's layout, header, popover, notification list item, footer, and unseen badge.
The object can be modified partially or completely, depending on the level of customization you want to achieve.

Here are the optional fields that can be used to customize the notification center:

A table of IThemeLayout properties:

### `IThemeLayout` customization properties

| Property                     | Default Value - Light Theme              | Default Value - Dark Theme        |
| ---------------------------- | ---------------------------------------- | --------------------------------- |
| `background`                 | `#FFFFFF`                                | `#1E1E26`                         |
| `boxShadow`                  | `0px 5px 15px rgba(122, 133, 153, 0.25)` | `0px 5px 20px rgba(0, 0, 0, 0.2)` |
| `wrapper.secondaryFontColor` | `#BEBECC`                                | `#525266`                         |

### `IThemeHeader` customization properties

| Property         | Default Value - Light Theme                     | Default Value - Dark Theme                      |
| ---------------- | ----------------------------------------------- | ----------------------------------------------- |
| `badgeColor`     | `linear-gradient(0deg,#FF512F 0%,#DD2476 100%)` | `linear-gradient(0deg,#FF512F 0%,#DD2476 100%)` |
| `badgeTextColor` | `#FFFFFF`                                       | `#FFFFFF`                                       |
| `fontColor`      | `#828299`                                       | `#FFFFFF`                                       |

### `IThemePopover` customization properties

| Property     | Default Value - Light Theme | Default Value - Dark Theme |
| ------------ | --------------------------- | -------------------------- |
| `arrowColor` | `#FFFFFF`                   | `#1E1E26`                  |

### `IThemeNotificationListItem` customization properties

| Property                                  | Default Value - Light Theme                               | Default Value - Dark Theme                                |
| ----------------------------------------- | --------------------------------------------------------- | --------------------------------------------------------- |
| `seen.fontColor`                          | `#828299`                                                 | `#FFFFFF`                                                 |
| `seen.background`                         | `#F5F8FA`                                                 | `#23232B`                                                 |
| `seen.timeMarkFontColor`                  | `#BEBECC`                                                 | `#525266`                                                 |
| `unseen.fontColor`                        | `#828299`                                                 | `#FFFFFF`                                                 |
| `unseen.background`                       | `#FFFFFF`                                                 | `#292933`                                                 |
| `unseen.boxShadow`                        | `0px 5px 15px rgba(122, 133, 153, 0.25)`                  | `0px 5px 20px rgba(0, 0, 0, 0.2)`                         |
| `unseen.notificationItemBeforeBrandColor` | `linear-gradient(0deg,#FF512F 0%,#DD2476 100%)`           | `linear-gradient(0deg,#FF512F 0%,#DD2476 100%)`           |
| `unseen.timeMarkFontColor`                | `#828299`                                                 | `#828299`                                                 |
| `buttons.primary.backGroundColor`         | `linear-gradient(99deg,#DD2476 0% 0%, #FF512F 100% 100%)` | `linear-gradient(99deg,#DD2476 0% 0%, #FF512F 100% 100%)` |
| `buttons.primary.fontColor`               | `#FFFFFF`                                                 | `#FFFFFF`                                                 |
| `buttons.primary.removeCircleColor`       | `white`                                                   | `white`                                                   |
| `buttons.primary.fontFamily`              | `Lato`                                                    | `Lato`                                                    |
| `buttons.secondary.backGroundColor`       | `#F5F8FA`                                                 | `#3D3D4D`                                                 |
| `buttons.secondary.fontColor`             | `#525266`                                                 | `#FFFFFF`                                                 |
| `buttons.secondary.removeCircleColor`     | `#525266`                                                 | `#525266`                                                 |
| `buttons.secondary.fontFamily`            | `Lato`                                                    | `Lato`                                                    |

### `IThemeFooter` customization properties

| Property              | Default Value - Light Theme | Default Value - Dark Theme |
| --------------------- | --------------------------- | -------------------------- |
| `logoTextColor`       | `#000000`                   | `#FFFFFF`                  |
| `logoPrefixFontColor` | `#A1A1B2`                   | `#525266`                  |

### `NotificationBell` customization properties

| Property                     | Default Value - Light Theme                        | Default Value - Dark Theme                             |
| ---------------------------- | -------------------------------------------------- | ------------------------------------------------------ |
| `colorScheme`                | `light`                                            | `light`                                                |
| `unseenBadgeColor`           | `stopColor: '#FF512F', stopColorOffset: '#DD2476'` | `{ stopColor: '#FF512F', stopColorOffset: '#DD2476' }` |
| `unseenBadgeBackgroundColor` | `#FFFFFF`                                          | `#1E1E26`                                              |

Note: unseenBadgeColor is of a type : string | {stopColor : string, stopColorOffset : sting}, so if you would like one
color badge you can use a string of the color and not the object in order to create gradient.

## Multiple tab layout

Novu allows to create a multi-tab experience for a notification center, in a way you can fetch the notifications feed using a filtered query.

### Defining a stores

To create multiple stores you can use the prop `stores` on the `NovuProvider` component. Each store has `storeId` property that will be used to interact with information related to this store.

```tsx
<NovuProvider
  stores={[
    { storeId: 'invites', query: { feedIdentifier: 'invites' } },
    { storeId: 'activity', query: { feedIdentifier: 'activity' } },
  ]}
  backendUrl={API_ROOT}
  socketUrl={WS_URL}
  subscriberId={user?._id}
  applicationIdentifier={environment?.identifier}
>
  <PopoverWrapper />
</NovuProvider>
```

Using the `query` object multiple fields can be passed for feed API:

- `feedIdentifier` - Can be configured and created on the WEB UI
- `seen` - Identifies if the notification has been seen or not

After specifying the `stores` prop, you can use the `storeId` property to interact with the store.

:::tip

By specifying only a storeId, without a query, you could get all notifications.

:::

#### Using the `useNotifications` hook

```tsx
import { useNotifications } from '@novu/core';

const { notifications } = useNotifications({ storeId });
```

#### Using `tabs` prop on the notification center

```tsx
<PopoverNotificationCenter
  tabs={[
    { name: 'Invites', storeId: 'invites' },
    { name: 'Activity', storeId: 'activity' },
  ]}
  colorScheme={colorScheme}
  onNotificationClick={handlerOnNotificationClick}
  onActionClick={handlerOnActionClick}
>
  {({ unseenCount }) => {
    return <NotificationBell colorScheme={colorScheme} unseenCount={unseenCount} />;
  }}
</PopoverNotificationCenter>
```

#### Custom Notification Item component

```tsx
<PopoverNotificationCenter
  colorScheme={colorScheme}
  onNotificationClick={handlerOnNotificationClick}
  onActionClick={handlerOnActionClick}
  listItem={(notification, handleActionButtonClick, handleNotificationClick) => {
    return (
      <a
        href="/"
        onClick={(e) => {
          e.preventDefault();
          handleNotificationClick();
        }}
      >
        {notification.content}
      </a>
    );
  }}
>
  {({ unseenCount }) => {
    return <NotificationBell colorScheme={colorScheme} unseenCount={unseenCount} />;
  }}
</PopoverNotificationCenter>
```

## Subscriber Preferences

By default, Novu will show the subscriber preferences cog icon on the notification center component.
If you want to hide it, you can use the prop `showUserPreferences` on the `PopoverNotificationCenter` component.

![Notification Center with a cog](/img/notification-list-cog.png)<|MERGE_RESOLUTION|>--- conflicted
+++ resolved
@@ -196,11 +196,8 @@
           <li><code>cs</code> (Czech)</li>
           <li><code>pa</code> (Punjabi)</li>
           <li><code>ta</code> (Tamil)</li>
-<<<<<<< HEAD
           <li><code>sd</code> (Sindhi)</li>
-=======
           <li><code>ko</code> (Korean)</li>
->>>>>>> 81f6f869
         </ul>
       </div>
   </details>
