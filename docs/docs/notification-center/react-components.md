# React Component

Novu provides the `@novu/notification-center` a react library that helps to add a fully functioning notification center to your web application in minutes. Let's do a quick recap on how we can easily use it in your application:

```bash
npm install @novu/notification-center
```

```tsx
import {
  NovuProvider,
  PopoverNotificationCenter,
  NotificationBell,
  IMessage,
} from '@novu/notification-center';
import { useNavigate } from 'react-router-dom';

function Header() {
  const navigate = useNavigate();

  function onNotificationClick(notification: IMessage) {
    navigate(notification.cta.data.url);
  }

  return (
    <NovuProvider subscriberId={'USER_ID'} applicationIdentifier={'APP_ID_FROM_ADMIN_PANEL'}>
      <PopoverNotificationCenter onNotificationClick={onNotificationClick}>
        {({ unseenCount }) => <NotificationBell unseenCount={unseenCount} />}
      </PopoverNotificationCenter>
    </NovuProvider>
  );
}
```

## Use your own backend and socket url

By default, Novu's hosted services of api and socket are used. Should you want, you could override them and configure your own.

```tsx
import {
  NovuProvider,
  PopoverNotificationCenter,
  NotificationBell,
} from '@novu/notification-center';

function Header() {
  return (
    <NovuProvider
      backendUrl={'YOUR_BACKEND_URL'}
      socketUrl={'YOUR_SOCKET_URL'}
      subscriberId={'USER_ID'}
      applicationIdentifier={'APP_ID_FROM_ADMIN_PANEL'}
    >
      <PopoverNotificationCenter>
        {({ unseenCount }) => <NotificationBell unseenCount={unseenCount} />}
      </PopoverNotificationCenter>
    </NovuProvider>
  );
}
```

## Implementing custom bell icon

It is common that you might have a special set of icons you use within your application and you will want to replace the default: `NotificationBell` coming from our library.

For this you can easily switch the `NotificationBell` with your own bell. Just make sure you pass the `unseenCount` param inside and use it accordingly.

```tsx
<PopoverNotificationCenter>
  {({ unseenCount }) => <CustomBell unseenCount={unseenCount} />}
</PopoverNotificationCenter>
```

## Dark mode support

To support dark mode in your application the notification center component can receive a `colorScheme` prop that can receive either `dark` or `light` mode.

```tsx
<PopoverNotificationCenter colorScheme={'dark' || 'light'}>
  {({ unseenCount }) => <NotificationBell unseenCount={unseenCount} />}
</PopoverNotificationCenter>
```

## Modify the Popover's `position`

Use `position` prop to position the popover relative to the Bell icon

```tsx
<PopoverNotificationCenter position="left-start">
  {({ unseenCount }) => <NotificationBell unseenCount={unseenCount} />}
</PopoverNotificationCenter>
```

| Prop     | Type                                                                                                                                                               | Default      | Description                                       |
| -------- | ------------------------------------------------------------------------------------------------------------------------------------------------------------------ | ------------ | ------------------------------------------------- |
| position | 'top' \| 'bottom' \| 'left' \| 'right' \| 'top-start' \| 'top-end' \| 'bottom-start' \| 'bottom-end' \| 'left-start' \| 'left-end' \| 'right-start' \| 'right-end' | 'bottom-end' | Position of the popover relative to the bell icon |
| offset   | number                                                                                                                                                             |              | Gap between the Bell icon and Popover in px       |

## Custom UI

If you prefer to build a custom UI, it's possible to use the `useNotification` hook available in our react library.
Let's see an example on how you can do that:

```tsx
import { NovuProvider, useNotifications } from '@novu/notification-center';

function App() {
  return (
    <NovuProvider subscriberId={'USER_ID'} applicationIdentifier={'APP_ID_FROM_ADMIN_PANEL'}>
      <CustomNotificationCenter />
    </NovuProvider>
  );
}

function CustomNotificationCenter() {
  const { notifications, fetchNextPage, hasNextPage, fetching, markAsSeen, refetch } =
    useNotifications();

  return (
    <ul>
      {notifications.map((notification) => {
        return <li>{notification.content}</li>;
      })}
    </ul>
  );
}
```

:::tip

If you only wish to modify some parts of the existing Novu component UI, you can easily override the: Header, Footer, and NotificationItem blocks including the notification actions block.

:::

## Customize the UI language

If you want to use a language other than english for the UI, the `NovuProvider` component can accept an optional `i18n` prop.

```tsx
import {
  NovuProvider,
  PopoverNotificationCenter,
  NotificationBell,
} from '@novu/notification-center';

function Header() {
  return (
    <NovuProvider
      subscriberId={'USER_ID'}
      applicationIdentifier={'APP_ID_FROM_ADMIN_PANEL'}
      i18n="en"
    >
      <PopoverNotificationCenter>
        {({ unseenCount }) => <NotificationBell unseenCount={unseenCount} />}
      </PopoverNotificationCenter>
    </NovuProvider>
  );
}
```

The `i18n` prop can accept 2 different types of values

- 2 letter language string

  ```tsx
  i18n = 'en';
  ```

    <details>
      <summary>Supported languages</summary>
      <div>
        <ul>
          <li><code>ar</code> (Arabic)</li>
          <li><code>de</code> (German)</li>
          <li><code>en</code> (English)</li>
          <li><code>fa</code> (Farsi)</li>
          <li><code>fi</code> (Finnish)</li>
          <li><code>fr</code> (French)</li>
          <li><code>gj</code> (Georgian)</li>
          <li><code>hi</code> (Hindi)</li>
					<li><code>id</code> (Indonesia)</li>
          <li><code>it</code> (Italian)</li>
          <li><code>ka</code> (Kannada)</li>
          <li><code>mr</code> (Marathi)</li>
          <li><code>ne</code> (Nepali)</li>
          <li><code>ru</code> (Russian)</li>
          <li><code>es</code> (Spanish)</li>
          <li><code>uk</code> (Ukrainian)</li>
          <li><code>bn</code> (Bengali)</li>
          <li><code>ml</code> (Malayalam)</li>
          <li><code>zh</code> (Chinese)</li>
          <li><code>hr</code> (Croatian)</li>
          <li><code>or</code> (Odia)</li>
          <li><code>sa</code> (Sanskrit)</li>
          <li><code>ur</code> (Urdu)</li>
          <li><code>pl</code> (Polish)</li>
          <li><code>cs</code> (Czech)</li>
          <li><code>pa</code> (Punjabi)</li>
          <li><code>ta</code> (Tamil)</li>
          <li><code>ca</code> (Catalan)</li>
          <li><code>ko</code> (Korean)</li>
<<<<<<< HEAD
          <li><code>ja</code> (Japanese)</li>
=======
          <li><code>hu</code> (Hungarian)</li>
>>>>>>> 358eb8c6
        </ul>
      </div>
  </details>

- Translation object

  ```tsx
  i18n={{
    // Make sure that the following is a proper language code,
    // since this is used by date-fns in order to calculate the relative time for each notification
    // supported languages by date-fns: https://github.com/date-fns/date-fns/tree/main/src/locale
    lang: "de",

    translations: {
      poweredBy: "von",
      markAllAsRead: "Alles als gelesen markieren",
      notifications: "Benachrichtigungen",
      settings: "Einstellungen",
    },
  }}
  ```

## The notification `IMessage` model

When building your custom UI implementation it might be useful to know, how the notification feed model is structured so you can customize the notification items during rendering.

The notifications array returned by the `useNotifications` hook contains an array of `IMessage` objects with the following properties:

| Property                    | Type                      | Description                                                                                           |
| --------------------------- | ------------------------- | ----------------------------------------------------------------------------------------------------- |
| `_id`                       | `string`                  | A unique Novu message identifier                                                                      |
| `channel`                   | `ChannelTypeEnum`         | Use to specify the actual channel of this message (`in_app` will be used here)                        |
| `seen`                      | `boolean`                 | Whether the notification item was ready by the user, changed when the user clicks on the notification |
| `lastSeenDate`              | `ISODate`                 | When the user has last seen the notification                                                          |
| `content`                   | `string`                  | An HTML string of the generated notification content with parsed and replaced variables               |
| `templateIdentifier`        | `string`                  | A unique Novu template identifier                                                                     |
| `payload`                   | `Record<string, unknown>` | The `payload` object that was passed the notification template was triggered.                         |
| `createdAt`                 | `ISODate`                 | The creation date of the message                                                                      |
| `cta.type`                  | `ChannelCTATypeEnum`      | The type of the CTA specified in the admin panel                                                      |
| `cta.data.url`              | `string`                  | The redirect URL set in the admin panel, can be used to navigate on notification click                |
| `cta.action.status`         | `boolean`                 | Indication whether the action occurred                                                                |
| `cta.action.buttons`        | `IMessageButton[]`        | Array of action buttons                                                                               |
| `cta.action.result.payload` | `Record<string, unknown>` | Payload object that send on updateAction method in useNotifications hook                              |
| `cta.action.result.type`    | `ButtonTypeEnum`          | Type of the button                                                                                    |

### IMessageButton

| Property  | Type             | Description       |
| --------- | ---------------- | ----------------- |
| `type`    | `ButtonTypeEnum` | Button type enum  |
| `content` | `string`         | Button inner text |

### ChannelCTATypeEnum

| Property   | Value    |
| ---------- | -------- |
| `REDIRECT` | redirect |

### ButtonTypeEnum

| Property    | Value     |
| ----------- | --------- |
| `PRIMARY`   | primary   |
| `SECONDARY` | secondary |

## Realtime sockets

Novu provides a real-time socket API for you to consume to get updates about new notifications added to the user's feed. To use the socket connection you can use the `useSocket` hook provided by the `@novu/notification-center` library. Let's see an example of that:

```tsx
import { NovuProvider, useSocket } from '@novu/notification-center';

function App() {
  return (
    <NovuProvider subscriberId={'USER_ID'} applicationIdentifier={'APP_ID_FROM_ADMIN_PANEL'}>
      <CustomNotificationCenter />
    </NovuProvider>
  );
}

function CustomNotificationCenter() {
  const { socket } = useSocket();

  useEffect(() => {
    if (socket) {
      socket.on('unseen_count_changed', (data) => {
        console.log(data.unseenCount);
      });
    }

    return () => {
      if (socket) {
        socket.off('unseen_count_changed');
      }
    };
  }, [socket]);

  return <></>;
}
```

## Notification actions

By adding action buttons on the in-app template in the editor you will need to add a matching behaviour on what happens after the user clicks on the action.

Let's look at an example:

```tsx
import {
  NovuProvider,
  useSocket,
  useNotifications,
  PopoverNotificationCenter,
  NotificationBell,
} from '@novu/notification-center';

export function App() {
  return (
    <>
      <NovuProvider subscriberId={'USER_ID'} applicationIdentifier={'APP_ID_FROM_ADMIN_PANEL'}>
        <PopoverWrapper />
      </NovuProvider>
    </>
  );
}

function PopoverWrapper() {
  const { updateAction } = useNotifications();

  function handlerOnNotificationClick(message: IMessage) {
    if (message?.cta?.data?.url) {
      window.location.href = message.cta.data.url;
    }
  }

  async function handlerOnActionClick(
    templateIdentifier: string,
    type: ButtonTypeEnum,
    message: IMessage
  ) {
    if (templateIdentifier === 'friend-request') {
      if (type === 'primary') {
        /** Call your API to accept the friend request here **/

        /** And than update novu that this actions has been taken, so the user won't see the button again **/
        await updateAction(message._id, type, MessageActionStatusEnum.DONE);
      }
    }
  }

  return (
    <PopoverNotificationCenter
      onNotificationClick={handlerOnNotificationClick}
      onActionClick={handlerOnActionClick}
    >
      {({ unseenCount }) => {
        return <NotificationBell unseenCount={unseenCount} />;
      }}
    </PopoverNotificationCenter>
  );
}
```

Novu manages the state of the actions, so you can actually specify if the user has already performed the actions so you can know when the actions should be hidden.

## HMAC Encryption

When Novu's user adds the notification center to their application they are required to pass a `subscriberId` which identifies the user's end-customer, and the application Identifier which is acted as a public key to communicate with the notification feed API.

A malicious actor can access the user feed by accessing the API and passing another `subscriberId` using the public application identifier.

HMAC encryption will make sure that a `subscriberId` is encrypted using the secret API key, and those will prevent malicious actors from impersonating users.

### Enabling HMAC Encryption

In order to enable Hash-Based Message Authentication Codes, you need to visit the admin panel in-app settings page and enable HMAC encryption for your environment.

Next step would be to generate an HMAC encrypted subscriberId on your backend:

```ts
import { createHmac } from 'crypto';

const hmacHash = createHmac('sha256', process.env.NOVU_API_KEY).update(subscriberId).digest('hex');
```

Then pass the created HMAC to your client side application forward it to the component:

```tsx
<NovuProvider
  subscriberId={'PLAIN_TEXT_ID'}
  subscriberHash={'HASHED_SUBSCRIBER_ID'}
  applicationIdentifier={'APP_ID'}
></NovuProvider>
```

## Customizing the notification center theme

The notification center component can be customized by passing a `theme` prop to the `PopoverNotificationCenter` component.

```tsx
const theme: INovuTheme = {
  dark: {
    // Dark Theme Props
  },
  light: {
    // Light Theme Props
  },
  common: {
    // Common
  },
};

<PopoverNotificationCenter theme={theme}>
  {({ unseenCount }) => <NotificationBell unseenCount={unseenCount} />}
</PopoverNotificationCenter>;

export interface INovuTheme {
  layout?: IThemeLayout;
  header?: IThemeHeader;
  popover?: IThemePopover;
  notificationItem?: IThemeNotificationListItem;
  footer?: IThemeFooter;
  loaderColor?: string;
}
```

A theme object can be used to customize the notification center's layout, header, popover, notification list item, footer, and unseen badge.
The object can be modified partially or completely, depending on the level of customization you want to achieve.

Here are the optional fields that can be used to customize the notification center:

A table of IThemeLayout properties:

### `IThemeLayout` customization properties

| Property                     | Default Value - Light Theme              | Default Value - Dark Theme        |
| ---------------------------- | ---------------------------------------- | --------------------------------- |
| `background`                 | `#FFFFFF`                                | `#1E1E26`                         |
| `boxShadow`                  | `0px 5px 15px rgba(122, 133, 153, 0.25)` | `0px 5px 20px rgba(0, 0, 0, 0.2)` |
| `wrapper.secondaryFontColor` | `#BEBECC`                                | `#525266`                         |

### `IThemeHeader` customization properties

| Property         | Default Value - Light Theme                     | Default Value - Dark Theme                      |
| ---------------- | ----------------------------------------------- | ----------------------------------------------- |
| `badgeColor`     | `linear-gradient(0deg,#FF512F 0%,#DD2476 100%)` | `linear-gradient(0deg,#FF512F 0%,#DD2476 100%)` |
| `badgeTextColor` | `#FFFFFF`                                       | `#FFFFFF`                                       |
| `fontColor`      | `#828299`                                       | `#FFFFFF`                                       |

### `IThemePopover` customization properties

| Property     | Default Value - Light Theme | Default Value - Dark Theme |
| ------------ | --------------------------- | -------------------------- |
| `arrowColor` | `#FFFFFF`                   | `#1E1E26`                  |

### `IThemeNotificationListItem` customization properties

| Property                                  | Default Value - Light Theme                               | Default Value - Dark Theme                                |
| ----------------------------------------- | --------------------------------------------------------- | --------------------------------------------------------- |
| `seen.fontColor`                          | `#828299`                                                 | `#FFFFFF`                                                 |
| `seen.background`                         | `#F5F8FA`                                                 | `#23232B`                                                 |
| `seen.timeMarkFontColor`                  | `#BEBECC`                                                 | `#525266`                                                 |
| `unseen.fontColor`                        | `#828299`                                                 | `#FFFFFF`                                                 |
| `unseen.background`                       | `#FFFFFF`                                                 | `#292933`                                                 |
| `unseen.boxShadow`                        | `0px 5px 15px rgba(122, 133, 153, 0.25)`                  | `0px 5px 20px rgba(0, 0, 0, 0.2)`                         |
| `unseen.notificationItemBeforeBrandColor` | `linear-gradient(0deg,#FF512F 0%,#DD2476 100%)`           | `linear-gradient(0deg,#FF512F 0%,#DD2476 100%)`           |
| `unseen.timeMarkFontColor`                | `#828299`                                                 | `#828299`                                                 |
| `buttons.primary.backGroundColor`         | `linear-gradient(99deg,#DD2476 0% 0%, #FF512F 100% 100%)` | `linear-gradient(99deg,#DD2476 0% 0%, #FF512F 100% 100%)` |
| `buttons.primary.fontColor`               | `#FFFFFF`                                                 | `#FFFFFF`                                                 |
| `buttons.primary.removeCircleColor`       | `white`                                                   | `white`                                                   |
| `buttons.primary.fontFamily`              | `Lato`                                                    | `Lato`                                                    |
| `buttons.secondary.backGroundColor`       | `#F5F8FA`                                                 | `#3D3D4D`                                                 |
| `buttons.secondary.fontColor`             | `#525266`                                                 | `#FFFFFF`                                                 |
| `buttons.secondary.removeCircleColor`     | `#525266`                                                 | `#525266`                                                 |
| `buttons.secondary.fontFamily`            | `Lato`                                                    | `Lato`                                                    |

### `IThemeFooter` customization properties

| Property              | Default Value - Light Theme | Default Value - Dark Theme |
| --------------------- | --------------------------- | -------------------------- |
| `logoTextColor`       | `#000000`                   | `#FFFFFF`                  |
| `logoPrefixFontColor` | `#A1A1B2`                   | `#525266`                  |

### `NotificationBell` customization properties

| Property                     | Default Value - Light Theme                        | Default Value - Dark Theme                             |
| ---------------------------- | -------------------------------------------------- | ------------------------------------------------------ |
| `colorScheme`                | `light`                                            | `light`                                                |
| `unseenBadgeColor`           | `stopColor: '#FF512F', stopColorOffset: '#DD2476'` | `{ stopColor: '#FF512F', stopColorOffset: '#DD2476' }` |
| `unseenBadgeBackgroundColor` | `#FFFFFF`                                          | `#1E1E26`                                              |

Note: unseenBadgeColor is of a type : string | {stopColor : string, stopColorOffset : sting}, so if you would like one
color badge you can use a string of the color and not the object in order to create gradient.

## Multiple tab layout

Novu allows to create a multi-tab experience for a notification center, in a way you can fetch the notifications feed using a filtered query.

### Defining a stores

To create multiple stores you can use the prop `stores` on the `NovuProvider` component. Each store has `storeId` property that will be used to interact with information related to this store.

```tsx
<NovuProvider
  stores={[
    { storeId: 'invites', query: { feedIdentifier: 'invites' } },
    { storeId: 'activity', query: { feedIdentifier: 'activity' } },
  ]}
  backendUrl={API_ROOT}
  socketUrl={WS_URL}
  subscriberId={user?._id}
  applicationIdentifier={environment?.identifier}
>
  <PopoverWrapper />
</NovuProvider>
```

Using the `query` object multiple fields can be passed for feed API:

- `feedIdentifier` - Can be configured and created on the WEB UI
- `seen` - Identifies if the notification has been seen or not

After specifying the `stores` prop, you can use the `storeId` property to interact with the store.

:::tip

By specifying only a storeId, without a query, you could get all notifications.

:::

#### Using the `useNotifications` hook

```tsx
import { useNotifications } from '@novu/core';

const { notifications } = useNotifications({ storeId });
```

#### Using `tabs` prop on the notification center

```tsx
<PopoverNotificationCenter
  tabs={[
    { name: 'Invites', storeId: 'invites' },
    { name: 'Activity', storeId: 'activity' },
  ]}
  colorScheme={colorScheme}
  onNotificationClick={handlerOnNotificationClick}
  onActionClick={handlerOnActionClick}
>
  {({ unseenCount }) => {
    return <NotificationBell colorScheme={colorScheme} unseenCount={unseenCount} />;
  }}
</PopoverNotificationCenter>
```

#### Custom Notification Item component

```tsx
<PopoverNotificationCenter
  colorScheme={colorScheme}
  onNotificationClick={handlerOnNotificationClick}
  onActionClick={handlerOnActionClick}
  listItem={(notification, handleActionButtonClick, handleNotificationClick) => {
    return (
      <a
        href="/"
        onClick={(e) => {
          e.preventDefault();
          handleNotificationClick();
        }}
      >
        {notification.content}
      </a>
    );
  }}
>
  {({ unseenCount }) => {
    return <NotificationBell colorScheme={colorScheme} unseenCount={unseenCount} />;
  }}
</PopoverNotificationCenter>
```

## Subscriber Preferences

By default, Novu will show the subscriber preferences cog icon on the notification center component.
If you want to hide it, you can use the prop `showUserPreferences` on the `PopoverNotificationCenter` component.

![Notification Center with a cog](/img/notification-list-cog.png)<|MERGE_RESOLUTION|>--- conflicted
+++ resolved
@@ -199,11 +199,8 @@
           <li><code>ta</code> (Tamil)</li>
           <li><code>ca</code> (Catalan)</li>
           <li><code>ko</code> (Korean)</li>
-<<<<<<< HEAD
           <li><code>ja</code> (Japanese)</li>
-=======
           <li><code>hu</code> (Hungarian)</li>
->>>>>>> 358eb8c6
         </ul>
       </div>
   </details>
