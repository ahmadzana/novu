--- conflicted
+++ resolved
@@ -174,7 +174,6 @@
 
 The second parameter of `novu.init` can be used to specify the options for the embed script. Here is a list of all the available options:
 
-<<<<<<< HEAD
 | Parameter             | Type                 | Description                                                                                                                                                                                                                         |
 | --------------------- | -------------------- | ----------------------------------------------------------------------------------------------------------------------------------------------------------------------------------------------------------------------------------- |
 | `bellSelector`        | `string`             | A `class` or `id` of the notification bell in your UI. We will attach an event listener for it.                                                                                                                                     |
@@ -185,20 +184,8 @@
 | `position.left`       | `string` \| `number` | Override the left position of the notification center drop down                                                                                                                                                                     |
 | `theme`               | `object`             | Provide a custom theme for the notification center to use (for example see [above](#customizing-the-theme))                                                                                                                         |
 | `styles`              | `object`             | Provide a custom styles for the notification center. Please note that the limitation is that you can't use the style function as a prop to override the component styles. Read more about [styling](./iframe-embed#custom-styling). |
+| `colorScheme`         | `"light"` \| `"dark"` | Provide the colorScheme mode for the notification-center                                                                                                                                                                            |
 
 :::note
 Facing issues in using notification center? Check out FAQs [here](./FAQ)
-:::
-=======
-| Parameter             | Type                  | Description                                                                                                                                                                                                                         |
-| --------------------- | --------------------- | ----------------------------------------------------------------------------------------------------------------------------------------------------------------------------------------------------------------------------------- |
-| `bellSelector`        | `string`              | A `class` or `id` of the notification bell in your UI. We will attach an event listener for it.                                                                                                                                     |
-| `unseenBadgeSelector` | `string`              | A selector to the unseen count badge (the red dot) which Novu can use to populate in case unseen notifications exist                                                                                                                |
-| `backendUrl`          | `string`              | Custom API location in case of self-hosted version of Novu                                                                                                                                                                          |
-| `socketUrl`           | `string`              | Custom WebSocket Service location in case of self-hosted version of Novu                                                                                                                                                            |
-| `position.top`        | `string` \| `number`  | Override the top position of the notification center drop down                                                                                                                                                                      |
-| `position.left`       | `string` \| `number`  | Override the left position of the notification center drop down                                                                                                                                                                     |
-| `theme`               | `object`              | Provide a custom theme for the notification center to use (for example see [above](#customizing-the-theme))                                                                                                                         |
-| `styles`              | `object`              | Provide a custom styles for the notification center. Please note that the limitation is that you can't use the style function as a prop to override the component styles. Read more about [styling](./iframe-embed#custom-styling). |
-| `colorScheme`         | `"light"` \| `"dark"` | Provide the colorScheme mode for the notification-center                                                                                                                                                                            |
->>>>>>> ed071974
+:::