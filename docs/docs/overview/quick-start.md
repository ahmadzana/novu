--- conflicted
+++ resolved
@@ -57,13 +57,8 @@
 
 #### Chat
 
-<<<<<<< HEAD
 Custom variables using [{{handlebars}}](https://handlebarsjs.com/guide/) syntax can be described to create the final message.
-In addition to the integration, any subscriber needs to set credentials in order to have proper authorization on the channel.
-=======
-Custom variables using hbs syntax can be described to create the final message.
 In addition to the integration, any subscriber needs to set credentials to have proper authorization on the channel.
->>>>>>> 135a2cd5
 
 The credentials can be saved through our @novu/node package.
 
@@ -111,11 +106,7 @@
 
 The `subscriberId` is a custom identifier used when identifying your users within the Novu platform. We suggest using your internal DB identifier for this field.
 
-<<<<<<< HEAD
 Novu will create an upsert command, and either create a subscriber with specified payload, or update the existing subscriber with the passed information.
-=======
-Novu will create an upsert command and either create a subscriber with a specified payload or update the existing subscriber with passed information.
->>>>>>> 135a2cd5
 
 **Note:** The API will perform a PATCH command, updating only the fields passed to it. So in order to reset a specific field you must explicitly pass `null` as the fields param.
 
