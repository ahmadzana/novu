---
sidebar_position: 1
---

# Introduction

Novu is an open-source notification infrastructure built for engineering teams to help them build rich product notification experiences without constantly reinventing the wheel.

## Why?

<<<<<<< HEAD
Building a notification layer is something that we as developers have to do for every new project. It usually starts the same, sending just a simple email, and after a while, you'll find yourself managing hundreds of notifications across multiple channels. Novu’s goal is to help developers create meaningful transactional communication between the product and its users. All with an easy-to-use API and outstanding developer experience.
=======
Developing a notification layer is the first thing we do when designing a new application. It usually starts the same, sending just a simple email, and after a while, you'll find yourself managing hundreds of notifications across multiple channels. Novu’s goal is to help developers create meaningful transactional communication between the product and its users. All with an easy-to-use API and outstanding developer experience.
>>>>>>> 04e45ff4

## Unified API

Today, users tend to receive communication across multiple providers. [Sendgrid](https://sendgrid.com/) for Email, [Twilio](https://www.twilio.com/) for SMS, Mailchimp, Push, Web-Push, Chat messaging (Slack, etc...). The main reason behind this is that users expect to customize the communication channels to fit their needs and goals. This forces developers to manage all of those APIs across the codebase.

As developers, we tend to create abstractions, but following the growing number of integrations, channels of communication that are sent becomes a burden on the team and is usually implemented only on an as just-make-it-work-mode.

Novu provides a single API to manage all your customer communication. Do you need to add a new provider? Consider switching your email provider. When SendGrid goes down, do you fall back to mailgun? Don't worry, we've got you covered!

## Community Driven

When we just started, we felt the frustration of reinventing the wheel of notification infrastructure is a unique problem that not a lot of developers have experienced. After a couple of conversations with fellow engineers, we decided to open-source the initial seed of Novu. Oh boy, how wrong we were. Thousands of developers from around the world reached out and told us their stories of building such systems in-house.

Building Novu is not an act of an individual, it’s a collaborative work of many. Join us in building the future of notification experiences.<|MERGE_RESOLUTION|>--- conflicted
+++ resolved
@@ -8,11 +8,7 @@
 
 ## Why?
 
-<<<<<<< HEAD
-Building a notification layer is something that we as developers have to do for every new project. It usually starts the same, sending just a simple email, and after a while, you'll find yourself managing hundreds of notifications across multiple channels. Novu’s goal is to help developers create meaningful transactional communication between the product and its users. All with an easy-to-use API and outstanding developer experience.
-=======
-Developing a notification layer is the first thing we do when designing a new application. It usually starts the same, sending just a simple email, and after a while, you'll find yourself managing hundreds of notifications across multiple channels. Novu’s goal is to help developers create meaningful transactional communication between the product and its users. All with an easy-to-use API and outstanding developer experience.
->>>>>>> 04e45ff4
+Developing a notification layer is something we often do when designing a new application. It usually starts the same, sending just a simple email, and after a while, you'll find yourself managing hundreds of notifications across multiple channels. Novu’s goal is to help developers create meaningful transactional communication between the product and its users. All with an easy-to-use API and outstanding developer experience.
 
 ## Unified API
 
