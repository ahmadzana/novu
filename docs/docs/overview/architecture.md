--- conflicted
+++ resolved
@@ -1,10 +1,7 @@
 # Architecture
 
-<<<<<<< HEAD
-OCL is built all around the idea of separation of concerns (SoC). The idea was that the transactional communication is composed of many different parts, each of which is responsible for a specific task. Modeling the communication layer is the key for easy maintenance and integration of new functionality.
-=======
 OCL was built around the idea of separation of concerns (SoC). The idea is that transactional communication is composed of many different parts, each of which is responsible for a specific task. Modeling the communication layer is the key for easy maintenance and integration of new functionality.
->>>>>>> c635ae26
+
 
 Let's deep dive into the building blocks of Novu's OCL approach.
 
@@ -19,11 +16,8 @@
 
 ## Environments
 
-<<<<<<< HEAD
+
 This is the context in which all of your subscribers and templates exist. This will usually map to your own environments, so any new changes you are making will be  firstly included in the Development environment and once they are tested, you can use our merging changes tool to add them to production.
-=======
-This is the context in which all of your subscribers and templates exist. This will usually map to your environments, so any new changes you are making will first be in the Development environment, and once tested, you can use our merging changes tool to promote them to production.
->>>>>>> c635ae26
 
 The production environment is a read-only environment. It means that you can only promote changes to it from the Development environment rather than modifying it directly.
 
@@ -43,20 +37,15 @@
 
 ## Subscribers
 
-<<<<<<< HEAD
+
 Subscribers are the recipients of notifications. A subscriber will contain the delivery details such as: Email address, phone number, push tokens and etc...
-=======
-Subscribers are the recipients of notifications, a subscriber will contain the delivery details such as Email address, phone number, push tokens and etc...
->>>>>>> c635ae26
+
 Populating a subscriber with data can be done using our server side SDK. Read more about it [here](/platform/subscribers).
 
 ## Trigger
 
-<<<<<<< HEAD
 The trigger is responsible to let the engine know what happened and what notification template will be triggered in response to the event. Each trigger will pass the variables and data required to render the notification messages. If a value is missing, the variable protection mode will be enabled and the message won't be sent.
-=======
-The trigger is responsible to let the engine know what happened and what notification template needs to be triggered in response to the event. Each trigger passes the variables and data required to render the notification messages. If a value is missing the variables, Novu enables protection mode and the message won't be sent.
->>>>>>> c635ae26
+
 
 The trigger should only be responsible to let the system know that something has happened, but not where and when the message will be delivered.
 
