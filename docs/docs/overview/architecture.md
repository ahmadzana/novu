# Architecture

OCL was built around the idea of separation of concerns (SoC). The idea is that transactional communication is composed of many different parts, each of which is responsible for a specific task. Modeling the communication layer is the key for easy maintenance and integration of new functionality.


Let's deep dive into the building blocks of Novu's OCL approach.

## The mental model

![Novu Architecture](https://user-images.githubusercontent.com/89788120/195802678-6d566d86-8175-490f-9ac9-dfd23b8959bd.png)

## Templates

Templates are the blueprints for all the notifications in Novu. They provide base configurations for each message. The message is tied to a specific channel for which a content template, code rules and filters, priorities, and other metadata that will affect the delivery of a specific message is provided.

## Environments


This is the context in which all of your subscribers and templates exist. This will usually map to your own environments, so any new changes you are making will be  firstly included in the Development environment and once they are tested, you can use our merging changes tool to promote them to production environment.

The production environment is a read-only environment. It means that you can only promote changes to it from the Development environment rather than modifying it directly.

## Providers

Providers are the delivery endpoints for your notifications. They are responsible for delivering the notifications to the end users on the specified channel. Providers usually refer to a specific channel, such as email, SMS, Chat, etc... Each provider is stateless and adheres to a specific interface and Novu manages state and mediates all provider-specific configurations.

### Provider Types

- **Email** (Sendgrid, mailgun, mandrill, etc...)
- **SMS** (Twilio, Nexmo, etc...)
- **Chat** (Slack, MS messages, etc...)
- **Push** (Pushover, One Signal, etc...)
- **Web push**

The responsibility of each provider is to send the notification to the end-recipient without the awareness of the content, contact, or context of the message.

## Subscribers

<<<<<<< HEAD
Subscribers are the recipients of notifications, a subscriber will contain the delivery details such as Email address, phone number, push tokens, etc...
=======

Subscribers are the recipients of notifications. A subscriber will contain the delivery details such as: Email address, phone number, push tokens and etc...

>>>>>>> fc97814d
Populating a subscriber with data can be done using our server side SDK. Read more about it [here](/platform/subscribers).

## Trigger

The trigger is responsible to let the engine know what happened and what notification template will be triggered in response to the event. Each trigger will pass the variables and data required to render the notification messages. If a value is missing, the variable protection mode will be enabled and the message won't be sent.


The trigger should only be responsible to let the system know that something has happened, but not where and when the message will be delivered.

## Communication API

This is the unit that is responsible for reading the configurations of the templates, finding the relevant channels, locating the providers, and doing the heavy lifting of sending the notifications. All logical rules such as priority, timing, channel selection, and others are managed by the engine.

## Template and Integration Stores

It is responsible for storing the configurations of all the providers and templates during the runtime of the API.<|MERGE_RESOLUTION|>--- conflicted
+++ resolved
@@ -36,13 +36,8 @@
 
 ## Subscribers
 
-<<<<<<< HEAD
-Subscribers are the recipients of notifications, a subscriber will contain the delivery details such as Email address, phone number, push tokens, etc...
-=======
-
 Subscribers are the recipients of notifications. A subscriber will contain the delivery details such as: Email address, phone number, push tokens and etc...
 
->>>>>>> fc97814d
 Populating a subscriber with data can be done using our server side SDK. Read more about it [here](/platform/subscribers).
 
 ## Trigger
