--- conflicted
+++ resolved
@@ -13,11 +13,7 @@
 
 ## Authenticate your sender identity
 
-<<<<<<< HEAD
-Before you send email in full scale, you will need to authenticate your sender's indentity. This is due to the latest regulatory changes regarding SPAM rules and email fraud. Most of the providers including Postmark require you to authenticate your sender identity before you can send emails.
-=======
 Before you can send emails on a large scale, you will need to authenticate your sender's identity. This is due to the latest regulatory changes regarding SPAM rules and email fraud. Most of the providers including Postmark require you to authenticate your sender identity before you can send emails.
->>>>>>> b6635218
 
 Postmark allows you to authenticate your sender identity using one of the following methods:
 
