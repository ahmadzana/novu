# Postmark

Is it possible to use [Postmark](https://postmarkapp.com/) as a provider to send transactional emails to the customers using the Novu Platform with a single API.

## Getting Started

The first step to use the Postmark channel is to create a Postmark account and add the personal API key to the Postmark integration on the Novu platform.  

## Find the API Key

- To find the Postmark API key, log into the personal Postmark account and navigate to the servers page.
- After selecting the server to use, the API key (referred to as "Server API tokens") will be in the "API Tokens" section of server chosen.

## Authenticate the sender identity


<<<<<<< HEAD
Postmark allows you to authenticate your sender identity using one of the following methods:
=======
Due to the latest regulatory changes regarding SPAM rules and email fraud it is needed to authenticate the sender's identity before sending emails on a large scale.
Most of the providers, including Postmark, require an authentication to unlock the possibility of sending emails.

>>>>>>> cc57880b

Postmark allows the authentication of the sender identity using one of the following methods:

- [Single Sender Verification](https://account.postmarkapp.com/signatures/new) - This is the easiest way to authenticate the sender identity.
- [Entire Domain Authentication](https://postmarkapp.com/support/article/1046-how-do-i-verify-a-domain#:~:text=be%20verified%20automatically.-,Navigate%20to%20Sender%20Signatures.,to%20your%20DNS%2C%20choose%20Verify.) - This is recommended for sending emails from multiple accounts under the same domain.

## Create a Postmark integration with Novu

- Visit the [Integrations](https://web.novu.co/integrations) page on Novu.
- Locate Postmark and click on the **Connect** button.
- Enter the Postmark API key.
- Fill the `From email address` field using the authenticated email from the previous step.
- Click on the **Save** button.
- Now is possible to send notifications using Postmark in Novu.<|MERGE_RESOLUTION|>--- conflicted
+++ resolved
@@ -14,13 +14,9 @@
 ## Authenticate the sender identity
 
 
-<<<<<<< HEAD
-Postmark allows you to authenticate your sender identity using one of the following methods:
-=======
 Due to the latest regulatory changes regarding SPAM rules and email fraud it is needed to authenticate the sender's identity before sending emails on a large scale.
 Most of the providers, including Postmark, require an authentication to unlock the possibility of sending emails.
 
->>>>>>> cc57880b
 
 Postmark allows the authentication of the sender identity using one of the following methods:
 
