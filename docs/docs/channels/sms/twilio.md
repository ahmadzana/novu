--- conflicted
+++ resolved
@@ -8,19 +8,11 @@
 
 ## Getting and utilizing the Phone Number
 
-<<<<<<< HEAD
-When first using Twilio there should be a section in the main console. Otherwise
-you may have to [Buy](https://console.twilio.com/us1/develop/phone-numbers/manage/search?frameUrl=%2Fconsole%2Fphone-numbers%2Fsearch%3Fx-target-region%3Dus1&currentFrameUrl=%2Fconsole%2Fphone-numbers%2Fsearch%3FisoCountry%3DUS%26searchTerm%3D%26searchFilter%3Dleft%26searchType%3Dnumber%26x-target-region%3Dus1%26__override_layout__%3Dembed%26bifrost%3Dtrue) a number from that link to begin using it. Assuming this is the first run through though, utilize the free number given to us. Simply follow of their many [Tutorials](https://www.twilio.com/docs/usage/requests-to-twilio) within their docs to understand every part of the process.
-
-In short, no matter the language you prefer the process is the same. Load the Account SID and Auth token into the code, using some sort of safe environment such as .env variables, nobody should have access to this but you. Create a client object from Twilio that take the SID and Token as variables then create a message with the client. The message is an object that has three things, that free number from earlier, the number you would like to send to, and a body message that you want to sent through SMS.
-
-=======
 When first using Twilio there should be a section in the main console. Otherwise,
 you may have to [Buy](https://console.twilio.com/us1/develop/phone-numbers/manage/search?frameUrl=%2Fconsole%2Fphone-numbers%2Fsearch%3Fx-target-region%3Dus1&currentFrameUrl=%2Fconsole%2Fphone-numbers%2Fsearch%3FisoCountry%3DUS%26searchTerm%3D%26searchFilter%3Dleft%26searchType%3Dnumber%26x-target-region%3Dus1%26__override_layout__%3Dembed%26bifrost%3Dtrue) a number from that link to begin using it. Assuming this is the first run though, utilize the free number given to us. Simply follow one of their many [Tutorials](https://www.twilio.com/docs/usage/requests-to-twilio) within their docs to understand every part of the process.
 
 In short, no matter the language you prefer the process is the same. Load the Account SID and Auth token into the code, using some sort of safe environment such as .env variables. Nobody should have access to this but you. Create a client object from Twilio that take the SID and Token as variables then create a message with the client. The message is an object that has three things; that free number from earlier, the number you would like to send to, and a body message that you want to sent through SMS.
 
->>>>>>> b2bc1b2c
 ## Create a Twilio integration with Novu
 
 - Visit the [Integrations](https://web.novu.co/integrations) page on Novu.
