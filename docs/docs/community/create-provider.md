---
sidebar_position: 4
---

<<<<<<< HEAD
# How to Create Provider?
=======
# How to add a Provider?

## Creating a Novu provider package
>>>>>>> 736f277f

All of our providers need to implement one or more of our provider interfaces, based on provider feature, from Email, and SMS through Direct, In-app, and push.

For a provider template, you can copy one of our existing provider from the `providers` folder in the Novu project, make the relevant changes and create a PR against the monorepo.

### Description

Providers allow us to handle message delivery over multiple channels. We have multiple providers for each channel (SMS, Email, Push, Direct, and others). To get started with adding a new provider let's look at setting up our repository.

### Initialization

To setup the repository, run the initial setup command:

```zsh
npm run setup:project
```

At the root of the project build the `node` package to get started.

```zsh
cd packages/node && npm run build
```

### Snippets

After the project is initialized creating a new provider is achievable with the following.

```zsh
yarn run generate:provider
```

Choose the provider type.

```zsh
yarn run v1.22.17
$ npx hygen provider new
? What type of provider is this? …
❯ EMAIL
  SMS
```

For this example, we will be selecting `EMAIL` as our provider type. The name for our provider will be exampleProvider.

```zsh
? Write the provider name camelCased: › exampleProvider
```

Once our exampleProvider is generated we will need to begin working from within `/providers/exampleProvider` to begin adding our provider. Be sure to write the test alongside your provider. See below for template examples for our `exampleProvider`.

```ts
import {
  ChannelTypeEnum,
  ISendMessageSuccessResponse,
  IEmailOptions,
  IEmailProvider,
} from '@novu/stateless';

export class ExampleProviderEmailProvider implements IEmailProvider {
  channelType = ChannelTypeEnum.EMAIL as ChannelTypeEnum.EMAIL;

  constructor(
    private config: {
      apiKey: string;
    }
  ) {}

  async sendMessage(options: IEmailOptions): Promise<ISendMessageSuccessResponse> {
    return {
      id: 'PLACEHOLDER',
      date: 'PLACEHOLDER',
    };
  }
}
```

Template test case for `emailProvider`.

```ts
import { ExampleProviderEmailProvider } from './exampleProvider.provider';

test('should trigger exampleProvider library correctly', async () => {});
```

### Email Provider

This is a code example of a basic email provider, with minimal fields required by our `IEmailProvider` interface.

```ts
import { ChannelTypeEnum, IEmailProvider, IEmailOptions } from '@novu/stateless';

import sendgridMail from '@sendgrid/mail';

export class SendgridEmailProvider implements IEmailProvider {
  id = 'sendgrid';
  channelType = ChannelTypeEnum.EMAIL as ChannelTypeEnum.EMAIL;

  constructor(
    private config: {
      apiKey: string;
      from: string;
    }
  ) {
    sendgridMail.setApiKey(this.config.apiKey);
  }

  async sendMessage(options: IEmailOptions): Promise<any> {
    return await sendgridMail.send({
      from: options.from || this.config.from,
      to: options.to,
      html: options.html,
      subject: options.subject,
    });
  }
}
```

### SMS Provider

This is a code example of a basic email provider, with minimal fields required by our `ISmsProvider` interface.

```typescript
import { ChannelTypeEnum, ISmsOptions, ISmsProvider } from '@novu/stateless';

import { Twilio } from 'twilio';

export class TwilioSmsProvider implements ISmsProvider {
  id = 'twilio';
  channelType = ChannelTypeEnum.SMS as ChannelTypeEnum.SMS;

  private twilioClient = new Twilio(this.config.accountSid, this.config.authToken);
  constructor(
    private config: {
      accountSid: string;
      authToken: string;
      from: string;
    }
  ) {}

  async sendMessage(options: ISmsOptions): Promise<any> {
    return await this.twilioClient.messages.create({
      body: options.content,
      to: options.to,
      from: this.config.from,
    });
  }
}
```

[GitHub Template](https://github.com/novuhq/provider-template)

## Add provider logos
In order to present the provider in the Integration store we need logos in dark and light mode, 
this step is desirable but not necessary you can add and we will check and update if necessary. 
If you locate the logos you can add them to `apps/web/public/static/images/providers` while the name of the file
is the name of the provider.
The possible formats are `svg` and `png`.


## Add config item with in the list
In order to build the UI integration store we need to provide it with list of provider integration.
This part is made up of two parts:
- Create credentials config
- Add provider configuration to providers list
provider configuration to providers list.

### Create credentials config
We need to add the credentials that are needed in order to create integration with the provider. For example, if you 
added email provider like SendGrid and the credentials are 'From', 'SenderName' and 'ApiKey' you will need to add 
a config object in `libs/shared/src/consts/providers/provider-credentials.ts` like below.

```typescript
export const sendgridConfig: IConfigCredentials[] = [
  {
    key: CredentialsKeyEnum.ApiKey,
    displayName: 'API Key',
    type: 'string',
  },
  ...mailConfigBase,
];
```


### Add provider to providers list
Now we need to add the provider data to the list located at `libs/shared/src/consts/providers/channels/email.ts`.
Note that the id is the provider's name, displayName is the provider's name in pascal case, credentials are the one 
you created on the previous step, logoFileName should be as it was on the adding logo step 
(with the format type included).

```typescript
 {
    id: 'sendgrid',
    displayName: 'SendGrid',
    channel: ChannelTypeEnum.EMAIL,
    credentials: sendgridConfig,
    docReference: 'https://docs.sendgrid.com/',
    logoFileName: { light: 'sendgrid.png', dark: 'sendgrid.png' }
}
```


## Add provider handler in the API

### Adding the provider depepndecy to the API
In the previous step, you created a standalone provider package that will be published to NPM, however currently in 
your development environment it is not yet published. In order to use it locally please go to the `package.json` 
located in `apps/api/package.json` and add it manually to the dependencies list: 
`"@novu/<NEW_PROVIDER_NAME>": "^<VERSION>"`

Please note that the provider name and version can be found from the provider `package.json` you created earlier.
After adding the dependency run `npm run setup:project` from the root of the monorepo. so, it can create the required symlinks for the newly created package.

### Create provider handler
In order to map internally the different providers credentials, we need to add a provider handler that located in 
`apps/api/src/app/events/services/mail-service/handlers`. 

Example of SendGrid handler

```typescript
import { ChannelTypeEnum } from '@novu/shared';
import { SendgridEmailProvider } from '@novu/sendgrid';
import { BaseHandler } from './base.handler';

export class SendgridHandler extends BaseHandler {
  constructor() {
    super('sendgrid', ChannelTypeEnum.EMAIL);
  }

  buildProvider(credentials, from: string) {
    const config: { apiKey: string; from: string } = { apiKey: credentials.apiKey, from };

    this.provider = new SendgridEmailProvider(config);
  }
}
```

### Add handler to factory
The last step is to initialize the handler in the factory located in 
`apps/api/src/app/events/services/mail-service/mail.factory.ts`
<|MERGE_RESOLUTION|>--- conflicted
+++ resolved
@@ -2,13 +2,9 @@
 sidebar_position: 4
 ---
 
-<<<<<<< HEAD
-# How to Create Provider?
-=======
 # How to add a Provider?
 
 ## Creating a Novu provider package
->>>>>>> 736f277f
 
 All of our providers need to implement one or more of our provider interfaces, based on provider feature, from Email, and SMS through Direct, In-app, and push.
 
