--- conflicted
+++ resolved
@@ -219,7 +219,6 @@
 In order to map internally the different providers credentials, we need to add a provider handler that located in 
 `apps/api/src/app/events/services/mail-service/handlers`. 
 
-<<<<<<< HEAD
 #### Newly create dependency that needed to be added.
 In the previous step you create standalone provider package that will be published to NPM, however currently in 
 your development it is yet published. In order to use it locally please go to the package.json 
@@ -229,9 +228,6 @@
 Please note thea the provider name and version are located in provider package.json you created earlier.  
 
 Example of sendgrid handler
-=======
-For example here we see the SendGrid handler
->>>>>>> 83b9782e
 
 ```typescript
 import { ChannelTypeEnum } from '@novu/shared';
