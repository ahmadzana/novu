{
  "label": "Community",
<<<<<<< HEAD
  "position": 6
=======
  "position": 5,
  "collapsible": false
>>>>>>> 6f8ef87c
}<|MERGE_RESOLUTION|>--- conflicted
+++ resolved
@@ -1,9 +1,5 @@
 {
   "label": "Community",
-<<<<<<< HEAD
-  "position": 6
-=======
   "position": 5,
   "collapsible": false
->>>>>>> 6f8ef87c
 }