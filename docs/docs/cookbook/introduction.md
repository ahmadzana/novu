---
sidebar_position: 6
sidebar_label: Introduction
---

import Tabs from '@theme/Tabs';
import TabItem from '@theme/TabItem';

# Cookbook

This cookbook contains recipes and code samples demonstrating how to accomplish everyday tasks with Novu in your application. Each code example uses our libraries and SDKs.

![UML flow](https://res.cloudinary.com/dxc6bnman/image/upload/v1690181515/flow-2x-straight-white-bg_l8elfm.png)

## Fetch Subscriber Feed

A subscriber feed is a list of all In-App messages for a single subscriber. It's a continuous stream of messages displayed in a list that subscribers can scroll through on the frontend via the Notification Center.

It is a dynamic list with **seen** and **unseen** capabilities. Multiple feeds can exist for a subscriber.

:::info
**Subscriber Feed** is very different from **Activity Feed**. The former is for In-App channels, while the latter is a list of every message and relevant metadata across all channels shown in your dashboard.
:::

The code sample below fetches the list of all In-App messages sent to a specific subscriber.

<Tabs groupId="language" queryString>
  <TabItem value="js" label="Node.js">

```js
const { data: inAppMessages } = await novu.subscribers.getNotificationsFeed('subscriberId', {
  page: 0,
  limit: 10,

  // it is of type string. By default all feeds messages are fetched
  feedIdentifier: 'Marketing',

  // seen and read filter of type boolean
  seen: true,
  read: true,
});
```

</TabItem>
</Tabs>

## Fetch All Feeds

In-App messages are grouped in Feeds. There can be one or multiple feeds.

The code sample below fetches all the feeds that have been created and exist in the In-App steps.

<Tabs groupId="language" queryString>
  <TabItem value="js" label="Node.js">

```javascript
const { data: feedsData } = await novu.feeds.get();
```

</TabItem>
</Tabs>

## Delete a Message From a Feed

A message is a content sent to a single subscriber over a single channel. Some messages are simple, like SMS, while others have more features and capabilities, such as Email, Chat, In-App.

A single message can be deleted from a Feed. The code sample below shows how to do it:

<Tabs groupId="language" queryString>
  <TabItem value="js" label="Node.js">

```javascript
// messageId is of MongoDB Id type
await novu.messages.deleteById('messageId');
```

  </TabItem>
</Tabs>

## Fetch all Messages Sent To All Subscribers

You can retrieve all messages sent to all subscribers. There are a couple of filters you can apply to fetch these messages.

- channel: fetches all messages that were sent via a specific channel, e.g Email, Sms, Push, In-App
- subscriberId: fetches all messages sent to a specific subscriber
- transactionIds: fetches all messages via transaction ids.

<Tabs groupId="language" queryString>
  <TabItem value="js" label="Node.js">

```javascript
import { ChannelTypeEnum } from '@novu/node';

// All fields are optional
const listMessagesOptions = {
  // pagination options
  page: 0,
  limit: 20,

  /**
   *  Filter options
   */
  // use ChannelTypeEnum.PUSH for push, ChannelTypeEnum.IN_APP for in-app,
  channel: ChannelTypeEnum.EMAIL, // only email type messages will be fetched
  subscriberId: '6444105141ffb0919496dfcb',
  transactionIds: ['644-41051-41ffb0-919496-dfcb'],
};

const { data: messagesData } = await novu.messages.list(listMessagesOptions);
```

  </TabItem>
</Tabs>

## Mark an In-App Message as Read/Seen

You can mark an In-App message as read/seen. Messages from other channels: **Email**, **Push**, **Chat**, **Sms** can't be marked as read/seen.

<Tabs groupId="language" queryString>
  <TabItem value="js" label="Node.js">

```javascript
const { data: markMessageAsRead } = await novu.subscribers.markMessageRead(
  'subscriberId',
  'messageId'
);

const { data: markMessageAsSeen } = await novu.subscribers.markMessageSeen(
  'subscriberId',
  'messageId'
);
```

  </TabItem>
</Tabs>

## Mark an In-App Message as Read/Unread/Seen/Unseen

You can mark an In-App message as read/unread/seen/unseen. Messages from other channels: **Email**, **Push**, **Chat**, **Sms** can't be marked as read/unread/seen/unseen.

<Tabs groupId="language" queryString>
  <TabItem value="js" label="Node.js">

```javascript
<<<<<<< HEAD
// this method will be available in 0.17.1
=======
>>>>>>> 4edb5ccb
const { data: markMessageAs } = await novu.subscribers.markMessageAs('subscriberId', 'messageId', {
  seen: true,
  read: false,
});
```

  </TabItem>
</Tabs>

## Mark all In-App Messages as Read/Unread/Seen/Unseen

You can mark all In-App messages as read/unread/seen/unseen.

Messages from other channels: **Email**, **Push**, **Chat**, **Sms** can't be marked as read/unread/seen/unseen.

<Tabs groupId="language" queryString>
  <TabItem value="js" label="Node.js">

```javascript
import { MarkMessagesAsEnum } from "@novu/node"

const { data: markAllInAppMessages } = await novu.subscribers.markAllMessagesAs(
   'subscriberId',

   // can be filtered with feed identifiers
   feedIdentifier: ['Marketing', 'Product']

   // MarkMessageAsEnum.READ => It will mark all messages as read
   // MarkMessageAsEnum.SEEN => It will mark all messages as seen
   // MarkMessageAsEnum.UNREAD => It will mark all messages as unread
   // MarkMessageAsEnum.UNSEEN => It will mark all messages as unseen
   markAs: MarkMessageAsEnum.Read
);
```

  </TabItem>
</Tabs><|MERGE_RESOLUTION|>--- conflicted
+++ resolved
@@ -142,10 +142,6 @@
   <TabItem value="js" label="Node.js">
 
 ```javascript
-<<<<<<< HEAD
-// this method will be available in 0.17.1
-=======
->>>>>>> 4edb5ccb
 const { data: markMessageAs } = await novu.subscribers.markMessageAs('subscriberId', 'messageId', {
   seen: true,
   read: false,
