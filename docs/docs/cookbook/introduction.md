--- conflicted
+++ resolved
@@ -30,14 +30,14 @@
 ```js
 const { data: inAppMessages } = await novu.subscribers.getNotificationsFeed('subscriberId', {
   page: 0,
+  limit: 10,
+
   // it is of type string. By default all feeds messages are fetched
   feedIdentifier: 'Marketing',
-  // seen filter of type boolean
-  seen: true
 
-  //These options will be available in the 0.17.0 release
-  read: true,
-  limit: 10
+  // seen and read filter of type boolean
+  seen: true,
+  read: true
 });
 ```
 
@@ -134,8 +134,6 @@
   </TabItem>
 </Tabs>
 
-<<<<<<< HEAD
-=======
 ## Mark an In-App Message as Read/Unread/Seen/Unseen
 
 You can mark an In-App message as read/unread/seen/unseen. Messages from other channels: **Email**, **Push**, **Chat**, **Sms** can't be marked as read/unread/seen/unseen.
@@ -148,7 +146,7 @@
   <TabItem value="js" label="Node.js">
 
 ```javascript
-// this method will be available in 0.17.0
+// this method will be available in 0.17.1
 const { data: markInAppMessageAsRead } = await novu.subscribers.markInAppMessageAs(
   'subscriberId',
   'messageId',
@@ -159,16 +157,11 @@
   </TabItem>
 </Tabs>
 
->>>>>>> 37763df5
 ## Mark all In-App Messages as Read/Unread/Seen/Unseen
 
 You can mark all In-App messages as read/unread/seen/unseen.
 
 Messages from other channels: **Email**, **Push**, **Chat**, **Sms** can't be marked as read/unread/seen/unseen.
-
-:::info
-This functionality has yet to be made available. It will be in the 0.17.0 release.
-:::
 
 <Tabs groupId="language" queryString>
   <TabItem value="js" label="Node.js">
