<div align="center">
  
[![hacktoberfest-readme-dark](https://user-images.githubusercontent.com/63902456/193565711-96d0e494-998f-4f4b-aeb9-9aec80b24851.jpeg#gh-dark-mode-only)](https://novu.co/hacktoberfest#gh-dark-mode-only)

</div>

<div align="center">
  
 [![hacktoberfest-readme-light](https://user-images.githubusercontent.com/63902456/193565889-24b3ac7a-2df9-40f6-83c3-f0d04e531f2e.jpeg#gh-light-mode-only)](https://novu.co/hacktoberfest#gh-light-mode-only)

</div>

</br>
</br>

<div align="center">
  <picture>
    <source media="(prefers-color-scheme: dark)" srcset="https://user-images.githubusercontent.com/8872447/165779319-34962ccc-3149-466c-b1da-97fd93254520.png">
    <img src="https://user-images.githubusercontent.com/8872447/165779274-22a190da-3284-487e-bd1e-14983df12cbb.png" width="280" alt="Logo"/>
  </picture>
</div>

<h1 align="center">Notification management simplified.</h1>

<div align="center">
The ultimate service for managing multi-channel notifications with a single API.
</div>

  <p align="center">
    <br />
    <a href="https://docs.novu.co" rel="dofollow"><strong>Explore the docs »</strong></a>
    <br />

  <br/>
    <a href="https://github.com/novuhq/novu/issues/new?assignees=&labels=type%3A+bug&template=bug_report.yml&title=%F0%9F%90%9B+Bug+Report%3A+">Report Bug</a>
    ·
    <a href="https://github.com/novuhq/novu/issues/new?assignees=&labels=feature&template=feature_request.yml&title=%F0%9F%9A%80+Feature%3A+">Request Feature</a>
    ·
  <a href="https://discord.novu.co">Join Our Discord</a>
    ·
    <a href="https://github.com/orgs/novuhq/projects/2">Roadmap</a>
    ·
    <a href="https://twitter.com/novuhq">Twitter</a>
  </p>

## ⭐️ Why Novu?

Building a notification system is hard, at first, it seems like just sending an email, but in reality, it's just the beginning. Users today expect a multi-channel communication experience via email, SMS, push, chat, and other channels. An ever-growing list of providers is popping up daily, and notifications are spread around the code. Novu's goal is to simplify notifications and provide developers with the tools to create meaningful communication between the system and its users.

## ✨ Features

- 🌈 Single API for all messaging providers (Email, SMS, Push, Chat)
- 💅 Easily manage notifications over multiple channels
- 🚀 Equipped with a CMS for advanced layouts and design management
- 🛡 Built-in protection for missing variables (Coming Soon)
- 📦 Easy to set up and integrate
- 🛡 Debug and analyze multi-channel messages in a single dashboard
- 📦 Embeddable notification center with real-time updates
- 👨‍💻 Community driven


## 📚 Table Of Contents
- [Getting Started](https://github.com/novuhq/novu#-getting-started)
- [Embeddable notification center](https://github.com/novuhq/novu#embeddable-notification-center)
-  [Providers](https://github.com/novuhq/novu#providers)
   - [Email](https://github.com/novuhq/novu#-email)
   - [SMS](https://github.com/novuhq/novu#-sms)
   - [Push](https://github.com/novuhq/novu#-push)
   - [Chat](https://github.com/novuhq/novu#-chat)
   - [In-App](https://github.com/novuhq/novu#-in-app)
   - [Others](https://github.com/novuhq/novu#other-coming-soon)
- [Need Help?](https://github.com/novuhq/novu#--need-help)
- [Links](https://github.com/novuhq/novu#-links)
- [License](https://github.com/novuhq/novu#%EF%B8%8F-license)


## 🚀 Getting Started

We are excited to launch the complete Novu API and admin panel. Want to give it a test before the official release? Here is how:

```
npx novu init
```

After setting up your account using the cloud or docker version you can trigger the API using the `@novu/node` package.

```bash
npm install @novu/node
```

```ts
import { Novu } from '@novu/node';

const novu = new Novu(process.env.NOVU_API_KEY);

await novu.trigger('<TRIGGER_NAME>',
  {
    to: [{
      subscriberId: '<UNIQUE_IDENTIFIER>',
      email: 'john1@doemail.com',
      firstName: 'John',
      lastName: 'Doe',
    }],
    payload: {
      name: "Hello World",
      organization: {
        logo: 'https://happycorp.com/logo.png',
      },
    },
  }
);
```

## Embeddable Notification Center

Using the Novu API and admin panel you can easily add real-time notification center to your web-app without the hassle of building it yourself. You can use our React component or an iframe embed if you are not using React.

<div align="center">
<img width="762" alt="notification-center-912bb96e009fb3a69bafec23bcde00b0" src="https://user-images.githubusercontent.com/80174214/193887395-f1c95042-b4e6-480e-a89c-a78aa247fa90.gif">

  
  Read more about how to add a notification center to your app with the Novu API [here](https://docs.novu.co/notification-center/getting-started)

</div>

## Providers

Novu provides a single API to manage providers across multiple channels with a simple to use interface.

#### 💌 Email

- [x] [Sendgrid](https://github.com/novuhq/novu/tree/main/providers/sendgrid)
- [x] [Netcore](https://github.com/novuhq/novu/tree/main/providers/netcore)
- [x] [Mailgun](https://github.com/novuhq/novu/tree/main/providers/mailgun)
- [x] [SES](https://github.com/novuhq/novu/tree/main/providers/ses)
- [x] [Postmark](https://github.com/novuhq/novu/tree/main/providers/postmark)
- [x] [NodeMailer](https://github.com/novuhq/novu/tree/main/providers/nodemailer)
- [x] [Mailjet](https://github.com/novuhq/novu/tree/main/providers/mailjet)
- [x] [Mandrill](https://github.com/novuhq/novu/tree/main/providers/mandrill)
- [x] [SendinBlue](https://github.com/novuhq/novu/tree/main/providers/sendinblue)
- [x] [EmailJS](https://github.com/novuhq/novu/tree/main/providers/emailjs)
- [ ] SparkPost

#### 📞 SMS

- [x] [Twilio](https://github.com/novuhq/novu/tree/main/providers/twilio)
- [x] [Plivo](https://github.com/novuhq/novu/tree/main/providers/plivo)
- [x] [SNS](https://github.com/novuhq/novu/tree/main/providers/sns)
- [x] [Nexmo - Vonage](https://github.com/novuhq/novu/tree/main/providers/nexmo)
- [x] [Sms77](https://github.com/novuhq/novu/tree/main/providers/sms77)
- [x] [Telnyx](https://github.com/novuhq/novu/tree/main/providers/telnyx)
- [x] [Termii](https://github.com/novuhq/novu/tree/main/providers/termii)
- [x] [Gupshup](https://github.com/novuhq/novu/tree/main/providers/gupshup)
- [ ] Bandwidth
- [ ] RingCentral

#### 📱 Push 

- [x] [FCM](https://github.com/novuhq/novu/tree/main/providers/fcm)
- [x] [Expo](https://github.com/novuhq/novu/tree/main/providers/expo)
- [ ] [SNS](https://github.com/novuhq/novu/tree/main/providers/sns)
- [ ] Pushwoosh

#### 👇 Chat 

<<<<<<< HEAD
- [x] Slack
- [x] Discord
- [x] MS Teams
=======
- [x] [Slack](https://github.com/novuhq/novu/tree/main/providers/slack)
- [x] [Discord](https://github.com/novuhq/novu/tree/main/providers/discord)
- [ ] MS Teams
>>>>>>> cc57880b
- [ ] Mattermost

#### 📱 In-App

- [x] [Novu](https://docs.novu.co/notification-center/getting-started)
- [ ] MagicBell

#### Other (Coming Soon...)

- [ ] PagerDuty


## 💻 Need Help?

We are more than happy to help you. If you are getting any errors or facing problems while working with the project, then join our 
[Discord server](https://discord.novu.co) and ask for help. We are open to discuss anything related to the project.

## 📋 Read Our Code Of Conduct 

Before moving on to coding and collaborating, please read our [Code of Conduct](https://github.com/novuhq/novu/blob/main/CODE_OF_CONDUCT.md) throroughly to understand our standards (that you are required to adhere to) regarding how to engage in the community.

## 🔗 Links

- [Home page](https://novu.co/)
- [Contribution Guidelines](https://github.com/novuhq/novu/blob/main/CONTRIBUTING.md)
- [Run Novu Locally](https://docs.novu.co/community/run-locally)

## 🛡️ License

Novu is licensed under the MIT License - see the [LICENSE](https://github.com/novuhq/novu/blob/main/LICENSE) file for details.

## 💪 Thanks To All Contributors

Thanks a lot for spending your time helping Novu grow. Thanks a lot! Keep rocking 🥂

<a href="https://novu.co/contributors">
  <img src="https://contrib.rocks/image?repo=novuhq/novu" />
</a><|MERGE_RESOLUTION|>--- conflicted
+++ resolved
@@ -163,15 +163,9 @@
 
 #### 👇 Chat 
 
-<<<<<<< HEAD
 - [x] Slack
 - [x] Discord
 - [x] MS Teams
-=======
-- [x] [Slack](https://github.com/novuhq/novu/tree/main/providers/slack)
-- [x] [Discord](https://github.com/novuhq/novu/tree/main/providers/discord)
-- [ ] MS Teams
->>>>>>> cc57880b
 - [ ] Mattermost
 
 #### 📱 In-App
