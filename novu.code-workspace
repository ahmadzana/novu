--- conflicted
+++ resolved
@@ -61,13 +61,12 @@
       "path": "packages/notification-center"
     },
     {
-<<<<<<< HEAD
       "name": "🔔 @novu/apns",
       "path": "providers/apns"
-=======
+    },
+    {
       "name": "📦 @novu/react-native",
       "path": "packages/react-native"
->>>>>>> 7c0d158f
     },
     {
       "name": "🔔 @novu/discord",
