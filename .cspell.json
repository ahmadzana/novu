--- conflicted
+++ resolved
@@ -418,21 +418,19 @@
     "shortid",
     "upsert",
     "cond",
-<<<<<<< HEAD
     "redismaster",
     "appendonly",
     "hostnames",
     "ipam",
     "slaveof",
-    "rediscommander"
-=======
+    "rediscommander",
+    "cond",
     "TASKFORCESH",
     "monorepository",
     "Metafiles",
     "Metas",
     "Webpush",
     "maqsam"
->>>>>>> e5a0bc76
   ],
   "flagWords": [],
   "patterns": [
