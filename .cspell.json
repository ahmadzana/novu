--- conflicted
+++ resolved
@@ -166,10 +166,6 @@
     "rimraf",
     "istanbuljs",
     "infobip",
-<<<<<<< HEAD
-    "noconflict",
-    "monokai"
-=======
     "clickatell",
     "eslintcache",
     "dbnavigator",
@@ -179,8 +175,9 @@
     "replstate",
     "Intelli",
     "codestream",
-    "nosniff"
->>>>>>> 72fdade3
+    "nosniff",
+    "noconflict",
+    "monokai"
   ],
   "flagWords": [],
   "patterns": [
