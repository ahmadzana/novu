--- conflicted
+++ resolved
@@ -13,14 +13,7 @@
         with:
           repo-token: "${{ secrets.GITHUB_TOKEN }}"
 
-<<<<<<< HEAD
-      - name: Run pull request stats
-        uses: flowwer-dev/pull-request-stats@master
-
-      - uses: microsoft/PR-Metrics@v1.5.3
-=======
       - uses: microsoft/PR-Metrics@v1.5.4
->>>>>>> 34ad0469
         name: PR Metrics
         env:
           PR_METRICS_ACCESS_TOKEN: ${{ secrets.GITHUB_TOKEN }}
