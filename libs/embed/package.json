{
  "name": "@novu/embed",
  "version": "0.11.0",
  "private": true,
  "description": "",
  "keywords": [],
  "main": "dist/embed.umd.min.js",
  "module": "dist/embed.es5.min.js",
  "typings": "dist/types/embed.d.ts",
  "files": [
    "dist"
  ],
  "author": "Dima Grossman <dima@grossman.io>",
  "repository": {
    "type": "git",
    "url": ""
  },
  "license": "MIT",
  "engines": {
    "node": ">=6.0.0"
  },
  "scripts": {
    "lint": "eslint 'src/**/*.ts'",
    "lint:fix": "pnpm lint -- --fix",
    "prebuild": "rimraf dist",
    "build": "tsc && cross-env ENVIRONMENT=local rollup -c rollup.config.js",
    "build:dev": "tsc && cross-env ENVIRONMENT=dev rollup -c rollup.config.js",
    "build:prod": "tsc && cross-env ENVIRONMENT=production rollup -c rollup.config.js",
    "start": "cross-env ENVIRONMENT=local rollup -c rollup.config.js -w",
    "start:dev": "concurrently \"pnpm start\"",
    "start:docker": "pnpm build && http-server -p 4701 dist",
    "start:test:web": "http-server -p 4701 -o test",
    "docker:build": "docker buildx build -f ./Dockerfile -t novu-embed ./../..",
    "test": "jest --coverage",
    "test:watch": "jest --coverage --watch",
    "test:prod": "pnpm lint && pnpm test -- --no-cache",
    "deploy-docs": "ts-node tools/gh-pages-publish",
    "report-coverage": "cat ./coverage/lcov.info | coveralls",
    "commit": "git-cz",
    "semantic-release": "semantic-release",
    "semantic-release-prepare": "ts-node tools/semantic-release-prepare",
    "precommit": "lint-staged",
    "travis-deploy-once": "travis-deploy-once"
  },
  "lint-staged": {
    "*.{js,jsx,ts,tsx}": [
      "eslint"
    ],
    "{*.json,.{babelrc,eslintrc,prettierrc,stylelintrc}}": [
      "prettier --ignore-path .eslintignore --parser json --write"
    ],
    "*.{html,md,yml}": [
      "prettier --ignore-path .eslintignore --single-quote --write"
    ]
  },
  "config": {
    "commitizen": {
      "path": "node_modules/cz-conventional-changelog"
    }
  },
  "jest": {
    "transform": {
      ".(ts|tsx)": "ts-jest"
    },
    "testEnvironment": "node",
    "testRegex": "(/__tests__/.*|\\.(test|spec))\\.(ts|tsx|js)$",
    "moduleFileExtensions": [
      "ts",
      "tsx",
      "js"
    ],
    "coveragePathIgnorePatterns": [
      "/node_modules/",
      "/test/"
    ],
    "coverageThreshold": {
      "global": {
        "branches": 90,
        "functions": 95,
        "lines": 95,
        "statements": 95
      }
    },
    "collectCoverageFrom": [
      "src/*.{js,ts}"
    ]
  },
  "commitlint": {
    "extends": [
      "@commitlint/config-conventional"
    ]
  },
  "devDependencies": {
    "@commitlint/cli": "^7.1.2",
    "@commitlint/config-conventional": "^7.1.2",
<<<<<<< HEAD
    "@rollup/plugin-replace": "^5.0.2",
    "@types/jest": "27.4.0",
=======
    "@rollup/plugin-replace": "^2.4.2",
    "@types/jest": "27.5.2",
>>>>>>> 0c19ddb0
    "@types/node": "^14.14.16",
    "colors": "1.4.0",
    "commitizen": "^3.0.0",
    "concurrently": "^5.3.0",
    "coveralls": "^3.0.2",
    "cross-env": "^5.2.0",
    "cz-conventional-changelog": "^2.1.0",
    "http-server": "^0.13.0",
    "husky": "^1.0.1",
    "jest": "^27.0.6",
    "jest-config": "^27.4.7",
    "lint-staged": "^8.0.0",
    "lodash.camelcase": "^4.3.0",
    "prettier": "^1.14.3",
    "prompt": "^1.0.0",
    "replace-in-file": "^3.4.2",
    "rimraf": "^2.6.2",
    "rollup": "^3.15.0",
    "rollup-plugin-commonjs": "^10.1.0",
    "rollup-plugin-json": "^4.0.0",
    "rollup-plugin-node-resolve": "^5.2.0",
    "rollup-plugin-sourcemaps": "^0.6.3",
    "rollup-plugin-terser": "^7.0.2",
    "rollup-plugin-typescript2": "^0.34.1",
    "semantic-release": "^19.0.3",
    "shelljs": "^0.8.3",
    "travis-deploy-once": "^5.0.9",
    "ts-jest": "^27.1.3",
    "ts-node": "~10.9.1",
    "tslib": "^2.3.1",
    "typescript": "4.9.5"
  },
  "dependencies": {
    "@novu/notification-center": "^0.11.0",
    "@types/iframe-resizer": "^3.5.8",
    "iframe-resizer": "^4.3.1"
  }
}<|MERGE_RESOLUTION|>--- conflicted
+++ resolved
@@ -93,13 +93,8 @@
   "devDependencies": {
     "@commitlint/cli": "^7.1.2",
     "@commitlint/config-conventional": "^7.1.2",
-<<<<<<< HEAD
     "@rollup/plugin-replace": "^5.0.2",
-    "@types/jest": "27.4.0",
-=======
-    "@rollup/plugin-replace": "^2.4.2",
     "@types/jest": "27.5.2",
->>>>>>> 0c19ddb0
     "@types/node": "^14.14.16",
     "colors": "1.4.0",
     "commitizen": "^3.0.0",
