{
  "name": "@novu/embed",
<<<<<<< HEAD
  "version": "0.4.0",
=======
  "version": "0.4.1",
>>>>>>> 1060c56f
  "private": true,
  "description": "",
  "keywords": [],
  "main": "dist/embed.umd.min.js",
  "module": "dist/embed.es5.min.js",
  "typings": "dist/types/embed.d.ts",
  "files": [
    "dist"
  ],
  "author": "Dima Grossman <dima@grossman.io>",
  "repository": {
    "type": "git",
    "url": ""
  },
  "license": "MIT",
  "engines": {
    "node": ">=6.0.0"
  },
  "scripts": {
    "lint": "eslint 'src/**/*.ts'",
    "lint:fix": "pnpm lint -- --fix",
    "prebuild": "rimraf dist",
    "build": "tsc && ENVIRONMENT=local rollup -c rollup.config.ts",
    "build:dev": "tsc && ENVIRONMENT=dev rollup -c rollup.config.ts",
    "build:prod": "tsc && ENVIRONMENT=production rollup -c rollup.config.ts",
    "start": "ENVIRONMENT=local rollup -c rollup.config.ts -w",
    "start:dev": "concurrently \"pnpm start\"",
    "start:docker": "pnpm build && http-server -p 4701 dist",
    "start:test:web": "http-server -p 4701 -o test",
    "test": "jest --coverage",
    "test:watch": "jest --coverage --watch",
    "test:prod": "pnpm lint && pnpm test -- --no-cache",
    "deploy-docs": "ts-node tools/gh-pages-publish",
    "report-coverage": "cat ./coverage/lcov.info | coveralls",
    "commit": "git-cz",
    "semantic-release": "semantic-release",
    "semantic-release-prepare": "ts-node tools/semantic-release-prepare",
    "precommit": "lint-staged",
    "travis-deploy-once": "travis-deploy-once"
  },
  "lint-staged": {
    "*.{js,jsx,ts,tsx}": [
      "eslint"
    ],
    "{*.json,.{babelrc,eslintrc,prettierrc,stylelintrc}}": [
      "prettier --ignore-path .eslintignore --parser json --write"
    ],
    "*.{html,md,yml}": [
      "prettier --ignore-path .eslintignore --single-quote --write"
    ]
  },
  "config": {
    "commitizen": {
      "path": "node_modules/cz-conventional-changelog"
    }
  },
  "jest": {
    "transform": {
      ".(ts|tsx)": "ts-jest"
    },
    "testEnvironment": "node",
    "testRegex": "(/__tests__/.*|\\.(test|spec))\\.(ts|tsx|js)$",
    "moduleFileExtensions": [
      "ts",
      "tsx",
      "js"
    ],
    "coveragePathIgnorePatterns": [
      "/node_modules/",
      "/test/"
    ],
    "coverageThreshold": {
      "global": {
        "branches": 90,
        "functions": 95,
        "lines": 95,
        "statements": 95
      }
    },
    "collectCoverageFrom": [
      "src/*.{js,ts}"
    ]
  },
  "commitlint": {
    "extends": [
      "@commitlint/config-conventional"
    ]
  },
  "devDependencies": {
    "@commitlint/cli": "^7.1.2",
    "@commitlint/config-conventional": "^7.1.2",
    "@rollup/plugin-replace": "^2.4.2",
    "@types/jest": "27.4.0",
    "@types/node": "^14.14.16",
    "colors": "^1.3.2",
    "commitizen": "^3.0.0",
    "concurrently": "^5.3.0",
    "coveralls": "^3.0.2",
    "cross-env": "^5.2.0",
    "cz-conventional-changelog": "^2.1.0",
    "http-server": "^0.12.3",
    "husky": "^1.0.1",
    "jest": "^27.0.6",
    "jest-config": "^27.4.7",
    "lint-staged": "^8.0.0",
    "lodash.camelcase": "^4.3.0",
    "prettier": "^1.14.3",
    "prompt": "^1.0.0",
    "replace-in-file": "^3.4.2",
    "rimraf": "^2.6.2",
    "rollup": "^0.67.0",
    "rollup-plugin-commonjs": "^9.1.8",
    "rollup-plugin-json": "^3.1.0",
    "rollup-plugin-node-resolve": "^3.4.0",
    "rollup-plugin-sourcemaps": "^0.4.2",
    "rollup-plugin-terser": "^7.0.2",
    "rollup-plugin-typescript2": "^0.18.0",
    "semantic-release": "^15.9.16",
    "shelljs": "^0.8.3",
    "travis-deploy-once": "^5.0.9",
    "ts-jest": "^27.1.3",
    "ts-node": "^7.0.1",
    "tslib": "^2.3.1",
    "typescript": "4.1.3"
  },
  "dependencies": {
    "@types/iframe-resizer": "^3.5.8",
    "iframe-resizer": "^4.3.1"
  }
}<|MERGE_RESOLUTION|>--- conflicted
+++ resolved
@@ -1,10 +1,6 @@
 {
   "name": "@novu/embed",
-<<<<<<< HEAD
-  "version": "0.4.0",
-=======
   "version": "0.4.1",
->>>>>>> 1060c56f
   "private": true,
   "description": "",
   "keywords": [],
