--- conflicted
+++ resolved
@@ -10,11 +10,6 @@
       const skip = args[2]?.skip;
       if (!this.cacheService?.cacheEnabled() || skip) return await originalMethod.apply(this, args);
 
-<<<<<<< HEAD
-      const query = buildQuery(args);
-
-      const cacheKey = buildKey(storeKeyPrefix ?? this.MongooseModel.modelName, query);
-=======
       const query = buildCachedQuery(args);
 
       const cacheKey = buildKey(
@@ -23,7 +18,6 @@
         query,
         CacheInterceptorTypeEnum.CACHED
       );
->>>>>>> 270d4aee
 
       if (!cacheKey) {
         return await originalMethod.apply(this, args);
@@ -55,56 +49,4 @@
       return response;
     };
   };
-<<<<<<< HEAD
-}
-
-function buildKey(prefix: string, keyConfig: Record<undefined, string>): string {
-  let cacheKey = prefix;
-
-  cacheKey = appendQueryParams(cacheKey, keyConfig);
-
-  return appendCredentials(cacheKey, keyConfig);
-}
-
-function getCredentialsKeys() {
-  return ['id', 'subscriberId', 'environmentId', 'organizationId'].map((cred) => [cred, `_${cred}`]).flat();
-}
-
-/**
- * typeof args[0] === 'string' - is true only on cases where the method params are not object
- * that occurs only in method 'findById'
- * @param args
- */
-function buildQuery(args: any[]) {
-  return typeof args[0] === 'string'
-    ? { id: args[0], environmentId: args[1] }
-    : args.reduce((obj, item) => Object.assign(obj, item), {});
-}
-
-function appendQueryParams(cacheKey: string, keysConfig: any): string {
-  let result = cacheKey;
-
-  const keysToExclude = [...getCredentialsKeys()];
-
-  const filteredContextKeys = Object.fromEntries(
-    Object.entries(keysConfig).filter(([key, value]) => {
-      return !keysToExclude.some((element) => element === key);
-    })
-  );
-
-  for (const [key, value] of Object.entries(filteredContextKeys)) {
-    if (value == null) continue;
-
-    const elementValue = typeof value === 'object' ? JSON.stringify(value) : value;
-
-    const elementKey = `${key}=${elementValue}`;
-
-    if (elementKey) {
-      result += ':' + elementKey;
-    }
-  }
-
-  return result;
-=======
->>>>>>> 270d4aee
 }