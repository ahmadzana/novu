import { ChannelTypeEnum, IMessageCTA } from '@novu/shared';

export class MessageTemplateEntity {
  _id?: string;

  _environmentId: string;

  _organizationId: string;

  _creatorId: string;

  type: ChannelTypeEnum;

  content: string | IEmailBlock[];

  contentType?: 'editor' | 'customHtml';

  active?: boolean;

  subject?: string;

  name?: string;

  _feedId?: string;

<<<<<<< HEAD
  cta?: {
    type: ChannelCTATypeEnum;
    data: {
      url?: string;
    };
  };
=======
  cta?: IMessageCTA;
>>>>>>> bed16a28

  _parentId?: string;
}

export class IEmailBlock {
  type: 'button' | 'text';

  content: string;

  url?: string;

  styles?: {
    textDirection?: 'rtl' | 'ltr';
  };
}<|MERGE_RESOLUTION|>--- conflicted
+++ resolved
@@ -23,16 +23,7 @@
 
   _feedId?: string;
 
-<<<<<<< HEAD
-  cta?: {
-    type: ChannelCTATypeEnum;
-    data: {
-      url?: string;
-    };
-  };
-=======
   cta?: IMessageCTA;
->>>>>>> bed16a28
 
   _parentId?: string;
 }
