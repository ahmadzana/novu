import { BaseRepository } from '../base-repository';
import { IntegrationEntity } from './integration.entity';
import { Integration } from './integration.schema';
import { DalException } from '../../shared';

export class IntegrationRepository extends BaseRepository<IntegrationEntity> {
  constructor() {
    super(Integration, IntegrationEntity);
  }

  async find(
    query: FilterQuery<IntegrationEntity & Document>,
    select = '',
    options: { limit?: number; sort?: any; skip?: number } = {}
  ): Promise<IntegrationEntity[]> {
    return super.find(this.normalizeQuery(query), select, options);
  }

  async findOne(query: FilterQuery<IntegrationEntity & Document>, select?: keyof IntegrationEntity | string) {
    return super.findOne(this.normalizeQuery(query), select);
  }

  async findByApplicationId(applicationId: string): Promise<IntegrationEntity[]> {
    return await this.find({
      _applicationId: applicationId,
    });
  }

  async create(data: Partial<IntegrationEntity>): Promise<IntegrationEntity> {
    const existingIntegration = await this.findOne({
      _applicationId: data._applicationId,
      providerId: data.providerId,
      channel: data.channel,
    });
    if (existingIntegration) {
      throw new DalException('Duplicate key - One application may not have two providers of the same channel type');
    }

<<<<<<< HEAD
    throw new UnprocessableEntityException(
      'Duplicate key - One application may not have two providers of the same channel type'
    );
  }

  async update(
    query: FilterQuery<IntegrationEntity & Document>,
    updateBody: any
  ): Promise<{
    matched: number;
    modified: number;
  }> {
    if (query.active === true) {
      await this.deactivatedOtherActiveChannels(query);
    }

    return await super.update({ _id: query._id }, updateBody);
  }

  async delete(query: FilterQuery<IntegrationEntity & Document>) {
    const integration = await this.findOne({ _id: query._id });
    if (!integration) throw new Error(`Could not find integration with id ${query._id}`);
    integration.removed = true;
    await super.update({ _id: integration._id }, integration);
  }

  async deactivatedOtherActiveChannels(query: FilterQuery<IntegrationEntity & Document>): Promise<void> {
    const otherExistedIntegration = (
      await this.find({
        _applicationId: query._applicationId,
        channel: query.channel,
        active: true,
      })
    ).filter((x) => x.providerId !== query.providerId);

    for (const x of otherExistedIntegration) {
      const deactivatedIntegration = x;

      deactivatedIntegration.active = false;
      await super.update({ _id: deactivatedIntegration._id }, deactivatedIntegration);
    }
=======
    return await super.create(data);
>>>>>>> ddad62f4
  }

  normalizeQuery(query: FilterQuery<IntegrationEntity & Document>): FilterQuery<IntegrationEntity & Document> {
    const normalizedQuery = query;

    normalizedQuery.removed = !!normalizedQuery.removed;

    return normalizedQuery;
  }
}<|MERGE_RESOLUTION|>--- conflicted
+++ resolved
@@ -1,3 +1,5 @@
+import { UnprocessableEntityException } from '@nestjs/common';
+import { Document, FilterQuery } from 'mongoose';
 import { BaseRepository } from '../base-repository';
 import { IntegrationEntity } from './integration.entity';
 import { Integration } from './integration.schema';
@@ -36,51 +38,13 @@
       throw new DalException('Duplicate key - One application may not have two providers of the same channel type');
     }
 
-<<<<<<< HEAD
-    throw new UnprocessableEntityException(
-      'Duplicate key - One application may not have two providers of the same channel type'
-    );
+    return await super.create(data);
   }
-
-  async update(
-    query: FilterQuery<IntegrationEntity & Document>,
-    updateBody: any
-  ): Promise<{
-    matched: number;
-    modified: number;
-  }> {
-    if (query.active === true) {
-      await this.deactivatedOtherActiveChannels(query);
-    }
-
-    return await super.update({ _id: query._id }, updateBody);
-  }
-
   async delete(query: FilterQuery<IntegrationEntity & Document>) {
     const integration = await this.findOne({ _id: query._id });
     if (!integration) throw new Error(`Could not find integration with id ${query._id}`);
     integration.removed = true;
     await super.update({ _id: integration._id }, integration);
-  }
-
-  async deactivatedOtherActiveChannels(query: FilterQuery<IntegrationEntity & Document>): Promise<void> {
-    const otherExistedIntegration = (
-      await this.find({
-        _applicationId: query._applicationId,
-        channel: query.channel,
-        active: true,
-      })
-    ).filter((x) => x.providerId !== query.providerId);
-
-    for (const x of otherExistedIntegration) {
-      const deactivatedIntegration = x;
-
-      deactivatedIntegration.active = false;
-      await super.update({ _id: deactivatedIntegration._id }, deactivatedIntegration);
-    }
-=======
-    return await super.create(data);
->>>>>>> ddad62f4
   }
 
   normalizeQuery(query: FilterQuery<IntegrationEntity & Document>): FilterQuery<IntegrationEntity & Document> {
