--- conflicted
+++ resolved
@@ -33,17 +33,8 @@
       providerId: data.providerId,
       channel: data.channel,
     });
-<<<<<<< HEAD
-    if (test.length === 0) {
-      if (data.active === true) {
-        await this.deactivatedOtherActiveChannels(data);
-      }
-
-      return await super.create(data);
-=======
     if (existingIntegration) {
       throw new DalException('Duplicate key - One application may not have two providers of the same channel type');
->>>>>>> b0c46f76
     }
 
     return await super.create(data);
