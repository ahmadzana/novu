--- conflicted
+++ resolved
@@ -15,12 +15,9 @@
   token?: string;
   from?: string;
   senderName?: string;
-<<<<<<< HEAD
   applicationId?: string;
   clientId?: string;
-=======
   projectName?: string;
->>>>>>> 0c086e66
 }
 
 export class IntegrationEntity {
