import { ChannelTypeEnum, ICredentials } from '@novu/shared';

import type { EnvironmentId } from '../environment';
import type { OrganizationId } from '../organization';
import { ChangePropsValueType } from '../../types/helpers';

export class IntegrationEntity {
  _id: string;

  _environmentId: EnvironmentId;

  _organizationId: OrganizationId;

  providerId: string;

  channel: ChannelTypeEnum;

  credentials: ICredentialsEntity;

  active: boolean;

<<<<<<< HEAD
  name?: string;

  identifier?: string;
=======
  name: string;

  identifier: string;
>>>>>>> 34ad0469

  deleted: boolean;

  deletedAt: string;

  deletedBy: string;
}

export type ICredentialsEntity = ICredentials;

export type IntegrationDBModel = ChangePropsValueType<IntegrationEntity, '_environmentId' | '_organizationId'>;<|MERGE_RESOLUTION|>--- conflicted
+++ resolved
@@ -19,15 +19,9 @@
 
   active: boolean;
 
-<<<<<<< HEAD
-  name?: string;
-
-  identifier?: string;
-=======
   name: string;
 
   identifier: string;
->>>>>>> 34ad0469
 
   deleted: boolean;
 
