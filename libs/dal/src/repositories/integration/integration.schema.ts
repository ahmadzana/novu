--- conflicted
+++ resolved
@@ -37,13 +37,10 @@
       clientId: Schema.Types.String,
       projectName: Schema.Types.String,
       serviceAccount: Schema.Types.String,
-<<<<<<< HEAD
+      baseUrl: Schema.Types.String,
       requireTls: Schema.Types.String,
       ignoreTls: Schema.Types.String,
       tlsOptions: Schema.Types.String,
-=======
-      baseUrl: Schema.Types.String,
->>>>>>> 92fa4ee3
     },
 
     active: {
