--- conflicted
+++ resolved
@@ -19,7 +19,6 @@
     channel: Schema.Types.String,
     credentials: {
       apiKey: Schema.Types.String,
-      user: Schema.Types.String,
       secretKey: Schema.Types.String,
       domain: Schema.Types.String,
       password: Schema.Types.String,
@@ -30,10 +29,7 @@
       accountSid: Schema.Types.String,
       messageProfileId: Schema.Types.String,
       token: Schema.Types.String,
-<<<<<<< HEAD
       from: Schema.Types.String,
-=======
->>>>>>> 4c5ba2c6
     },
 
     active: {
