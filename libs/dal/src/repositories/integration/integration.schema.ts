--- conflicted
+++ resolved
@@ -32,12 +32,9 @@
       token: Schema.Types.String,
       from: Schema.Types.String,
       senderName: Schema.Types.String,
-<<<<<<< HEAD
       applicationId: Schema.Types.String,
       clientId: Schema.Types.String,
-=======
       projectName: Schema.Types.String,
->>>>>>> 0c086e66
     },
 
     active: {
