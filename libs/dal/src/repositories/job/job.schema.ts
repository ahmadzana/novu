import * as mongoose from 'mongoose';
import { Schema } from 'mongoose';

import { schemaOptions } from '../schema-default.options';
import { JobDBModel, JobStatusEnum } from './job.entity';
import { getTTLOptions } from '../../shared';

const jobSchema = new Schema<JobDBModel>(
  {
    identifier: {
      type: Schema.Types.String,
    },
    status: {
      type: Schema.Types.String,
      default: JobStatusEnum.PENDING,
    },
    payload: {
      type: Schema.Types.Mixed,
    },
    overrides: {
      type: Schema.Types.Mixed,
    },
    step: {
      type: Schema.Types.Mixed,
    },
    _templateId: {
      type: Schema.Types.String,
      ref: 'NotificationTemplate',
    },
    transactionId: {
      type: Schema.Types.String,
    },
    delay: {
      type: Schema.Types.Number,
    },
    _notificationId: {
      type: Schema.Types.ObjectId,
      ref: 'Notification',
    },
    subscriberId: {
      type: Schema.Types.String,
    },
    _subscriberId: {
      type: Schema.Types.ObjectId,
      ref: 'Subscriber',
    },
    _userId: {
      type: Schema.Types.ObjectId,
      ref: 'User',
    },
    _organizationId: {
      type: Schema.Types.ObjectId,
      ref: 'Organization',
    },
    _environmentId: {
      type: Schema.Types.ObjectId,
      ref: 'Environment',
    },
    _parentId: {
      type: Schema.Types.ObjectId,
      ref: 'Job',
    },
    error: {
      type: Schema.Types.Mixed,
    },
    digest: {
      events: [Schema.Types.Mixed],
      amount: {
        type: Schema.Types.Number,
      },
      unit: {
        type: Schema.Types.String,
      },
      digestKey: {
        type: Schema.Types.String,
      },
      type: {
        type: Schema.Types.String,
      },
      backoffUnit: {
        type: Schema.Types.String,
      },
      backoffAmount: {
        type: Schema.Types.Number,
      },
      updateMode: {
        type: Schema.Types.Boolean,
      },
<<<<<<< HEAD
      timed: {
        atTime: {
          type: Schema.Types.String,
        },
        weekDays: [Schema.Types.String],
        monthDays: [Schema.Types.Number],
        ordinal: {
          type: Schema.Types.String,
        },
        ordinalValue: {
          type: Schema.Types.String,
        },
        monthlyType: {
          type: Schema.Types.String,
        },
=======
      backoff: {
        type: Schema.Types.Boolean,
>>>>>>> 7c9eed2a
      },
    },
    type: {
      type: Schema.Types.String,
    },
    providerId: {
      type: Schema.Types.String,
    },
    _actorId: {
      type: Schema.Types.ObjectId,
      ref: 'Subscriber',
    },
    expireAt: Schema.Types.Date,
  },
  schemaOptions
);

jobSchema.index({ expireAt: 1 }, getTTLOptions());

jobSchema.virtual('executionDetails', {
  ref: 'ExecutionDetails',
  localField: '_id',
  foreignField: '_jobId',
});

jobSchema.virtual('template', {
  ref: 'NotificationTemplate',
  localField: '_templateId',
  foreignField: '_id',
  justOne: true,
});

jobSchema.virtual('notification', {
  ref: 'Notification',
  localField: '_notificationId',
  foreignField: '_id',
  justOne: true,
});

jobSchema.virtual('subscriber', {
  ref: 'Subscriber',
  localField: '_subscriberId',
  foreignField: '_id',
  justOne: true,
});

jobSchema.virtual('environment', {
  ref: 'Environment',
  localField: '_environmentId',
  foreignField: '_id',
  justOne: true,
});

/*
 * This index was initially created to optimize:
 *
 * Path : apps/api/src/app/events/usecases/send-message/digest/get-digest-events.usecase.ts
 *    Context : filterJobs()
 *       Query : findOne.(
 *          {
 *            transactionId: transactionId,
 *            _subscriberId: currentJob._subscriberId,
 *            _environmentId: currentJob._environmentId,
 *            type: StepTypeEnum.TRIGGER,
 *          },
 *          '_id'
 *        )
 *
 * Path : apps/api/src/app/events/usecases/message-matcher/message-matcher.usecase.ts
 *    Context : processPreviousStep()
 *       Query : findOne({
 *           transactionId: command.transactionId,
 *           _subscriberId: command._subscriberId ? command._subscriberId : command.subscriberId,
 *           _environmentId: command.environmentId,
 *           _organizationId: command.organizationId,
 *           'step.uuid': filter.step,
 *        })
 *
 * Path : apps/api/src/app/events/usecases/trigger-event/trigger-event.usecase.ts
 *    Context : validateTransactionIdProperty()
 *       Query : findOne(
 *          {
 *            transactionId,
 *            _environmentId: environmentId,
 *          },
 *          '_id'
 *        )
 *
 * Path : apps/api/src/app/events/usecases/send-message/digest/digest.usecase.ts
 *    Context : getJobsToUpdate()
 *       Query : find({
 *           transactionId: command.transactionId,
 *           _environmentId: command.environmentId,
 *           _id: {
 *             $ne: command.jobId,
 *           },
 *         })
 *
 * Path : apps/api/src/app/events/usecases/cancel-delayed/cancel-delayed.usecase.ts
 *    Context : execute()
 *       Query : findOne({
 *         transactionId: command.transactionId,
 *         _environmentId: command.environmentId,
 *         status: JobStatusEnum.DELAYED,
 *        })
 *
 * Path : libs/dal/src/repositories/job/job.repository.ts
 *    Context : findOnePopulate()
 *       Query : findOne( { _environmentId: string; transactionId: string })
 *
 */
jobSchema.index({
  transactionId: 1,
});

/*
 * This index was initially created to optimize:
 *
 * Path : libs/dal/src/repositories/job/job.repository.ts
 *    Context : execute()
 *       Query : findOne({
 *          _parentId: command.parentId,
 *          _environmentId: command.environmentId,
 *        })
 */
jobSchema.index({
  _parentId: 1,
});

/*
 * This index was initially created to optimize:
 *
 * Path : apps/api/src/app/events/usecases/digest-filter-steps/digest-filter-steps-backoff.usecase.ts
 *    Context : getTrigger()
 *       Query : findOne({
 *          _subscriberId: command._subscriberId,
 *          _templateId: command.templateId,
 *          _environmentId: command.environmentId,
 *          status: JobStatusEnum.COMPLETED,
 *          type: StepTypeEnum.TRIGGER,
 *          query['payload.' + digestKey] = DigestFilterSteps.getNestedValue(command.payload, digestKey);
 *          updatedAt: {
 *            $gte: this.getBackoffDate(step),
 *          },
 *        })
 *    Context : alreadyHaveDigest()
 *              type should be after _environmentId
 *       Query : findOne({
 *          _templateId: command.templateId,
 *          _subscriberId: command._subscriberId,
 *          _environmentId: command.environmentId,
 *          type: StepTypeEnum.TRIGGER,
 *          query['payload.' + digestKey] = DigestFilterSteps.getNestedValue(command.payload, digestKey);
 *          updatedAt: {
 *            $gte: this.getBackoffDate(step),
 *          },
 *        })
 *
 * Path: apps/api/src/app/events/usecases/digest-filter-steps/digest-filter-steps-regular.usecase.ts
 *    Context : getDigest()
 *       Query : findOne({
 *         _templateId: command.templateId,
 *         _subscriberId: command._subscriberId,
 *         _environmentId: command.environmentId,
 *         status: JobStatusEnum.DELAYED,
 *         type: StepTypeEnum.DIGEST,
 *          where['payload.' + digestKey] = DigestFilterSteps.getNestedValue(command.payload, digestKey);
 *       })
 *
 * Path : libs/dal/src/repositories/job/job.repository.ts
 *    Context : findJobsToDigest()
 *       Query : find({
 *          _templateId: templateId,
 *          _subscriberId: subscriberId,
 *          $or: [
 *            { status: JobStatusEnum.COMPLETED, type: StepTypeEnum.DIGEST },
 *            { status: JobStatusEnum.DELAYED, type: StepTypeEnum.DELAY },
 *          ],
 *          _environmentId: environmentId,
 *          updatedAt: {
 *            $gte: from,
 *          },
 *        })
 *       Query : find({
 *           updatedAt: {
 *             $gte: from,
 *           },
 *           _templateId: templateId,
 *           status: JobStatusEnum.COMPLETED,
 *           type: StepTypeEnum.TRIGGER,
 *           _environmentId: environmentId,
 *           _subscriberId: subscriberId,
 *           transactionId: {
 *             $nin: transactionIds,
 *           },
 *         })
 *       Query : update({
 *            updatedAt: {
 *              $gte: from,
 *            }
 *    Context : shouldDelayDigestJobOrMerge()
 *       Query : find({
 *          _subscriberId: this.convertStringToObjectId(job._subscriberId),
 *          _templateId: job._templateId,
 *          _environmentId: this.convertStringToObjectId(job._environmentId),
 *          status: JobStatusEnum.DELAYED,
 *          type: StepTypeEnum.DIGEST,
 *          ...(digestKey && { [`payload.${digestKey}`]: digestValue }),
 *        }
 *
 * Path : apps/api/src/app/events/usecases/add-job/add-delay-job.usecase.ts
 *    Context : noExistingDelayedJobForDate()
 *       Query : findOne(
 *          {
 *            status: JobStatusEnum.DELAYED,
 *            type: StepTypeEnum.DELAY,
 *            _subscriberId: data._subscriberId,
 *            _templateId: data._templateId,
 *            _environmentId: data._environmentId,
 *            transactionId: { $ne: data.transactionId },
 *            'step.metadata.type': DelayTypeEnum.SCHEDULED,
 *            'step.metadata.delayPath': currentDelayPath,
 *            [`payload.${currentDelayPath}`]: currentDelayDate,
 *          },
 *          '_subscriberId'
 *       )
 */
jobSchema.index({
  _subscriberId: 1,
  _templateId: 1,
  type: 1,
  status: 1,
  updatedAt: 1,
});

/*
 * This index was initially created to optimize:
 *
 * Path : apps/api/src/app/events/usecases/send-message/digest/get-digest-events-backoff.usecase.ts
 *    Context : execute()
 *       Query : find({
 *          _subscriberId: command._subscriberId ? command._subscriberId : command.subscriberId,
 *          _templateId: currentJob._templateId,
 *          _environmentId: command.environmentId,
 *          type: StepTypeEnum.TRIGGER,
 *          status: JobStatusEnum.COMPLETED,
 *          createdAt: {
 *            $gte: currentJob.createdAt,
 *          },
 *        }
 */
jobSchema.index({
  _subscriberId: 1,
  _templateId: 1,
  type: 1,
  status: 1,
  createdAt: 1,
});

/*
 * This index was initially created to optimize:
 *
 *    Context : The reason for this Index is that it used by the activity feed with populate,
 *              Notification scheme virtual localField: '_id', foreignField: '_notificationId', one to many
 */
jobSchema.index({
  _notificationId: 1,
});

jobSchema.index({
  _environmentId: 1,
});

// eslint-disable-next-line @typescript-eslint/naming-convention
export const Job = (mongoose.models.Job as mongoose.Model<JobDBModel>) || mongoose.model<JobDBModel>('Job', jobSchema);<|MERGE_RESOLUTION|>--- conflicted
+++ resolved
@@ -86,7 +86,9 @@
       updateMode: {
         type: Schema.Types.Boolean,
       },
-<<<<<<< HEAD
+      backoff: {
+        type: Schema.Types.Boolean,
+      },
       timed: {
         atTime: {
           type: Schema.Types.String,
@@ -102,10 +104,6 @@
         monthlyType: {
           type: Schema.Types.String,
         },
-=======
-      backoff: {
-        type: Schema.Types.Boolean,
->>>>>>> 7c9eed2a
       },
     },
     type: {
