import * as mongoose from 'mongoose';
import { Schema, Document } from 'mongoose';
import { schemaOptions } from '../schema-default.options';
import { JobEntity } from './job.entity';

const jobSchema = new Schema(
  {
    identifier: {
      type: Schema.Types.String,
    },
    status: {
      type: Schema.Types.String,
      default: 'pending',
    },
    payload: {
      type: Schema.Types.Mixed,
    },
    step: {
      type: Schema.Types.Mixed,
    },
    _templateId: {
      type: Schema.Types.String,
      index: true,
    },
    transactionId: {
      type: Schema.Types.String,
      index: true,
    },
    delay: {
      type: Schema.Types.Number,
    },
    _notificationId: {
      type: Schema.Types.ObjectId,
      ref: 'Notification',
      index: true,
    },
    _subscriberId: {
      type: Schema.Types.ObjectId,
      ref: 'Subscriber',
      index: true,
    },
    _userId: {
      type: Schema.Types.ObjectId,
      ref: 'User',
    },
    _organizationId: {
      type: Schema.Types.ObjectId,
      ref: 'Organization',
      index: true,
    },
    _environmentId: {
      type: Schema.Types.ObjectId,
      ref: 'Environment',
      index: true,
    },
    _parentId: {
      type: Schema.Types.ObjectId,
      ref: 'Job',
      index: true,
    },
    error: {
      type: Schema.Types.Mixed,
    },
    digest: {
      events: [Schema.Types.Mixed],
      amount: {
        type: Schema.Types.Number,
      },
      unit: {
        type: Schema.Types.String,
      },
      batchKey: {
        type: Schema.Types.String,
      },
<<<<<<< HEAD
      type: {
        type: Schema.Types.String,
      },
      backoffUnit: {
        type: Schema.Types.String,
      },
      backoffAmount: {
        type: Schema.Types.Number,
=======
      updateMode: {
        type: Schema.Types.Boolean,
>>>>>>> a1a83c65
      },
    },
    type: {
      type: Schema.Types.String,
    },
  },
  schemaOptions
);

interface IJobDocument extends JobEntity, Document {
  _id: never;
}

// eslint-disable-next-line @typescript-eslint/naming-convention
export const Job = mongoose.models.Job || mongoose.model<IJobDocument>('Job', jobSchema);<|MERGE_RESOLUTION|>--- conflicted
+++ resolved
@@ -72,7 +72,6 @@
       batchKey: {
         type: Schema.Types.String,
       },
-<<<<<<< HEAD
       type: {
         type: Schema.Types.String,
       },
@@ -81,10 +80,9 @@
       },
       backoffAmount: {
         type: Schema.Types.Number,
-=======
+      },
       updateMode: {
         type: Schema.Types.Boolean,
->>>>>>> a1a83c65
       },
     },
     type: {
