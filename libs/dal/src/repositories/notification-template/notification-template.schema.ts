--- conflicted
+++ resolved
@@ -78,7 +78,6 @@
           batchKey: {
             type: Schema.Types.String,
           },
-<<<<<<< HEAD
           type: {
             type: Schema.Types.String,
           },
@@ -87,10 +86,9 @@
           },
           backoffAmount: {
             type: Schema.Types.Number,
-=======
+          };
           updateMode: {
             type: Schema.Types.Boolean,
->>>>>>> a1a83c65
           },
         },
       },
