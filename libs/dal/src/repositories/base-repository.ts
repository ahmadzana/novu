/* eslint-disable @typescript-eslint/no-explicit-any */
import { ClassConstructor, plainToInstance } from 'class-transformer';
<<<<<<< HEAD
import { Document, FilterQuery, Model, Types, ProjectionType } from 'mongoose';
import { CacheService } from '../shared';
=======
import { Document, Model, Types, ProjectionType } from 'mongoose';
import { CacheService } from '@novu/shared';
>>>>>>> 2fb0a0b3

export class BaseRepository<T_Query, T_Response> {
  public _model: Model<any & Document>;

  constructor(
    protected MongooseModel: Model<any & Document>,
    protected entity: ClassConstructor<T_Response>,
    protected cacheService?: CacheService
  ) {
    this._model = MongooseModel;
  }

  public static createObjectId() {
    return new Types.ObjectId().toString();
  }

  async count(query: T_Query): Promise<number> {
    return await this.MongooseModel.countDocuments(query);
  }

  async aggregate(query: any[]): Promise<any> {
    return await this.MongooseModel.aggregate(query);
  }

  async findById(id: string, select?: string): Promise<T_Response | null> {
    const data = await this.MongooseModel.findById(id, select);
    if (!data) return null;

    return this.mapEntity(data.toObject());
  }

  async findOne(query: T_Query, select?: ProjectionType<T_Response>) {
    const data = await this.MongooseModel.findOne(query, select);
    if (!data) return null;

    return this.mapEntity(data.toObject());
  }

  async delete(query: T_Query) {
    const data = await this.MongooseModel.remove(query);

    return data;
  }

  async find(
    query: T_Query,
    select: ProjectionType<T_Response> = '',
    options: { limit?: number; sort?: any; skip?: number } = {}
  ): Promise<T_Response[]> {
    const data = await this.MongooseModel.find(query, select, {
      sort: options.sort || null,
    })
      .skip(options.skip)
      .limit(options.limit)
      .lean()
      .exec();

    return this.mapEntities(data);
  }

  async *findBatch(
    query: T_Query,
    select = '',
    options: { limit?: number; sort?: any; skip?: number } = {},
    batchSize = 500
  ) {
    for await (const doc of this._model
      .find(query, select, {
        sort: options.sort || null,
      })
      .batchSize(batchSize)
      .cursor()) {
      yield this.mapEntities(doc);
    }
  }

  async create(data: T_Query): Promise<T_Response> {
    const newEntity = new this.MongooseModel(data);
    const saved = await newEntity.save();

    return this.mapEntity(saved);
  }

  async createMany(data: T_Query[]) {
    await new Promise((resolve) => {
      this.MongooseModel.collection.insertMany(data, (err, response) => {
        resolve(response);
      });
    });
  }

  async update(
    query: T_Query,
    updateBody: any
  ): Promise<{
    matched: number;
    modified: number;
  }> {
    const saved = await this.MongooseModel.updateMany(query, updateBody, {
      multi: true,
    });

    return {
      matched: saved.matchedCount,
      modified: saved.modifiedCount,
    };
  }

  async bulkWrite(bulkOperations: any) {
    await this.MongooseModel.bulkWrite(bulkOperations);
  }

  protected mapEntity(data: any): T_Response {
    return plainToInstance<T_Response, T_Response>(this.entity, JSON.parse(JSON.stringify(data))) as any;
  }

  protected mapEntities(data: any): T_Response[] {
    return plainToInstance<T_Response, T_Response[]>(this.entity, JSON.parse(JSON.stringify(data)));
  }
}

// eslint-disable-next-line @typescript-eslint/naming-convention
export const Omit = <T, K extends keyof T>(Class: new () => T, keys: K[]): new () => Omit<T, typeof keys[number]> =>
  Class;<|MERGE_RESOLUTION|>--- conflicted
+++ resolved
@@ -1,12 +1,7 @@
 /* eslint-disable @typescript-eslint/no-explicit-any */
 import { ClassConstructor, plainToInstance } from 'class-transformer';
-<<<<<<< HEAD
-import { Document, FilterQuery, Model, Types, ProjectionType } from 'mongoose';
+import { Document, Model, Types, ProjectionType } from 'mongoose';
 import { CacheService } from '../shared';
-=======
-import { Document, Model, Types, ProjectionType } from 'mongoose';
-import { CacheService } from '@novu/shared';
->>>>>>> 2fb0a0b3
 
 export class BaseRepository<T_Query, T_Response> {
   public _model: Model<any & Document>;
