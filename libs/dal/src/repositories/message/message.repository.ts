<<<<<<< HEAD
import { ChannelTypeEnum } from '@notifire/shared';
import { FilterQuery, Types } from 'mongoose';
=======
import { ChannelTypeEnum, IMessage } from '@novu/shared';
import { FilterQuery, PopulateOptions } from 'mongoose';
>>>>>>> 28d33b57
import { BaseRepository } from '../base-repository';
import { MessageEntity } from './message.entity';
import { Message } from './message.schema';
import { NotificationTemplateEntity } from '../notification-template';

export class MessageRepository extends BaseRepository<MessageEntity> {
  constructor() {
    super(Message, MessageEntity);
  }

  async findBySubscriberChannel(
    applicationId: string,
    subscriberId: string,
    channel: ChannelTypeEnum,
    options: { limit: number; skip?: number } = { limit: 10 }
  ) {
    return await this.find(
      {
        _applicationId: applicationId,
        _subscriberId: subscriberId,
        channel,
      },
      '',
      {
        limit: options.limit,
        skip: options.skip,
        sort: '-createdAt',
      }
    );
  }

  async getUnseenCount(applicationId: string, subscriberId: string, channel: ChannelTypeEnum) {
    return await this.count({
      _applicationId: applicationId,
      _subscriberId: subscriberId,
      seen: false,
      channel,
    });
  }

  async changeSeenStatus(subscriberId: string, messageId: string, isSeen: boolean) {
    return this.update(
      {
        _subscriberId: subscriberId,
        _id: messageId,
      },
      {
        $set: {
          seen: isSeen,
          lastSeenDate: new Date(),
        },
      }
    );
  }

  async getBulkMessagesByNotificationIds(applicationId: string, notificationIds: string[]) {
    return this.find({
      _applicationId: applicationId,
      _notificationId: {
        $in: notificationIds,
      },
    });
  }

  async updateMessageStatus(
    id: string,
    status: 'error' | 'sent' | 'warning',
    // eslint-disable-next-line
    providerPayload: any = {},
    errorId: string,
    errorText: string
  ) {
    return await this.update(
      {
        _id: id,
      },
      {
        $set: {
          status,
          errorId,
          errorText,
          providerPayload,
        },
      }
    );
  }
  async getActivityGraphStats(date: Date, applicationId: string) {
    return await this.aggregate([
      {
        $match: {
          createdAt: { $gte: date },
          _applicationId: Types.ObjectId(applicationId),
        },
      },
      {
        $group: {
          _id: {
            $dateToString: { format: '%Y-%m-%d', date: '$createdAt' },
          },
          count: {
            $sum: 1,
          },
        },
      },
      { $sort: { _id: -1 } },
    ]);
  }

  async getFeed(
    applicationId: string,
    query: { channels?: ChannelTypeEnum[]; templates?: string[]; subscriberId?: string } = {},
    skip = 0,
    limit = 10
  ) {
    const requestQuery: FilterQuery<NotificationTemplateEntity> = {
      _applicationId: applicationId,
    };

    if (query?.channels) {
      requestQuery.channel = {
        $in: query.channels,
      };
    }

    if (query?.templates) {
      requestQuery._templateId = {
        $in: query.templates,
      };
    }

    if (query?.subscriberId) {
      requestQuery._subscriberId = query?.subscriberId;
    }

    const totalCount = await this.count(requestQuery);
    const response = await Message.find(requestQuery)
      .populate('subscriber', 'firstName _id lastName email')
      .populate('template', 'name _id')
      .skip(skip)
      .limit(limit)
      .sort('-createdAt');

    return {
      totalCount,
      data: this.mapEntities(response),
    };
  }
}<|MERGE_RESOLUTION|>--- conflicted
+++ resolved
@@ -1,10 +1,5 @@
-<<<<<<< HEAD
-import { ChannelTypeEnum } from '@notifire/shared';
+import { ChannelTypeEnum } from '@novu/shared';
 import { FilterQuery, Types } from 'mongoose';
-=======
-import { ChannelTypeEnum, IMessage } from '@novu/shared';
-import { FilterQuery, PopulateOptions } from 'mongoose';
->>>>>>> 28d33b57
 import { BaseRepository } from '../base-repository';
 import { MessageEntity } from './message.entity';
 import { Message } from './message.schema';
