--- conflicted
+++ resolved
@@ -37,15 +37,13 @@
 
   phone?: string;
 
-<<<<<<< HEAD
   directWebhookUrl?: string;
 
   providerId?: string;
-=======
+
   notificationIdentifiers?: string[];
 
   title?: string;
->>>>>>> 0c086e66
 
   lastSeenDate: string;
 
