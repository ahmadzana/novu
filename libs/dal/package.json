--- conflicted
+++ resolved
@@ -30,11 +30,7 @@
     "bluebird": "^3.7.2",
     "bull": "^3.13.0",
     "bull-arena": "^3.2.2",
-<<<<<<< HEAD
     "class-transformer": "^0.5.1",
-=======
-    "class-transformer": "0.5.1",
->>>>>>> b7865ea2
     "cross-fetch": "^3.0.4",
     "event-stream": "^4.0.1",
     "faker": "^5.5.3",
