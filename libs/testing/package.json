{
  "name": "@novu/testing",
<<<<<<< HEAD
  "version": "0.4.0",
=======
  "version": "0.4.1",
>>>>>>> 1060c56f
  "description": "",
  "private": true,
  "scripts": {
    "start": "npm run start:dev",
    "afterinstall": "pnpm build",
    "build": "node_modules/.bin/tsc -p tsconfig.build.json",
    "build:watch": "node_modules/.bin/tsc -p tsconfig.build.json -w --preserveWatchOutput",
    "start:dev": "pnpm build:watch",
    "precommit": "lint-staged",
    "lint": "eslint src",
    "lint:fix": "pnpm lint -- --fix",
    "test": "",
    "test:watch": ""
  },
  "author": "",
  "license": "ISC",
  "main": "dist/index.js",
  "types": "dist/index.d.ts",
  "dependencies": {
    "@faker-js/faker": "^6.0.0",
<<<<<<< HEAD
    "@novu/dal": "^0.4.0",
    "@novu/node": "^0.4.0",
    "@novu/shared": "^0.4.0",
=======
    "@novu/dal": "^0.4.1",
    "@novu/node": "^0.4.1",
    "@novu/shared": "^0.4.1",
>>>>>>> 1060c56f
    "JSONStream": "^1.3.5",
    "async": "^3.2.0",
    "axios": "0.25.0",
    "class-transformer": "0.5.1",
    "cross-fetch": "^3.0.4",
    "event-stream": "^4.0.1",
    "fs-extra": "^9.0.0",
    "jsonfile": "^6.0.1",
    "mongoose": "5.11.18",
    "ng-intercom": "^8.0.2",
    "reflect-metadata": "^0.1.13",
    "superagent-defaults": "^0.1.14",
    "supertest": "^5.0.0",
    "typescript": "4.1.3",
    "uuid": "^8.3.0"
  },
  "devDependencies": {
    "@types/async": "^3.2.1",
    "@types/bluebird": "^3.5.30",
    "@types/node": "^14.6.0",
    "@typescript-eslint/parser": "^4.14.2",
    "apollo-boost": "0.4.9",
    "eslint-plugin-prettier": "^3.4.0",
    "nodemon": "^2.0.3",
    "ts-node": "^9.0.0",
    "tsconfig-paths": "^3.9.0"
  },
  "lint-staged": {
    "*.{js,jsx,ts,tsx}": [
      "eslint"
    ]
  }
}<|MERGE_RESOLUTION|>--- conflicted
+++ resolved
@@ -1,10 +1,6 @@
 {
   "name": "@novu/testing",
-<<<<<<< HEAD
-  "version": "0.4.0",
-=======
   "version": "0.4.1",
->>>>>>> 1060c56f
   "description": "",
   "private": true,
   "scripts": {
@@ -25,15 +21,9 @@
   "types": "dist/index.d.ts",
   "dependencies": {
     "@faker-js/faker": "^6.0.0",
-<<<<<<< HEAD
-    "@novu/dal": "^0.4.0",
-    "@novu/node": "^0.4.0",
-    "@novu/shared": "^0.4.0",
-=======
     "@novu/dal": "^0.4.1",
     "@novu/node": "^0.4.1",
     "@novu/shared": "^0.4.1",
->>>>>>> 1060c56f
     "JSONStream": "^1.3.5",
     "async": "^3.2.0",
     "axios": "0.25.0",
