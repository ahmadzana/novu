--- conflicted
+++ resolved
@@ -22,11 +22,7 @@
     "@faker-js/faker": "^6.0.0",
     "@novu/dal": "^0.4.0-alpha.10",
     "@novu/node": "^0.4.0-alpha.7",
-<<<<<<< HEAD
-    "@novu/shared": "workspace:^0.4.0-alpha.7",
-=======
     "@novu/shared": "^0.4.0-alpha.10",
->>>>>>> cfc9a41d
     "JSONStream": "^1.3.5",
     "async": "^3.2.0",
     "axios": "0.25.0",
