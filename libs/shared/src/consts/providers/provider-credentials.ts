--- conflicted
+++ resolved
@@ -295,25 +295,28 @@
   ...smsConfigBase,
 ];
 
-<<<<<<< HEAD
 export const fcmConfig: IConfigCredentials[] = [
   {
     key: CredentialsKeyEnum.ProjectName,
     displayName: 'Service Account Project Name',
     type: 'string',
+    required: false,
   },
   {
     key: CredentialsKeyEnum.User,
     displayName: 'Service Account Client Email',
     type: 'string',
+    required: false,
   },
   {
     key: CredentialsKeyEnum.SecretKey,
     displayName: 'Service Account Private Key',
     type: 'string',
+    required: false,
   },
   ...pushConfigBase,
-=======
+];
+
 export const gupshupConfig: IConfigCredentials[] = [
   {
     key: CredentialsKeyEnum.User,
@@ -327,5 +330,4 @@
     type: 'string',
     required: true,
   },
->>>>>>> 449a4cff
 ];