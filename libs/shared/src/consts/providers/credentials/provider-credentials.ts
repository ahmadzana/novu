import { CredentialsKeyEnum } from '../provider.enum';
import { IConfigCredentials } from '../provider.interface';

const mailConfigBase: IConfigCredentials[] = [
  {
    key: CredentialsKeyEnum.From,
    displayName: 'From email address',
    description: 'Use the same email address you used to authenticate your delivery provider',
    type: 'string',
    required: true,
  },
  {
    key: CredentialsKeyEnum.SenderName,
    displayName: 'Sender name',
    type: 'string',
    required: true,
  },
];

const smsConfigBase: IConfigCredentials[] = [
  {
    key: CredentialsKeyEnum.From,
    displayName: 'From',
    type: 'string',
    required: true,
  },
];

const pushConfigBase: IConfigCredentials[] = [];

export const mailJsConfig: IConfigCredentials[] = [
  {
    key: CredentialsKeyEnum.ApiKey,
    displayName: 'API Key',
    type: 'string',
    required: true,
  },
  {
    key: CredentialsKeyEnum.SecretKey,
    displayName: 'Secret key',
    type: 'string',
    required: true,
  },
  ...mailConfigBase,
];

export const mailgunConfig: IConfigCredentials[] = [
  {
    key: CredentialsKeyEnum.ApiKey,
    displayName: 'API Key',
    type: 'string',
    required: true,
  },
  {
    key: CredentialsKeyEnum.BaseUrl,
    displayName: 'Base URL',
    type: 'string',
    required: false,
  },
  {
    key: CredentialsKeyEnum.User,
    displayName: 'User name',
    type: 'string',
    required: true,
  },
  {
    key: CredentialsKeyEnum.Domain,
    displayName: 'Domain',
    type: 'string',
    required: true,
  },
  ...mailConfigBase,
];

export const mailjetConfig: IConfigCredentials[] = [
  {
    key: CredentialsKeyEnum.ApiKey,
    displayName: 'API Key',
    type: 'string',
    required: true,
  },
  {
    key: CredentialsKeyEnum.SecretKey,
    displayName: 'API Secret',
    type: 'string',
    required: true,
  },
  ...mailConfigBase,
];

export const nexmoConfig: IConfigCredentials[] = [
  {
    key: CredentialsKeyEnum.ApiKey,
    displayName: 'API Key',
    type: 'string',
    required: true,
  },
  {
    key: CredentialsKeyEnum.SecretKey,
    displayName: 'API secret',
    type: 'string',
    required: true,
  },
  ...smsConfigBase,
];

export const mandrillConfig: IConfigCredentials[] = [
  {
    key: CredentialsKeyEnum.ApiKey,
    displayName: 'API Key',
    type: 'string',
    required: true,
  },
  ...mailConfigBase,
];

export const nodemailerConfig: IConfigCredentials[] = [
  {
    key: CredentialsKeyEnum.User,
    displayName: 'User',
    type: 'string',
    required: false,
  },
  {
    key: CredentialsKeyEnum.Password,
    displayName: 'Password',
    type: 'string',
    required: false,
  },
  {
    key: CredentialsKeyEnum.Host,
    displayName: 'Host',
    type: 'string',
    required: true,
  },
  {
    key: CredentialsKeyEnum.Port,
    displayName: 'Port',
    type: 'number',
    required: true,
  },
  {
    key: CredentialsKeyEnum.Secure,
    displayName: 'Secure',
    type: 'boolean',
    required: false,
  },
  {
    key: CredentialsKeyEnum.RequireTls,
    displayName: 'Require TLS',
    type: 'boolean',
    required: false,
  },
  {
    key: CredentialsKeyEnum.IgnoreTls,
    displayName: 'Ignore TLS',
    type: 'boolean',
    required: false,
  },
  {
    key: CredentialsKeyEnum.TlsOptions,
    displayName: 'TLS options',
    type: 'object',
    required: false,
  },
  {
    key: CredentialsKeyEnum.Domain,
    displayName: 'DKIM: Domain name',
    type: 'string',
    required: false,
  },
  {
    key: CredentialsKeyEnum.SecretKey,
    displayName: 'DKIM: Private key',
    type: 'string',
    required: false,
  },
  {
    key: CredentialsKeyEnum.AccountSid,
    displayName: 'DKIM: Key selector',
    type: 'string',
    required: false,
  },
  ...mailConfigBase,
];

export const postmarkConfig: IConfigCredentials[] = [
  {
    key: CredentialsKeyEnum.ApiKey,
    displayName: 'API Key',
    type: 'string',
    required: true,
  },
  ...mailConfigBase,
];

export const sendgridConfig: IConfigCredentials[] = [
  {
    key: CredentialsKeyEnum.ApiKey,
    displayName: 'API Key',
    type: 'string',
    required: true,
  },
  ...mailConfigBase,
];

export const resendConfig: IConfigCredentials[] = [
  {
    key: CredentialsKeyEnum.ApiKey,
    displayName: 'API Key',
    type: 'string',
    required: true,
  },
  ...mailConfigBase,
];

export const netCoreConfig: IConfigCredentials[] = [
  {
    key: CredentialsKeyEnum.ApiKey,
    displayName: 'API Key',
    type: 'string',
    required: true,
  },
  ...mailConfigBase,
];

export const sendinblueConfig: IConfigCredentials[] = [
  {
    key: CredentialsKeyEnum.ApiKey,
    displayName: 'API Key',
    type: 'string',
    required: true,
  },
  ...mailConfigBase,
];

export const sesConfig: IConfigCredentials[] = [
  {
    key: CredentialsKeyEnum.ApiKey,
    displayName: 'Access key ID',
    type: 'string',
    required: true,
  },
  {
    key: CredentialsKeyEnum.SecretKey,
    displayName: 'Secret access key',
    type: 'string',
    required: true,
  },
  {
    key: CredentialsKeyEnum.Region,
    displayName: 'Region',
    type: 'string',
    required: true,
  },
  ...mailConfigBase,
];

export const mailerSendConfig: IConfigCredentials[] = [
  {
    key: CredentialsKeyEnum.ApiKey,
    displayName: 'API Key',
    type: 'string',
    required: true,
  },
  ...mailConfigBase,
];

export const plivoConfig: IConfigCredentials[] = [
  {
    key: CredentialsKeyEnum.AccountSid,
    displayName: 'Account SID',
    type: 'string',
    required: true,
  },
  {
    key: CredentialsKeyEnum.Token,
    displayName: 'Auth token',
    type: 'string',
    required: true,
  },
  ...smsConfigBase,
];

export const sms77Config: IConfigCredentials[] = [
  {
    key: CredentialsKeyEnum.ApiKey,
    displayName: 'API Key',
    type: 'string',
    required: true,
  },
  ...smsConfigBase,
];

export const termiiConfig: IConfigCredentials[] = [
  {
    key: CredentialsKeyEnum.ApiKey,
    displayName: 'API Key',
    type: 'string',
    required: true,
  },
  ...smsConfigBase,
];

export const burstSmsConfig: IConfigCredentials[] = [
  {
    key: CredentialsKeyEnum.ApiKey,
    displayName: 'API Key',
    type: 'string',
    required: true,
  },
  {
    key: CredentialsKeyEnum.SecretKey,
    displayName: 'API Secret',
    type: 'string',
    required: true,
  },
];

export const clickatellConfig: IConfigCredentials[] = [
  {
    key: CredentialsKeyEnum.ApiKey,
    displayName: 'API Key',
    type: 'string',
    required: true,
  },
];

export const snsConfig: IConfigCredentials[] = [
  {
    key: CredentialsKeyEnum.ApiKey,
    displayName: 'Access key ID',
    type: 'string',
    required: true,
  },
  {
    key: CredentialsKeyEnum.SecretKey,
    displayName: 'Secret access key',
    type: 'string',
    required: true,
  },
  {
    key: CredentialsKeyEnum.Region,
    displayName: 'AWS region',
    type: 'string',
    required: true,
  },
];

export const telnyxConfig: IConfigCredentials[] = [
  {
    key: CredentialsKeyEnum.ApiKey,
    displayName: 'API Key',
    type: 'string',
    required: true,
  },
  {
    key: CredentialsKeyEnum.MessageProfileId,
    displayName: 'Message profile ID',
    type: 'string',
    required: true,
  },
  ...smsConfigBase,
];

export const twilioConfig: IConfigCredentials[] = [
  {
    key: CredentialsKeyEnum.AccountSid,
    displayName: 'Account SID',
    type: 'string',
    required: true,
  },
  {
    key: CredentialsKeyEnum.Token,
    displayName: 'Auth token',
    type: 'string',
    required: true,
  },
  ...smsConfigBase,
];

export const slackConfig: IConfigCredentials[] = [
  {
    key: CredentialsKeyEnum.ClientId,
    displayName: 'Client ID',
    type: 'string',
    required: false,
  },
  {
    key: CredentialsKeyEnum.SecretKey,
    displayName: 'Client Secret',
    type: 'string',
    required: false,
  },
  {
    key: CredentialsKeyEnum.ApplicationId,
    displayName: 'Application Id',
    type: 'string',
    required: false,
  },
];

export const fcmConfig: IConfigCredentials[] = [
  {
    key: CredentialsKeyEnum.ServiceAccount,
    displayName: 'Service Account (entire JSON file)',
    type: 'text',
    required: true,
  },
  ...pushConfigBase,
];

export const expoConfig: IConfigCredentials[] = [
  {
    key: CredentialsKeyEnum.ApiKey,
    displayName: 'Access Token',
    type: 'text',
    required: true,
  },
  ...pushConfigBase,
];

export const apnsConfig: IConfigCredentials[] = [
  {
    key: CredentialsKeyEnum.SecretKey,
    displayName: 'Private Key',
    type: 'text',
    required: true,
  },
  {
    key: CredentialsKeyEnum.ApiKey,
    displayName: 'Key ID',
    type: 'string',
    required: true,
  },
  {
    key: CredentialsKeyEnum.ProjectName,
    displayName: 'Team ID',
    type: 'string',
    required: true,
  },
  {
    key: CredentialsKeyEnum.ApplicationId,
    displayName: 'Bundle ID',
    type: 'string',
    required: true,
  },
  {
    key: CredentialsKeyEnum.Secure,
    displayName: 'Production',
    type: 'switch',
    required: true,
  },

  ...pushConfigBase,
];

export const gupshupConfig: IConfigCredentials[] = [
  {
    key: CredentialsKeyEnum.User,
    displayName: 'User id',
    type: 'string',
    required: true,
  },
  {
    key: CredentialsKeyEnum.Password,
    displayName: 'Password',
    type: 'string',
    required: true,
  },
];

export const firetextConfig: IConfigCredentials[] = [
  {
    key: CredentialsKeyEnum.ApiKey,
    displayName: 'API Key',
    type: 'string',
    required: true,
  },
  ...smsConfigBase,
];

export const outlook365Config: IConfigCredentials[] = [
  {
    key: CredentialsKeyEnum.Password,
    displayName: 'Password',
    type: 'string',
    required: true,
  },
  ...mailConfigBase,
];

export const infobipSMSConfig: IConfigCredentials[] = [
  {
    key: CredentialsKeyEnum.ApiKey,
    displayName: 'API Key',
    type: 'string',
    required: true,
  },
  {
    key: CredentialsKeyEnum.BaseUrl,
    displayName: 'Base URL',
    type: 'string',
    required: true,
  },
  ...smsConfigBase,
];

export const infobipEmailConfig: IConfigCredentials[] = [
  {
    key: CredentialsKeyEnum.ApiKey,
    displayName: 'API Key',
    type: 'string',
    required: true,
  },
  {
    key: CredentialsKeyEnum.BaseUrl,
    displayName: 'Base URL',
    type: 'string',
    required: true,
  },
  ...mailConfigBase,
];

<<<<<<< HEAD
export const fortySixElksConfig: IConfigCredentials[] = [
=======
export const kannelConfig: IConfigCredentials[] = [
  {
    key: CredentialsKeyEnum.Host,
    displayName: 'Host',
    type: 'string',
    required: true,
  },
  {
    key: CredentialsKeyEnum.Port,
    displayName: 'Port',
    type: 'number',
    required: true,
  },
>>>>>>> 9e935a9c
  {
    key: CredentialsKeyEnum.User,
    displayName: 'Username',
    type: 'string',
<<<<<<< HEAD
    required: true,
=======
    required: false,
>>>>>>> 9e935a9c
  },
  {
    key: CredentialsKeyEnum.Password,
    displayName: 'Password',
    type: 'string',
<<<<<<< HEAD
    required: true,
=======
    required: false,
>>>>>>> 9e935a9c
  },
  ...smsConfigBase,
];<|MERGE_RESOLUTION|>--- conflicted
+++ resolved
@@ -522,9 +522,22 @@
   ...mailConfigBase,
 ];
 
-<<<<<<< HEAD
 export const fortySixElksConfig: IConfigCredentials[] = [
-=======
+  {
+    key: CredentialsKeyEnum.User,
+    displayName: 'Username',
+    type: 'string',
+    required: true,
+  },
+  {
+    key: CredentialsKeyEnum.Password,
+    displayName: 'Password',
+    type: 'string',
+    required: true,
+  },
+  ...smsConfigBase,
+];
+
 export const kannelConfig: IConfigCredentials[] = [
   {
     key: CredentialsKeyEnum.Host,
@@ -538,26 +551,17 @@
     type: 'number',
     required: true,
   },
->>>>>>> 9e935a9c
   {
     key: CredentialsKeyEnum.User,
     displayName: 'Username',
     type: 'string',
-<<<<<<< HEAD
-    required: true,
-=======
-    required: false,
->>>>>>> 9e935a9c
+    required: false,
   },
   {
     key: CredentialsKeyEnum.Password,
     displayName: 'Password',
     type: 'string',
-<<<<<<< HEAD
-    required: true,
-=======
-    required: false,
->>>>>>> 9e935a9c
+    required: false,
   },
   ...smsConfigBase,
 ];