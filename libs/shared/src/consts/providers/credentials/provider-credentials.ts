--- conflicted
+++ resolved
@@ -662,10 +662,9 @@
   ...smsConfigBase,
 ];
 
-<<<<<<< HEAD
 export const emailWebhookConfig: IConfigCredentials[] = [
   {
-    key: CredentialsKeyEnum.BaseUrl,
+    key: CredentialsKeyEnum.WebhookUrl,
     displayName: 'Webhook URL',
     type: 'string',
     description: 'the webhook URL to call instead of sending the email',
@@ -679,7 +678,8 @@
     required: true,
   },
   ...mailConfigBase,
-=======
+];
+
 export const africasTalkingConfig: IConfigCredentials[] = [
   {
     key: CredentialsKeyEnum.ApiKey,
@@ -694,5 +694,4 @@
     required: true,
   },
   ...smsConfigBase,
->>>>>>> 5f94d65b
 ];