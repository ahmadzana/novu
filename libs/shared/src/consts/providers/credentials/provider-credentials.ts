--- conflicted
+++ resolved
@@ -342,12 +342,16 @@
   ...pushConfigBase,
 ];
 
-<<<<<<< HEAD
 export const expoConfig: IConfigCredentials[] = [
   {
     key: CredentialsKeyEnum.ApiKey,
     displayName: 'Access Token',
-=======
+    type: 'text',
+    required: true,
+  },
+  ...pushConfigBase,
+];
+
 export const apnsConfig: IConfigCredentials[] = [
   {
     key: CredentialsKeyEnum.SecretKey,
@@ -364,7 +368,6 @@
   {
     key: CredentialsKeyEnum.ProjectName,
     displayName: 'Team ID',
->>>>>>> 123d29a3
     type: 'text',
     required: true,
   },
