--- conflicted
+++ resolved
@@ -409,7 +409,6 @@
   ...smsConfigBase,
 ];
 
-<<<<<<< HEAD
 export const outlook365Config: IConfigCredentials[] = [
   {
     key: CredentialsKeyEnum.Password,
@@ -417,7 +416,9 @@
     type: 'string',
     required: true,
   },
-=======
+  ...mailConfigBase,
+];
+
 export const infobipConfig: IConfigCredentials[] = [
   {
     key: CredentialsKeyEnum.ApiKey,
@@ -432,6 +433,4 @@
     required: true,
   },
   ...smsConfigBase,
->>>>>>> ffe6ec84
-  ...mailConfigBase,
 ];