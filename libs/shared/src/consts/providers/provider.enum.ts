--- conflicted
+++ resolved
@@ -47,11 +47,8 @@
   Twilio = 'twilio',
   Gupshup = 'gupshup',
   Firetext = 'firetext',
-<<<<<<< HEAD
+  Infobip = 'infobip',
   BurstSms = 'burstsms',
-=======
-  Infobip = 'infobip',
->>>>>>> ffe6ec84
 }
 
 export enum ChatProviderIdEnum {
