/* eslint-disable @typescript-eslint/naming-convention */

export enum CredentialsKeyEnum {
  ApiKey = 'apiKey',
  User = 'user',
  SecretKey = 'secretKey',
  Domain = 'domain',
  Password = 'password',
  Host = 'host',
  Port = 'port',
  Secure = 'secure',
  Region = 'region',
  AccountSid = 'accountSid',
  MessageProfileId = 'messageProfileId',
  Token = 'token',
  From = 'from',
  SenderName = 'senderName',
  ApplicationId = 'applicationId',
  ClientId = 'clientId',
  ProjectName = 'projectName',
  ServiceAccount = 'serviceAccount',
  BaseUrl = 'baseUrl',
}

export enum EmailProviderIdEnum {
  EmailJS = 'emailjs',
  Mailgun = 'mailgun',
  Mailjet = 'mailjet',
  Mandrill = 'mandrill',
  Nodemailer = 'nodemailer',
  Postmark = 'postmark',
  SendGrid = 'sendgrid',
  Sendinblue = 'sendinblue',
  SES = 'ses',
  NetCore = 'netcore',
}

export enum SmsProviderIdEnum {
  Nexmo = 'nexmo',
  Plivo = 'plivo',
  Sms77 = 'sms77',
  SNS = 'sns',
  Telnyx = 'telnyx',
  Twilio = 'twilio',
  Gupshup = 'gupshup',
}

export enum ChatProviderIdEnum {
  Slack = 'slack',
  Discord = 'discord',
}

export enum PushProviderIdEnum {
  FCM = 'fcm',
<<<<<<< HEAD
}

export enum InAppProviderIdEnum {
  Novu = 'novu',
=======
  APNS = 'apns',
>>>>>>> 054eb2a3
}<|MERGE_RESOLUTION|>--- conflicted
+++ resolved
@@ -52,12 +52,9 @@
 
 export enum PushProviderIdEnum {
   FCM = 'fcm',
-<<<<<<< HEAD
+  APNS = 'apns',
 }
 
 export enum InAppProviderIdEnum {
   Novu = 'novu',
-=======
-  APNS = 'apns',
->>>>>>> 054eb2a3
 }