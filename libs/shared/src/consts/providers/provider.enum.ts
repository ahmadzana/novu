--- conflicted
+++ resolved
@@ -57,11 +57,8 @@
   Infobip = 'infobip-sms',
   BurstSms = 'burst-sms',
   Clickatell = 'clickatell',
-<<<<<<< HEAD
   FortySixElks = 'forty-six-elks',
-=======
   Kannel = 'kannel',
->>>>>>> 9e935a9c
 }
 
 export enum ChatProviderIdEnum {
