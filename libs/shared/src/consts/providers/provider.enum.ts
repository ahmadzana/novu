export enum CredentialsKeyEnum {
  // eslint-disable-next-line @typescript-eslint/naming-convention
  ApiKey = 'apiKey',
  // eslint-disable-next-line @typescript-eslint/naming-convention
  User = 'user',
  // eslint-disable-next-line @typescript-eslint/naming-convention
  SecretKey = 'secretKey',
  // eslint-disable-next-line @typescript-eslint/naming-convention
  Domain = 'domain',
  // eslint-disable-next-line @typescript-eslint/naming-convention
  Password = 'password',
  // eslint-disable-next-line @typescript-eslint/naming-convention
  Host = 'host',
  // eslint-disable-next-line @typescript-eslint/naming-convention
  Port = 'port',
  // eslint-disable-next-line @typescript-eslint/naming-convention
  Secure = 'secure',
  // eslint-disable-next-line @typescript-eslint/naming-convention
  Region = 'region',
  // eslint-disable-next-line @typescript-eslint/naming-convention
  AccountSid = 'accountSid',
  // eslint-disable-next-line @typescript-eslint/naming-convention
  MessageProfileId = 'messageProfileId',
  // eslint-disable-next-line @typescript-eslint/naming-convention
  Token = 'token',
  // eslint-disable-next-line @typescript-eslint/naming-convention
  From = 'from',
  // eslint-disable-next-line @typescript-eslint/naming-convention
  SenderName = 'senderName',
  // eslint-disable-next-line @typescript-eslint/naming-convention
<<<<<<< HEAD
  ApplicationId = 'applicationId',
  // eslint-disable-next-line @typescript-eslint/naming-convention
  ClientId = 'clientId',
}

// eslint-disable-next-line @typescript-eslint/naming-convention
export enum DirectProviderIdEnum {
  // eslint-disable-next-line @typescript-eslint/naming-convention
  Slack = 'slack',
  // eslint-disable-next-line @typescript-eslint/naming-convention
  Discord = 'discord',
=======
  ProjectName = 'projectName',
>>>>>>> 0c086e66
}<|MERGE_RESOLUTION|>--- conflicted
+++ resolved
@@ -28,10 +28,11 @@
   // eslint-disable-next-line @typescript-eslint/naming-convention
   SenderName = 'senderName',
   // eslint-disable-next-line @typescript-eslint/naming-convention
-<<<<<<< HEAD
   ApplicationId = 'applicationId',
   // eslint-disable-next-line @typescript-eslint/naming-convention
   ClientId = 'clientId',
+  // eslint-disable-next-line @typescript-eslint/naming-convention
+  ProjectName = 'projectName',
 }
 
 // eslint-disable-next-line @typescript-eslint/naming-convention
@@ -40,7 +41,4 @@
   Slack = 'slack',
   // eslint-disable-next-line @typescript-eslint/naming-convention
   Discord = 'discord',
-=======
-  ProjectName = 'projectName',
->>>>>>> 0c086e66
 }