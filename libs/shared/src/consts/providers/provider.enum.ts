/* eslint-disable @typescript-eslint/naming-convention */

export enum CredentialsKeyEnum {
  ApiKey = 'apiKey',
  User = 'user',
  SecretKey = 'secretKey',
  Domain = 'domain',
  Password = 'password',
  Host = 'host',
  Port = 'port',
  Secure = 'secure',
  Region = 'region',
  AccountSid = 'accountSid',
  MessageProfileId = 'messageProfileId',
  Token = 'token',
  From = 'from',
  SenderName = 'senderName',
  ApplicationId = 'applicationId',
  ClientId = 'clientId',
  ProjectName = 'projectName',
  ServiceAccount = 'serviceAccount',
  BaseUrl = 'baseUrl',
  WebhookUrl = 'webhookUrl',
}

export enum EmailProviderIdEnum {
  EmailJS = 'emailjs',
  Mailgun = 'mailgun',
  Mailjet = 'mailjet',
  Mandrill = 'mandrill',
  Nodemailer = 'nodemailer',
  Postmark = 'postmark',
  SendGrid = 'sendgrid',
  Sendinblue = 'sendinblue',
  SES = 'ses',
  NetCore = 'netcore',
<<<<<<< HEAD
  Infobip = 'infobip',
=======
  MailerSend = 'mailersend',
>>>>>>> ae0ccd39
}

export enum SmsProviderIdEnum {
  Nexmo = 'nexmo',
  Plivo = 'plivo',
  Sms77 = 'sms77',
  SNS = 'sns',
  Telnyx = 'telnyx',
  Twilio = 'twilio',
  Gupshup = 'gupshup',
  Firetext = 'firetext',
  Infobip = 'infobip',
}

export enum ChatProviderIdEnum {
  Slack = 'slack',
  Discord = 'discord',
  MsTeams = 'msteams',
}

export enum PushProviderIdEnum {
  FCM = 'fcm',
  APNS = 'apns',
  EXPO = 'expo',
}

export enum InAppProviderIdEnum {
  Novu = 'novu',
}<|MERGE_RESOLUTION|>--- conflicted
+++ resolved
@@ -34,11 +34,8 @@
   Sendinblue = 'sendinblue',
   SES = 'ses',
   NetCore = 'netcore',
-<<<<<<< HEAD
   Infobip = 'infobip',
-=======
   MailerSend = 'mailersend',
->>>>>>> ae0ccd39
 }
 
 export enum SmsProviderIdEnum {
