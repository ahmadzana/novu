/* eslint-disable @typescript-eslint/naming-convention */

export enum CredentialsKeyEnum {
  ApiKey = 'apiKey',
  User = 'user',
  SecretKey = 'secretKey',
  Domain = 'domain',
  Password = 'password',
  Host = 'host',
  Port = 'port',
  Secure = 'secure',
  Region = 'region',
  AccountSid = 'accountSid',
  MessageProfileId = 'messageProfileId',
  Token = 'token',
  From = 'from',
  SenderName = 'senderName',
  ApplicationId = 'applicationId',
  ClientId = 'clientId',
  ProjectName = 'projectName',
  ServiceAccount = 'serviceAccount',
  BaseUrl = 'baseUrl',
  WebhookUrl = 'webhookUrl',
}

export enum EmailProviderIdEnum {
  EmailJS = 'emailjs',
  Mailgun = 'mailgun',
  Mailjet = 'mailjet',
  Mandrill = 'mandrill',
  Nodemailer = 'nodemailer',
  Postmark = 'postmark',
  SendGrid = 'sendgrid',
  Sendinblue = 'sendinblue',
  SES = 'ses',
  NetCore = 'netcore',
  Infobip = 'infobip',
  MailerSend = 'mailersend',
<<<<<<< HEAD
  Clickatell = 'clickatell',
=======
  Outlook365 = 'outlook365',
>>>>>>> ded81008
}

export enum SmsProviderIdEnum {
  Nexmo = 'nexmo',
  Plivo = 'plivo',
  Sms77 = 'sms77',
  SNS = 'sns',
  Telnyx = 'telnyx',
  Twilio = 'twilio',
  Gupshup = 'gupshup',
  Firetext = 'firetext',
  Infobip = 'infobip',
  BurstSms = 'burst-sms',
  Clickatell = 'clickatell',
}

export enum ChatProviderIdEnum {
  Slack = 'slack',
  Discord = 'discord',
  MsTeams = 'msteams',
}

export enum PushProviderIdEnum {
  FCM = 'fcm',
  APNS = 'apns',
  EXPO = 'expo',
}

export enum InAppProviderIdEnum {
  Novu = 'novu',
}<|MERGE_RESOLUTION|>--- conflicted
+++ resolved
@@ -36,11 +36,8 @@
   NetCore = 'netcore',
   Infobip = 'infobip',
   MailerSend = 'mailersend',
-<<<<<<< HEAD
   Clickatell = 'clickatell',
-=======
   Outlook365 = 'outlook365',
->>>>>>> ded81008
 }
 
 export enum SmsProviderIdEnum {
