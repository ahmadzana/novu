--- conflicted
+++ resolved
@@ -9,9 +9,6 @@
 export * from './entities/message-template';
 export * from './entities/log';
 export * from './consts';
-<<<<<<< HEAD
+export * from './ui';
 export * from './services';
-=======
-export * from './ui';
->>>>>>> c5713bfc
 //