--- conflicted
+++ resolved
@@ -1,10 +1,5 @@
 import { ICredentials } from '../../entities/integration';
-<<<<<<< HEAD
-
-export type ICredentialsDto = ICredentials;
-=======
 import type { EnvironmentId } from '../../types';
->>>>>>> 34ad0469
 
 export type ICredentialsDto = ICredentials;
 
