export interface ICredentialsDto {
  apiKey?: string;
  user?: string;
  secretKey?: string;
  domain?: string;
  password?: string;
  host?: string;
  port?: string;
  secure?: boolean;
  region?: string;
  accountSid?: string;
  messageProfileId?: string;
  token?: string;
  from?: string;
  senderName?: string;
  applicationId?: string;
  clientId?: string;
  projectName?: string;
  serviceAccount?: string;
  baseUrl?: string;
  requireTls?: boolean;
  ignoreTls?: boolean;
  tlsOptions?: Record<string, unknown>;
<<<<<<< HEAD
  baseUrl?: string;
  webhookUrl?: string;
=======
  redirectUrl?: string;
>>>>>>> 2c10f2db
}
export interface IConstructIntegrationDto {
  credentials: ICredentialsDto;

  active: boolean;
}<|MERGE_RESOLUTION|>--- conflicted
+++ resolved
@@ -21,13 +21,11 @@
   requireTls?: boolean;
   ignoreTls?: boolean;
   tlsOptions?: Record<string, unknown>;
-<<<<<<< HEAD
   baseUrl?: string;
   webhookUrl?: string;
-=======
   redirectUrl?: string;
->>>>>>> 2c10f2db
 }
+
 export interface IConstructIntegrationDto {
   credentials: ICredentialsDto;
 
