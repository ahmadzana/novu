import { ChannelCTATypeEnum, ChannelTypeEnum, IEmailBlock } from '../message-template';
import { INotificationTemplate } from '../notification-template';
import { ButtonTypeEnum } from './action.enum';

export interface IMessage {
  _id: string;
  _templateId: string;
  _environmentId: string;
  _organizationId: string;
  _notificationId: string;
  _subscriberId: string;
  template?: INotificationTemplate;
  templateIdentifier?: string;
  content: string | IEmailBlock[];
  channel: ChannelTypeEnum;
  seen: boolean;
  lastSeenDate: string;
  createdAt: string;
<<<<<<< HEAD
  cta: {
    type: ChannelCTATypeEnum;
    data: {
      url?: string;
    };
  };
  _feedId: string;
=======
  cta: IMessageCTA;
>>>>>>> bed16a28
  payload: Record<string, unknown>;
}

export interface IMessageCTA {
  type: ChannelCTATypeEnum;
  data: {
    url?: string;
  };
  action?: IMessageAction;
}

export interface IMessageAction {
  status?: MessageActionStatusEnum;
  buttons?: IMessageButton[];
  result: {
    payload?: Record<string, unknown>;
    type?: ButtonTypeEnum;
  };
}

export interface IMessageButton {
  type: ButtonTypeEnum;
  content: string;
  resultContent?: string;
}

export enum MessageActionStatusEnum {
  PENDING = 'pending',
  DONE = 'done',
}<|MERGE_RESOLUTION|>--- conflicted
+++ resolved
@@ -16,17 +16,8 @@
   seen: boolean;
   lastSeenDate: string;
   createdAt: string;
-<<<<<<< HEAD
-  cta: {
-    type: ChannelCTATypeEnum;
-    data: {
-      url?: string;
-    };
-  };
+  cta: IMessageCTA;
   _feedId: string;
-=======
-  cta: IMessageCTA;
->>>>>>> bed16a28
   payload: Record<string, unknown>;
 }
 
