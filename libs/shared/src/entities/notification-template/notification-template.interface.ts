import { BuilderFieldOperator, BuilderFieldType, BuilderGroupValues } from '../../types/builder/builder.types';
import { IMessageTemplate } from '../message-template';

export interface INotificationTemplate {
  _id?: string;
  name: string;
  description?: string;
  _notificationGroupId: string;
  _parentId?: string;
  _environmentId: string;
  tags: string[];
  draft: boolean;
  active: boolean;
  createdAt?: string;
  updatedAt?: string;
  steps: INotificationTemplateStep[];
  triggers: INotificationTrigger[];
}

export enum TriggerTypeEnum {
  EVENT = 'event',
}

export interface INotificationTrigger {
  type: TriggerTypeEnum;
  identifier: string;
  variables: { name: string }[];
  subscriberVariables?: { name: string }[];
}

export interface INotificationTemplateStep {
  _id?: string;
  filters?: IMessageFilter[];
  _templateId?: string;
<<<<<<< HEAD
  template: IMessageTemplate;
  _parentId?: string;
=======
  template?: IMessageTemplate;
  active?: boolean;
>>>>>>> 9a79f2cd
}

export interface IMessageFilter {
  isNegated?: boolean;
  type: BuilderFieldType;
  value: BuilderGroupValues;
  children: {
    field: string;
    value: string;
    operator: BuilderFieldOperator;
  }[];
}<|MERGE_RESOLUTION|>--- conflicted
+++ resolved
@@ -32,13 +32,9 @@
   _id?: string;
   filters?: IMessageFilter[];
   _templateId?: string;
-<<<<<<< HEAD
-  template: IMessageTemplate;
   _parentId?: string;
-=======
   template?: IMessageTemplate;
   active?: boolean;
->>>>>>> 9a79f2cd
 }
 
 export interface IMessageFilter {
