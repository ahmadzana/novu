--- conflicted
+++ resolved
@@ -16,19 +16,14 @@
   TRIGGER_PROCESSED = 1009,
   PUSH_ERROR = 1010,
   MISSING_PUSH_PROVIDER = 1011,
-  SUBSCRIBER_NOT_FOUND = 3003,
+  SUBSCRIBER_NOT_FOUND = 3001,
   SUBSCRIBER_MISSING_EMAIL = 3002,
   SUBSCRIBER_MISSING_PHONE = 3003,
   SUBSCRIBER_MISSING_DIRECT_CHANNEL_ID = 3006,
   SUBSCRIBER_ID_MISSING = 3004,
-<<<<<<< HEAD
-  MISSING_EMAIL_INTEGRATION = 3004,
-  MISSING_SMS_INTEGRATION = 3005,
-  MISSING_DIRECT_INTEGRATION = 3007,
-=======
   MISSING_EMAIL_INTEGRATION = 3005,
-  MISSING_SMS_INTEGRATION = 3006,
-  MISSING_PUSH_INTEGRATION = 3007,
-  SUBSCRIBER_MISSING_PUSH = 3008,
->>>>>>> 0c086e66
+  MISSING_SMS_INTEGRATION = 3007,
+  MISSING_DIRECT_INTEGRATION = 3008,
+  MISSING_PUSH_INTEGRATION = 3009,
+  SUBSCRIBER_MISSING_PUSH = 3010,
 }