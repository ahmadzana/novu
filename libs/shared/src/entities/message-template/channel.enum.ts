export enum ChannelTypeEnum {
  IN_APP = 'in_app',
  EMAIL = 'email',
  SMS = 'sms',
<<<<<<< HEAD
  PUSH = 'push',
=======
  DIGEST = 'digest',
  TRIGGER = 'trigger',
>>>>>>> 449a4cff
}

export enum ChannelCTATypeEnum {
  REDIRECT = 'redirect',
}<|MERGE_RESOLUTION|>--- conflicted
+++ resolved
@@ -2,12 +2,9 @@
   IN_APP = 'in_app',
   EMAIL = 'email',
   SMS = 'sms',
-<<<<<<< HEAD
   PUSH = 'push',
-=======
   DIGEST = 'digest',
   TRIGGER = 'trigger',
->>>>>>> 449a4cff
 }
 
 export enum ChannelCTATypeEnum {
