--- conflicted
+++ resolved
@@ -2,13 +2,10 @@
   IN_APP = 'in_app',
   EMAIL = 'email',
   SMS = 'sms',
-<<<<<<< HEAD
   DIRECT = 'direct',
   PUSH = 'push',
-=======
   DIGEST = 'digest',
   TRIGGER = 'trigger',
->>>>>>> 449a4cff
 }
 
 export enum ChannelCTATypeEnum {
