import EventEmitter from 'events';

import { EmailHandler } from '../handler/email.handler';
import { SmsHandler } from '../handler/sms.handler';
import { ProviderStore } from '../provider/provider.store';
import {
  ChannelTypeEnum,
  IMessage,
  ITemplate,
  ITriggerPayload,
} from '../template/template.interface';
import { TemplateStore } from '../template/template.store';

export class TriggerEngine {
  constructor(
    private templateStore: TemplateStore,
    private providerStore: ProviderStore,
    private eventEmitter: EventEmitter
  ) {}

  async trigger(eventId: string, data: ITriggerPayload) {
    const template = await this.templateStore.getTemplateById(eventId);
    if (!template) {
      throw new Error(
        `Template on event: ${eventId} was not found in the template store`
      );
    }

<<<<<<< HEAD
    const activeMessages: IMessage[] =
      await this.templateStore.getActiveMessages(template, data);

    for (const message of activeMessages) {
      await this.processTemplateMessage(message, data);
=======
    for (const message of template.messages) {
      await this.processTemplateMessage(template, message, data);
>>>>>>> e9fef45b
    }
  }

  async processTemplateMessage(
    template: ITemplate,
    message: IMessage,
    data: ITriggerPayload
  ) {
    const provider = await this.providerStore.getProviderByChannel(
      message.channel
    );

    if (!provider) {
      throw new Error(`Provider for ${message.channel} channel was not found`);
    }

    this.eventEmitter.emit('pre:send', {
      id: template.id,
      channel: message.channel,
      message,
      triggerPayload: data,
    });

    if (provider.channelType === ChannelTypeEnum.EMAIL) {
      const emailHandler = new EmailHandler(message, provider);
      await emailHandler.send(data);
    } else if (provider.channelType === ChannelTypeEnum.SMS) {
      const smsHandler = new SmsHandler(message, provider);
      await smsHandler.send(data);
    }

    this.eventEmitter.emit('post:send', {
      id: template.id,
      channel: message.channel,
      message,
      triggerPayload: data,
    });
  }
}<|MERGE_RESOLUTION|>--- conflicted
+++ resolved
@@ -26,16 +26,11 @@
       );
     }
 
-<<<<<<< HEAD
     const activeMessages: IMessage[] =
       await this.templateStore.getActiveMessages(template, data);
 
     for (const message of activeMessages) {
-      await this.processTemplateMessage(message, data);
-=======
-    for (const message of template.messages) {
       await this.processTemplateMessage(template, message, data);
->>>>>>> e9fef45b
     }
   }
 
