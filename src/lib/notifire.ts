--- conflicted
+++ resolved
@@ -1,10 +1,5 @@
-<<<<<<< HEAD
 import EventEmitter from 'events';
 
-import { EmailHandler } from './handler/email.handler';
-import { SmsHandler } from './handler/sms.handler';
-=======
->>>>>>> c7f06f61
 import { INotifireConfig } from './notifire.interface';
 import { IEmailProvider, ISmsProvider } from './provider/provider.interface';
 import { ProviderStore } from './provider/provider.store';
@@ -12,15 +7,9 @@
 import { TemplateStore } from './template/template.store';
 import { TriggerEngine } from './trigger/trigger.engine';
 
-<<<<<<< HEAD
 export class Notifire extends EventEmitter {
-  private templateStore: TemplateStore;
-  private providerStore: ProviderStore;
-=======
-export class Notifire {
   private readonly templateStore: TemplateStore;
   private readonly providerStore: ProviderStore;
->>>>>>> c7f06f61
 
   constructor(private config?: INotifireConfig) {
     super();
@@ -43,54 +32,12 @@
   }
 
   async trigger(eventId: string, data: ITriggerPayload) {
-<<<<<<< HEAD
-    const template = await this.templateStore.getTemplateById(eventId);
-    if (!template) {
-      throw new Error(
-        `Template on event: ${eventId} was not found in the template store`
-      );
-    }
-
-    for (const message of template.messages) {
-      const provider = await this.providerStore.getProviderByChannel(
-        message.channel
-      );
-
-      if (!provider) {
-        throw new Error(
-          `Provider for ${message.channel} channel was not found`
-        );
-      }
-
-      this.emit('pre:send', {
-        id: template.id,
-        channel: message.channel,
-        message,
-        triggerPayload: data,
-      });
-
-      if (provider.channelType === ChannelTypeEnum.EMAIL) {
-        const emailHandler = new EmailHandler(message, provider);
-        await emailHandler.send(data);
-      } else if (provider.channelType === ChannelTypeEnum.SMS) {
-        const smsHandler = new SmsHandler(message, provider);
-        await smsHandler.send(data);
-      }
-
-      this.emit('post:send', {
-        id: template.id,
-        channel: message.channel,
-        message,
-        triggerPayload: data,
-      });
-    }
-=======
     const triggerEngine = new TriggerEngine(
       this.templateStore,
-      this.providerStore
+      this.providerStore,
+      this
     );
 
     return await triggerEngine.trigger(eventId, data);
->>>>>>> c7f06f61
   }
 }