--- conflicted
+++ resolved
@@ -13,10 +13,7 @@
     "declaration": false,
     "declarationMap": false,
     "sourceMap": true,
-<<<<<<< HEAD
-=======
     "removeComments": false,
->>>>>>> 34ad0469
     "baseUrl": "."
   },
   "exclude": ["src/**/*.test.*", "src/*.test.*", "node_modules", "**/node_modules/*"]
