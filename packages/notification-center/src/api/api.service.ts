import { IMessage, HttpClient, ButtonTypeEnum, MessageActionStatusEnum, IParamObject } from '@novu/shared';
import { IStoreQuery, IUserPreferenceSettings } from '../index';

export class ApiService {
  private httpClient: HttpClient;

  isAuthenticated = false;

  constructor(private backendUrl: string) {
    this.httpClient = new HttpClient(backendUrl);
  }

  setAuthorizationToken(token: string) {
    this.httpClient.setAuthorizationToken(token);

    this.isAuthenticated = true;
  }

  disposeAuthorizationToken() {
    this.httpClient.disposeAuthorizationToken();

    this.isAuthenticated = false;
  }

  async updateAction(
    messageId: string,
    executedType: ButtonTypeEnum,
    status: MessageActionStatusEnum,
    payload?: Record<string, unknown>
  ): Promise<any> {
    return await this.httpClient.post(`/widgets/messages/${messageId}/actions/${executedType}`, {
      executedType,
      status,
      payload,
    });
  }

  async markMessageAsSeen(messageId: string): Promise<any> {
    return await this.httpClient.post(`/widgets/messages/${messageId}/seen`, {});
  }

  async getNotificationsList(page: number, query: IStoreQuery = {}): Promise<IMessage[]> {
    return await this.httpClient.get(`/widgets/notifications/feed`, {
      page,
      ...query,
    });
  }

  async initializeSession(appId: string, subscriberId: string, hmacHash = null) {
    return await this.httpClient.post(`/widgets/session/initialize`, {
      applicationIdentifier: appId,
      subscriberId: subscriberId,
      hmacHash,
    });
  }

  async postUsageLog(name: string, payload: { [key: string]: string | boolean | undefined }) {
    return await this.httpClient.post('/widgets/usage/log', {
      name: `[Widget] - ${name}`,
      payload,
    });
  }

  async getUnseenCount(query: IStoreQuery = {}) {
    return await this.httpClient.get('/widgets/notifications/unseen', query as unknown as IParamObject);
  }

  async getOrganization() {
    return this.httpClient.get('/widgets/organization');
  }

<<<<<<< HEAD
  async markAllAsSeen() {
    return this.httpClient.post('/widgets/messages/seen', {});
=======
  async getUserPreference(): Promise<IUserPreferenceSettings[]> {
    return this.httpClient.get('/widgets/preferences');
  }

  async updateSubscriberPreference(
    templateId: string,
    channelType: string,
    enabled: boolean
  ): Promise<IUserPreferenceSettings> {
    return await this.httpClient.patch(`/widgets/preference/${templateId}`, {
      channel: { type: channelType, enabled },
    });
>>>>>>> 08cf5305
  }
}<|MERGE_RESOLUTION|>--- conflicted
+++ resolved
@@ -69,10 +69,6 @@
     return this.httpClient.get('/widgets/organization');
   }
 
-<<<<<<< HEAD
-  async markAllAsSeen() {
-    return this.httpClient.post('/widgets/messages/seen', {});
-=======
   async getUserPreference(): Promise<IUserPreferenceSettings[]> {
     return this.httpClient.get('/widgets/preferences');
   }
@@ -85,6 +81,9 @@
     return await this.httpClient.patch(`/widgets/preference/${templateId}`, {
       channel: { type: channelType, enabled },
     });
->>>>>>> 08cf5305
+  }
+
+  async markAllAsSeen() {
+    return this.httpClient.post('/widgets/messages/seen', {});
   }
 }