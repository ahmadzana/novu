import { EN } from './languages/en';
import { FI } from './languages/fi';
import { FR } from './languages/fr';
import { HI } from './languages/hi';
import { IT } from './languages/it';
import { RU } from './languages/ru';
import { UK } from './languages/uk';
import { SP } from './languages/sp';
import { FA } from './languages/fa';
import { AR } from './languages/ar';
import { GJ } from './languages/gj';

export interface ITranslationContent {
  readonly notifications: string;
  readonly markAllAsRead: string;
  readonly poweredBy: string;
}

export interface ITranslationEntry {
  readonly translations: ITranslationContent;
  readonly lang: string;
}

export const TRANSLATIONS: Record<I18NLanguage, ITranslationEntry> = {
  en: EN,
  fi: FI,
  hi: HI,
  it: IT,
  ar: AR,
  fa: FA
  fr: FR
  gj: GJ,
  ru: RU,
  uk: UK,
  sp: SP
};

/**
 * Should use the short notations of the W3C internationalization document
 * https://www.science.co.il/language/Codes.php
 *
 * For example:
 * - For English use "en"
 * - For French use "fr"
 */
<<<<<<< HEAD
export type I18NLanguage = 'en' | 'fi' | 'hi' | 'gj' | 'ru' | 'uk' | 'sp' | 'ar' | 'fa' | 'fr';
=======
export type I18NLanguage = 'en' | 'fi' | 'hi' | 'it' | 'gj' | 'ru' | 'sp' | 'ar' | 'fa' | 'fr';
>>>>>>> a28dd842
<|MERGE_RESOLUTION|>--- conflicted
+++ resolved
@@ -43,8 +43,4 @@
  * - For English use "en"
  * - For French use "fr"
  */
-<<<<<<< HEAD
-export type I18NLanguage = 'en' | 'fi' | 'hi' | 'gj' | 'ru' | 'uk' | 'sp' | 'ar' | 'fa' | 'fr';
-=======
-export type I18NLanguage = 'en' | 'fi' | 'hi' | 'it' | 'gj' | 'ru' | 'sp' | 'ar' | 'fa' | 'fr';
->>>>>>> a28dd842
+export type I18NLanguage = 'en' | 'fi' | 'hi' | 'it' | 'gj' | 'ru' | 'uk' | 'sp' | 'ar' | 'fa' | 'fr';