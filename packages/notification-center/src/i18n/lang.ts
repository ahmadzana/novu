import { EN } from './languages/en';
import { FI } from './languages/fi';
import { FR } from './languages/fr';
import { HI } from './languages/hi';
import { ID } from './languages/id';
import { IT } from './languages/it';
import { KA } from './languages/ka';
import { MR } from './languages/mr';
import { MS } from './languages/ms';
import { RU } from './languages/ru';
import { UK } from './languages/uk';
import { ES } from './languages/es';
import { FA } from './languages/fa';
import { AR } from './languages/ar';
import { GU } from './languages/gu';
import { DE } from './languages/de';
import { BN } from './languages/bn';
import { ML } from './languages/ml';
import { ZH } from './languages/zh';
import { HR } from './languages/hr';
import { OR } from './languages/or';
import { SA } from './languages/sa';
import { NE } from './languages/ne';
import { UR } from './languages/ur';
import { PL } from './languages/pl';
import { CS } from './languages/cs';
import { PA } from './languages/pa';
import { TA } from './languages/ta';
import { SD } from './languages/sd';
import { CA } from './languages/ca';
import { IG } from './languages/ig';
import { KO } from './languages/ko';
import { KU } from './languages/ku';
import { EL } from './languages/el';
import { JA } from './languages/ja';
import { HU } from './languages/hu';
import { BG } from './languages/bg';
import { DA } from './languages/da';
import { AS } from './languages/as';
import { AZ } from './languages/az';
import { SI } from './languages/si';
import { NO } from './languages/no';
import { PT } from './languages/pt';
import { SV } from './languages/sv';
import { TR } from './languages/tr';
import { TE } from './languages/te';
import { LO } from './languages/lo';
import { RO } from './languages/ro';
import { VI } from './languages/vi';
<<<<<<< HEAD
import { ZU } from './languages/zu';
=======
import { NL } from './languages/nl';
>>>>>>> d31da5f2
import { UZ } from './languages/uz';
import { TH } from './languages/th';
import { HE } from './languages/he';
import { KM } from './languages/km';
import { KK } from './languages/kk';
import { TL } from './languages/tl';
import { EU } from './languages/eu';

export interface ITranslationContent {
  readonly notifications: string;
  readonly markAllAsRead: string;
  readonly poweredBy: string;
  readonly settings: string;
}

export interface ITranslationEntry {
  readonly translations: Partial<ITranslationContent>;
  readonly lang: string;
}

export const TRANSLATIONS: Record<I18NLanguage, ITranslationEntry> = {
  en: EN,
  ro: RO,
  fi: FI,
  hi: HI,
  fr: FR,
  gu: GU,
  ru: RU,
  es: ES,
  id: ID,
  it: IT,
  ka: KA,
  ig: IG,
  mr: MR,
  ms: MS,
  ar: AR,
  fa: FA,
  uk: UK,
  de: DE,
  bn: BN,
  ml: ML,
  zh: ZH,
  hr: HR,
  or: OR,
  sa: SA,
  ur: UR,
  ne: NE,
  pl: PL,
  cs: CS,
  pa: PA,
  ta: TA,
  sd: SD,
  ca: CA,
  ko: KO,
  ku: KU,
  el: EL,
  ja: JA,
  sv: SV,
  hu: HU,
  bg: BG,
  da: DA,
  as: AS,
  az: AZ,
  si: SI,
  no: NO,
  pt: PT,
  tr: TR,
  te: TE,
  lo: LO,
  vi: VI,
<<<<<<< HEAD
  zu: ZU,
=======
  nl: NL,
>>>>>>> d31da5f2
  uz: UZ,
  th: TH,
  he: HE,
  km: KM,
  kk: KK,
  tl: TL,
  eu: EU,
};

/**
 * Should use the short notations of the W3C internationalization document
 * https://www.science.co.il/language/Codes.php
 *
 * For example:
 * - For English use "en"
 * - For French use "fr"
 *
 * Any new language should also be added to the documentation
 * https://docs.novu.co/notification-center/react-components#customize-the-ui-language
 */
export type I18NLanguage =
  | 'en'
  | 'ro'
  | 'fi'
  | 'hi'
  | 'id'
  | 'it'
  | 'ka'
  | 'gu'
  | 'mr'
  | 'ms'
  | 'ru'
  | 'uk'
  | 'es'
  | 'ar'
  | 'fa'
  | 'fr'
  | 'de'
  | 'ig'
  | 'bn'
  | 'ml'
  | 'zh'
  | 'hr'
  | 'or'
  | 'sa'
  | 'ur'
  | 'ne'
  | 'pl'
  | 'cs'
  | 'sv'
  | 'sd'
  | 'ca'
  | 'pa'
  | 'ta'
  | 'ko'
  | 'bg'
  | 'ku'
  | 'el'
  | 'ja'
  | 'hu'
  | 'da'
  | 'si'
  | 'pt'
  | 'tr'
  | 'as'
  | 'az'
  | 'no'
  | 'te'
  | 'da'
  | 'vi'
<<<<<<< HEAD
  | 'zu'
=======
  | 'nl'
>>>>>>> d31da5f2
  | 'uz'
  | 'lo'
  | 'th'
  | 'he'
  | 'kk'
  | 'km'
  | 'tl'
  | 'eu';<|MERGE_RESOLUTION|>--- conflicted
+++ resolved
@@ -47,11 +47,8 @@
 import { LO } from './languages/lo';
 import { RO } from './languages/ro';
 import { VI } from './languages/vi';
-<<<<<<< HEAD
 import { ZU } from './languages/zu';
-=======
 import { NL } from './languages/nl';
->>>>>>> d31da5f2
 import { UZ } from './languages/uz';
 import { TH } from './languages/th';
 import { HE } from './languages/he';
@@ -122,11 +119,8 @@
   te: TE,
   lo: LO,
   vi: VI,
-<<<<<<< HEAD
   zu: ZU,
-=======
   nl: NL,
->>>>>>> d31da5f2
   uz: UZ,
   th: TH,
   he: HE,
@@ -197,11 +191,8 @@
   | 'te'
   | 'da'
   | 'vi'
-<<<<<<< HEAD
   | 'zu'
-=======
   | 'nl'
->>>>>>> d31da5f2
   | 'uz'
   | 'lo'
   | 'th'
