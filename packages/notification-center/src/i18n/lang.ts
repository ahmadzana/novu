import { EN } from './languages/en';
import { FI } from './languages/fi';
import { FR } from './languages/fr';
import { HI } from './languages/hi';
import { ID } from './languages/id';
import { IT } from './languages/it';
import { KA } from './languages/ka';
import { MR } from './languages/mr';
import { RU } from './languages/ru';
import { UK } from './languages/uk';
import { ES } from './languages/es';
import { FA } from './languages/fa';
import { AR } from './languages/ar';
import { GU } from './languages/gu';
import { DE } from './languages/de';
import { BN } from './languages/bn';
import { ML } from './languages/ml';
import { ZH } from './languages/zh';
import { HR } from './languages/hr';
import { OR } from './languages/or';
import { SA } from './languages/sa';
import { NE } from './languages/ne';
import { UR } from './languages/ur';
import { PL } from './languages/pl';
import { CS } from './languages/cs';
import { PA } from './languages/pa';
import { TA } from './languages/ta';
import { SD } from './languages/sd';
import { CA } from './languages/ca';
import { KO } from './languages/ko';
import { KU } from './languages/ku';
import { EL } from './languages/el';
import { JA } from './languages/ja';
import { HU } from './languages/hu';
import { BG } from './languages/bg';
import { DA } from './languages/da';
import { AS } from './languages/as';
<<<<<<< HEAD
import { SI } from './languages/si';
=======
import { PT } from './languages/pt';
import { TR } from './languages/tr';
import { TE } from './languages/te';
import { VI } from './languages/vi';
>>>>>>> a0fe85fe

export interface ITranslationContent {
  readonly notifications: string;
  readonly markAllAsRead: string;
  readonly poweredBy: string;
  readonly settings: string;
}

export interface ITranslationEntry {
  readonly translations: Partial<ITranslationContent>;
  readonly lang: string;
}

export const TRANSLATIONS: Record<I18NLanguage, ITranslationEntry> = {
  en: EN,
  fi: FI,
  hi: HI,
  fr: FR,
  gu: GU,
  ru: RU,
  es: ES,
	id: ID,
  it: IT,
  ka: KA,
  mr: MR,
  ar: AR,
  fa: FA,
  uk: UK,
  de: DE,
  bn: BN,
  ml: ML,
  zh: ZH,
  hr: HR,
  or: OR,
  sa: SA,
  ur: UR,
  ne: NE, 
  pl: PL,
  cs: CS,
  pa: PA,
  ta: TA,
  sd: SD,
  ca: CA,
  ko: KO,
  ku: KU,
  el: EL,
  ja: JA,
  hu: HU,
  bg: BG,
  da: DA,
  as: AS,
<<<<<<< HEAD
  si: SI,
=======
  pt: PT,
  tr: TR,
  te: TE,
  vi: VI,
>>>>>>> a0fe85fe
};

/**
 * Should use the short notations of the W3C internationalization document
 * https://www.science.co.il/language/Codes.php
 *
 * For example:
 * - For English use "en"
 * - For French use "fr"
 *
 * Any new language should also be added to the documentation
 * https://docs.novu.co/notification-center/react-components#customize-the-ui-language
 */
export type I18NLanguage =
  | 'en'
  | 'fi'
  | 'hi'
	| 'id'
  | 'it'
  | 'ka'
  | 'gu'
  | 'mr'
  | 'ru'
  | 'uk'
  | 'es'
  | 'ar'
  | 'fa'
  | 'fr'
  | 'de'
  | 'bn'
  | 'ml'
  | 'zh'
  | 'hr'
  | 'or'
  | 'sa'
  | 'ur'
  | 'ne'
  | 'pl'
  | 'cs'
  | 'sd'
  | 'ca'
  | 'pa'
  | 'ta'
  | 'ko'
  | 'bg'
  | 'ku'
  | 'el'
  | 'ja'
  | 'hu'
<<<<<<< HEAD
  | 'da'
  | 'si';
=======
  | 'pt'
  | 'tr'
  | 'as'
  | 'te'
  | 'da'
  | 'vi';
>>>>>>> a0fe85fe
<|MERGE_RESOLUTION|>--- conflicted
+++ resolved
@@ -35,14 +35,11 @@
 import { BG } from './languages/bg';
 import { DA } from './languages/da';
 import { AS } from './languages/as';
-<<<<<<< HEAD
 import { SI } from './languages/si';
-=======
 import { PT } from './languages/pt';
 import { TR } from './languages/tr';
 import { TE } from './languages/te';
 import { VI } from './languages/vi';
->>>>>>> a0fe85fe
 
 export interface ITranslationContent {
   readonly notifications: string;
@@ -94,14 +91,11 @@
   bg: BG,
   da: DA,
   as: AS,
-<<<<<<< HEAD
   si: SI,
-=======
   pt: PT,
   tr: TR,
   te: TE,
   vi: VI,
->>>>>>> a0fe85fe
 };
 
 /**
@@ -151,14 +145,10 @@
   | 'el'
   | 'ja'
   | 'hu'
-<<<<<<< HEAD
   | 'da'
-  | 'si';
-=======
+  | 'si'
   | 'pt'
   | 'tr'
   | 'as'
   | 'te'
-  | 'da'
-  | 'vi';
->>>>>>> a0fe85fe
+  | 'vi';