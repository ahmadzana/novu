import { EN } from './languages/en';
import { FI } from './languages/fi';
import { FR } from './languages/fr';
import { HI } from './languages/hi';
import { ID } from './languages/id';
import { IT } from './languages/it';
import { KA } from './languages/ka';
import { MR } from './languages/mr';
import { RU } from './languages/ru';
import { UK } from './languages/uk';
import { ES } from './languages/es';
import { FA } from './languages/fa';
import { AR } from './languages/ar';
import { GJ } from './languages/gj';
import { DE } from './languages/de';
import { BN } from './languages/bn';
import { ML } from './languages/ml';
import { ZH } from './languages/zh';
import { HR } from './languages/hr';
import { OR } from './languages/or';
import { SA } from './languages/sa';
import { NE } from './languages/ne';
import { UR } from './languages/ur';
import { PL } from './languages/pl';
import { CS } from './languages/cs';
import { PA } from './languages/pa';
import { TA } from './languages/ta';
import { SD } from './languages/sd';
import { CA } from './languages/ca';
import { KO } from './languages/ko';
import { JA } from './languages/ja';
import { HU } from './languages/hu';
<<<<<<< HEAD
import { DA } from './languages/hu';
=======
import { AS } from './languages/as';

>>>>>>> 3bb1714c

export interface ITranslationContent {
  readonly notifications: string;
  readonly markAllAsRead: string;
  readonly poweredBy: string;
  readonly settings: string;
}

export interface ITranslationEntry {
  readonly translations: Partial<ITranslationContent>;
  readonly lang: string;
}

export const TRANSLATIONS: Record<I18NLanguage, ITranslationEntry> = {
  en: EN,
  fi: FI,
  hi: HI,
  fr: FR,
  gj: GJ,
  ru: RU,
  es: ES,
	id: ID,
  it: IT,
  ka: KA,
  mr: MR,
  ar: AR,
  fa: FA,
  uk: UK,
  de: DE,
  bn: BN,
  ml: ML,
  zh: ZH,
  hr: HR,
  or: OR,
  sa: SA,
  ur: UR,
  ne: NE,
  pl: PL,
  cs: CS,
  pa: PA,
  ta: TA,
  sd: SD,
  ca: CA,
  ko: KO,
  ja: JA,
  hu: HU,
<<<<<<< HEAD
  da: DA,
=======
  as: AS,
>>>>>>> 3bb1714c
};

/**
 * Should use the short notations of the W3C internationalization document
 * https://www.science.co.il/language/Codes.php
 *
 * For example:
 * - For English use "en"
 * - For French use "fr"
 *
 * Any new language should also be added to the documentation
 * https://docs.novu.co/notification-center/react-components#customize-the-ui-language
 */
export type I18NLanguage =
  | 'en'
  | 'fi'
  | 'hi'
	| 'id'
  | 'it'
  | 'ka'
  | 'mr'
  | 'gj'
  | 'ru'
  | 'uk'
  | 'es'
  | 'ar'
  | 'fa'
  | 'fr'
  | 'de'
  | 'bn'
  | 'ml'
  | 'zh'
  | 'hr'
  | 'or'
  | 'sa'
  | 'ur'
  | 'ne'
  | 'pl'
  | 'cs'
  | 'sd'
  | 'ca'
  | 'pa'
  | 'ta'
  | 'ko'
  | 'as'
  | 'ja'
  | 'hu'
  | 'da';<|MERGE_RESOLUTION|>--- conflicted
+++ resolved
@@ -30,12 +30,8 @@
 import { KO } from './languages/ko';
 import { JA } from './languages/ja';
 import { HU } from './languages/hu';
-<<<<<<< HEAD
 import { DA } from './languages/hu';
-=======
 import { AS } from './languages/as';
-
->>>>>>> 3bb1714c
 
 export interface ITranslationContent {
   readonly notifications: string;
@@ -82,11 +78,8 @@
   ko: KO,
   ja: JA,
   hu: HU,
-<<<<<<< HEAD
   da: DA,
-=======
   as: AS,
->>>>>>> 3bb1714c
 };
 
 /**
