import { EN } from './languages/en';
import { FI } from './languages/fi';
import { FR } from './languages/fr';
import { HI } from './languages/hi';
import { ID } from './languages/id';
import { IT } from './languages/it';
import { KA } from './languages/ka';
import { MR } from './languages/mr';
import { RU } from './languages/ru';
import { UK } from './languages/uk';
import { ES } from './languages/es';
import { FA } from './languages/fa';
import { AR } from './languages/ar';
import { GJ } from './languages/gj';
import { DE } from './languages/de';
import { BN } from './languages/bn';
import { ML } from './languages/ml';
import { ZH } from './languages/zh';
import { HR } from './languages/hr';
import { OR } from './languages/or';
import { SA } from './languages/sa';
import { NE } from './languages/ne';
import { UR } from './languages/ur';
import { PL } from './languages/pl';
import { CS } from './languages/cs';
import { PA } from './languages/pa';
import { TA } from './languages/ta';
import { CA } from './languages/ca';
import { KO } from './languages/ko';
import { JA } from './languages/ja';
import { HU } from './languages/hu';
import { AS } from './languages/as';


export interface ITranslationContent {
  readonly notifications: string;
  readonly markAllAsRead: string;
  readonly poweredBy: string;
  readonly settings: string;
}

export interface ITranslationEntry {
  readonly translations: Partial<ITranslationContent>;
  readonly lang: string;
}

export const TRANSLATIONS: Record<I18NLanguage, ITranslationEntry> = {
  en: EN,
  fi: FI,
  hi: HI,
  fr: FR,
  gj: GJ,
  ru: RU,
  es: ES,
	id: ID,
  it: IT,
  ka: KA,
  mr: MR,
  ar: AR,
  fa: FA,
  uk: UK,
  de: DE,
  bn: BN,
  ml: ML,
  zh: ZH,
  hr: HR,
  or: OR,
  sa: SA,
  ur: UR,
  ne: NE,
  pl: PL,
  cs: CS,
  pa: PA,
  ta: TA,
  ca: CA,
  ko: KO,
  ja: JA,
  hu: HU,
  as: AS,
};

/**
 * Should use the short notations of the W3C internationalization document
 * https://www.science.co.il/language/Codes.php
 *
 * For example:
 * - For English use "en"
 * - For French use "fr"
 *
 * Any new language should also be added to the documentation
 * https://docs.novu.co/notification-center/react-components#customize-the-ui-language
 */
export type I18NLanguage =
  | 'en'
  | 'fi'
  | 'hi'
	| 'id'
  | 'it'
  | 'ka'
  | 'mr'
  | 'gj'
  | 'ru'
  | 'uk'
  | 'es'
  | 'ar'
  | 'fa'
  | 'fr'
  | 'de'
  | 'bn'
  | 'ml'
  | 'zh'
  | 'hr'
  | 'or'
  | 'sa'
  | 'ur'
  | 'ne'
  | 'pl'
  | 'cs'
  | 'ca'
  | 'pa'
  | 'ta'
  | 'ko'
<<<<<<< HEAD
  | 'hu'
  | 'as';
=======
  | 'ja'
  | 'hu';
>>>>>>> 5f7bcade
<|MERGE_RESOLUTION|>--- conflicted
+++ resolved
@@ -120,10 +120,6 @@
   | 'pa'
   | 'ta'
   | 'ko'
-<<<<<<< HEAD
-  | 'hu'
-  | 'as';
-=======
+  | 'as'
   | 'ja'
-  | 'hu';
->>>>>>> 5f7bcade
+  | 'hu';