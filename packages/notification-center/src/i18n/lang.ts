import { AF } from './languages/af';
import { AR } from './languages/ar';
import { AS } from './languages/as';
import { AZ } from './languages/az';
import { BE } from './languages/be';
import { BG } from './languages/bg';
import { BH } from './languages/bh';
import { BN } from './languages/bn';
import { CA } from './languages/ca';
import { CS } from './languages/cs';
import { DA } from './languages/da';
import { DE } from './languages/de';
import { EL } from './languages/el';
import { EN } from './languages/en';
import { ES } from './languages/es';
import { EU } from './languages/eu';
import { FA } from './languages/fa';
import { FI } from './languages/fi';
import { FR } from './languages/fr';
import { GA } from './languages/ga';
import { GL } from './languages/gl';
import { GU } from './languages/gu';
import { HE } from './languages/he';
import { HI } from './languages/hi';
import { HR } from './languages/hr';
import { HU } from './languages/hu';
import { HY } from './languages/hy';
import { ID } from './languages/id';
import { IG } from './languages/ig';
import { IT } from './languages/it';
import { JA } from './languages/ja';
import { KA } from './languages/ka';
import { KK } from './languages/kk';
import { KM } from './languages/km';
import { KO } from './languages/ko';
import { KU } from './languages/ku';
import { LO } from './languages/lo';
import { LT } from './languages/lt';
import { LV } from './languages/lv';
import { ML } from './languages/ml';
import { MR } from './languages/mr';
import { MS } from './languages/ms';
import { NE } from './languages/ne';
import { NL } from './languages/nl';
import { NO } from './languages/no';
import { OR } from './languages/or';
import { PA } from './languages/pa';
import { PL } from './languages/pl';
import { PT } from './languages/pt';
import { RO } from './languages/ro';
import { RU } from './languages/ru';
import { SA } from './languages/sa';
import { SD } from './languages/sd';
import { SI } from './languages/si';
import { SQ } from './languages/sq';
import { SV } from './languages/sv';
import { TA } from './languages/ta';
import { TE } from './languages/te';
import { TH } from './languages/th';
import { TL } from './languages/tl';
<<<<<<< HEAD
import { TR } from './languages/tr';
import { UK } from './languages/uk';
import { UR } from './languages/ur';
import { UZ } from './languages/uz';
import { VI } from './languages/vi';
import { ZH } from './languages/zh';
import { ZU } from './languages/zu';

=======
import { EU } from './languages/eu';
import { AF } from './languages/af';
import { BE } from './languages/be';
import { SQ } from './languages/sq';
import { LT } from './languages/lt';
import { LV } from './languages/lv';
import { BH } from './languages/bh';
>>>>>>> 44703ea9

export interface ITranslationContent {
  readonly notifications: string;
  readonly markAllAsRead: string;
  readonly poweredBy: string;
  readonly settings: string;
}

export interface ITranslationEntry {
  readonly translations: Partial<ITranslationContent>;
  readonly lang: string;
}

export const TRANSLATIONS: Record<I18NLanguage, ITranslationEntry> = {
  af: AF,
  ar: AR,
  as: AS,
  az: AZ,
  be: BE,
  bg: BG,
  bh: BH,
  bn: BN,
  ca: CA,
  cs: CS,
  da: DA,
  de: DE,
  el: EL,
  en: EN,
  es: ES,
  eu: EU,
  fa: FA,
  fi: FI,
  fr: FR,
  ga: GA,
  gl: GL,
  gu: GU,
  he: HE,
  hi: HI,
  hr: HR,
  hu: HU,
  hy: HY,
  id: ID,
  ig: IG,
  it: IT,
  ja: JA,
  ka: KA,
  kk: KK,
  km: KM,
  ko: KO,
  ku: KU,
  lo: LO,
  lt: LT,
  lv: LV,
  ml: ML,
  mr: MR,
  ms: MS,
  ne: NE,
  nl: NL,
  no: NO,
  or: OR,
  pa: PA,
  pl: PL,
  pt: PT,
  ro: RO,
  ru: RU,
  sa: SA,
  sd: SD,
  si: SI,
  sq: SQ,
  sv: SV,
  ta: TA,
  te: TE,
  th: TH,
  tl: TL,
<<<<<<< HEAD
  tr: TR,
  uk: UK,
  ur: UR,
  uz: UZ,
  vi: VI,
  zh: ZH,
  zu: ZU,
=======
  eu: EU,
  af: AF,
  be: BE,
  sq: SQ,
  lt: LT,
  lv: LV,
  bh: BH,
>>>>>>> 44703ea9
};

/**
 * Should use the short notations of the W3C internationalization document
 * https://www.science.co.il/language/Codes.php
 *
 * For example:
 * - For English use "en"
 * - For French use "fr"
 *
 * Any new language should also be added to the documentation
 * https://docs.novu.co/notification-center/react-components#customize-the-ui-language
 */
export type I18NLanguage =
  | 'af'
  | 'ar'
  | 'as'
  | 'az'
  | 'be'
  | 'bg'
  | 'bh'
  | 'bn'
  | 'ca'
  | 'cs'
  | 'da'
  | 'de'
  | 'el'
  | 'en'
  | 'es'
  | 'eu'
  | 'fa'
  | 'fi'
  | 'fr'
  | 'ga'
  | 'gl'
  | 'gu'
  | 'he'
  | 'hi'
  | 'hr'
  | 'hu'
  | 'hy'
  | 'id'
  | 'ig'
  | 'it'
  | 'ja'
  | 'ka'
  | 'kk'
  | 'km'
  | 'ko'
  | 'ku'
  | 'lo'
  | 'lt'
  | 'lv'
  | 'ml'
  | 'mr'
  | 'ms'
  | 'ne'
  | 'nl'
  | 'no'
  | 'or'
  | 'pa'
  | 'pl'
  | 'pt'
  | 'ro'
  | 'ru'
  | 'sa'
  | 'sd'
  | 'si'
  | 'sq'
  | 'sv'
  | 'ta'
  | 'te'
  | 'th'
  | 'tl'
<<<<<<< HEAD
  | 'tr'
  | 'uk'
  | 'ur'
  | 'uz'
  | 'vi'
  | 'zh'
  | 'zu';
=======
  | 'af'
  | 'be'
  | 'sq'
  | 'lt'
  | 'lv'
  | 'eu'
  | 'bh';
>>>>>>> 44703ea9
<|MERGE_RESOLUTION|>--- conflicted
+++ resolved
@@ -58,7 +58,6 @@
 import { TE } from './languages/te';
 import { TH } from './languages/th';
 import { TL } from './languages/tl';
-<<<<<<< HEAD
 import { TR } from './languages/tr';
 import { UK } from './languages/uk';
 import { UR } from './languages/ur';
@@ -66,16 +65,6 @@
 import { VI } from './languages/vi';
 import { ZH } from './languages/zh';
 import { ZU } from './languages/zu';
-
-=======
-import { EU } from './languages/eu';
-import { AF } from './languages/af';
-import { BE } from './languages/be';
-import { SQ } from './languages/sq';
-import { LT } from './languages/lt';
-import { LV } from './languages/lv';
-import { BH } from './languages/bh';
->>>>>>> 44703ea9
 
 export interface ITranslationContent {
   readonly notifications: string;
@@ -150,7 +139,6 @@
   te: TE,
   th: TH,
   tl: TL,
-<<<<<<< HEAD
   tr: TR,
   uk: UK,
   ur: UR,
@@ -158,15 +146,6 @@
   vi: VI,
   zh: ZH,
   zu: ZU,
-=======
-  eu: EU,
-  af: AF,
-  be: BE,
-  sq: SQ,
-  lt: LT,
-  lv: LV,
-  bh: BH,
->>>>>>> 44703ea9
 };
 
 /**
@@ -241,20 +220,10 @@
   | 'te'
   | 'th'
   | 'tl'
-<<<<<<< HEAD
   | 'tr'
   | 'uk'
   | 'ur'
   | 'uz'
   | 'vi'
   | 'zh'
-  | 'zu';
-=======
-  | 'af'
-  | 'be'
-  | 'sq'
-  | 'lt'
-  | 'lv'
-  | 'eu'
-  | 'bh';
->>>>>>> 44703ea9
+  | 'zu';