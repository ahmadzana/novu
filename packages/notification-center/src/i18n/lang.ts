import { EN } from './languages/en';
import { FI } from './languages/fi';
import { FR } from './languages/fr';
import { HI } from './languages/hi';
import { ID } from './languages/id';
import { IT } from './languages/it';
import { KA } from './languages/ka';
import { MR } from './languages/mr';
import { RU } from './languages/ru';
import { UK } from './languages/uk';
import { ES } from './languages/es';
import { FA } from './languages/fa';
import { AR } from './languages/ar';
import { GU } from './languages/gu';
import { DE } from './languages/de';
import { BN } from './languages/bn';
import { ML } from './languages/ml';
import { ZH } from './languages/zh';
import { HR } from './languages/hr';
import { OR } from './languages/or';
import { SA } from './languages/sa';
import { NE } from './languages/ne';
import { UR } from './languages/ur';
import { PL } from './languages/pl';
import { CS } from './languages/cs';
import { PA } from './languages/pa';
import { TA } from './languages/ta';
import { SD } from './languages/sd';
import { CA } from './languages/ca';
import { IG } from './languages/ig';
import { KO } from './languages/ko';
import { KU } from './languages/ku';
import { EL } from './languages/el';
import { JA } from './languages/ja';
import { HU } from './languages/hu';
import { BG } from './languages/bg';
import { DA } from './languages/da';
import { AS } from './languages/as';
import { NO } from './languages/no';
import { PT } from './languages/pt';
import { SV } from './languages/sv';
import { TR } from './languages/tr';
import { TE } from './languages/te';
import { RO } from './languages/ro';
import { VI } from './languages/vi';
<<<<<<< HEAD
import { PH } from './languages/ph';
=======
import { TH } from './languages/th';
>>>>>>> 6c6cbcb0

export interface ITranslationContent {
  readonly notifications: string;
  readonly markAllAsRead: string;
  readonly poweredBy: string;
  readonly settings: string;
}

export interface ITranslationEntry {
  readonly translations: Partial<ITranslationContent>;
  readonly lang: string;
}

export const TRANSLATIONS: Record<I18NLanguage, ITranslationEntry> = {
  en: EN,
  ro: RO,
  fi: FI,
  hi: HI,
  fr: FR,
  gu: GU,
  ru: RU,
  es: ES,
	id: ID,
  it: IT,
  ka: KA,
  ig: IG,
  mr: MR,
  ar: AR,
  fa: FA,
  uk: UK,
  de: DE,
  bn: BN,
  ml: ML,
  zh: ZH,
  hr: HR,
  or: OR,
  sa: SA,
  ur: UR,
  ne: NE, 
  pl: PL,
  cs: CS,
  pa: PA,
  ta: TA,
  sd: SD,
  ca: CA,
  ko: KO,
  ku: KU,
  el: EL,
  ja: JA,
  sv: SV,
  hu: HU,
  bg: BG,
  da: DA,
  as: AS,
  no: NO,
  pt: PT,
  tr: TR,
  te: TE,
  vi: VI,
<<<<<<< HEAD
  ph: PH,
=======
  th: TH,
>>>>>>> 6c6cbcb0
};

/**
 * Should use the short notations of the W3C internationalization document
 * https://www.science.co.il/language/Codes.php
 *
 * For example:
 * - For English use "en"
 * - For French use "fr"
 *
 * Any new language should also be added to the documentation
 * https://docs.novu.co/notification-center/react-components#customize-the-ui-language
 */
export type I18NLanguage =
  | 'en'
  | 'ro'
  | 'fi'
  | 'hi'
	| 'id'
  | 'it'
  | 'ka'
  | 'gu'
  | 'mr'
  | 'ru'
  | 'uk'
  | 'es'
  | 'ar'
  | 'fa'
  | 'fr'
  | 'de'
  | 'ig'
  | 'bn'
  | 'ml'
  | 'zh'
  | 'hr'
  | 'or'
  | 'sa'
  | 'ur'
  | 'ne'
  | 'pl'
  | 'cs'
  | 'sv'
  | 'sd'
  | 'ca'
  | 'pa'
  | 'ta'
  | 'ko'
  | 'bg'
  | 'ku'
  | 'el'
  | 'ja'
  | 'hu'
  | 'pt'
  | 'tr'
  | 'as'
  | 'no'
  | 'te'
  | 'da'
  | 'vi'
<<<<<<< HEAD
  | 'ph';
=======
  | 'th';
>>>>>>> 6c6cbcb0
<|MERGE_RESOLUTION|>--- conflicted
+++ resolved
@@ -43,11 +43,8 @@
 import { TE } from './languages/te';
 import { RO } from './languages/ro';
 import { VI } from './languages/vi';
-<<<<<<< HEAD
 import { PH } from './languages/ph';
-=======
 import { TH } from './languages/th';
->>>>>>> 6c6cbcb0
 
 export interface ITranslationContent {
   readonly notifications: string;
@@ -107,11 +104,8 @@
   tr: TR,
   te: TE,
   vi: VI,
-<<<<<<< HEAD
   ph: PH,
-=======
   th: TH,
->>>>>>> 6c6cbcb0
 };
 
 /**
@@ -171,8 +165,5 @@
   | 'te'
   | 'da'
   | 'vi'
-<<<<<<< HEAD
-  | 'ph';
-=======
-  | 'th';
->>>>>>> 6c6cbcb0
+  | 'ph'
+  | 'th';