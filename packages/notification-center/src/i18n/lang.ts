--- conflicted
+++ resolved
@@ -41,8 +41,4 @@
  * - For English use "en"
  * - For French use "fr"
  */
-<<<<<<< HEAD
-export type I18NLanguage = 'en' | 'fi' | 'hi' | 'gj' | 'ru' | 'uk' | 'sp';
-=======
-export type I18NLanguage = 'en' | 'fi' | 'hi' | 'gj' | 'ru' | 'sp' | 'ar' | 'fa' | 'fr';
->>>>>>> 4a4fc049
+export type I18NLanguage = 'en' | 'fi' | 'hi' | 'gj' | 'ru' | 'uk' | 'sp' | 'ar' | 'fa' | 'fr';