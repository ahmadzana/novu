import { EN } from './languages/en';
import { FI } from './languages/fi';
import { FR } from './languages/fr';
import { HI } from './languages/hi';
import { IT } from './languages/it';
import { KA } from './languages/ka';
import { MR } from './languages/mr';
import { RU } from './languages/ru';
import { UK } from './languages/uk';
import { ES } from './languages/es';
import { FA } from './languages/fa';
import { AR } from './languages/ar';
import { GJ } from './languages/gj';
import { DE } from './languages/de';
import { BN } from './languages/bn';
import { ML } from './languages/ml';
import { ZH } from './languages/zh';
import { HR } from './languages/hr';
import { OR } from './languages/or';
import { SA } from './languages/sa';
import { NE } from './languages/ne';
import { UR } from './languages/ur';
import { PL } from './languages/pl';
import { CS } from './languages/cs';
import { PU } from './languages/pu';
import { TA } from './languages/ta';
import { KO } from './languages/ko';

export interface ITranslationContent {
  readonly notifications: string;
  readonly markAllAsRead: string;
  readonly poweredBy: string;
  readonly settings: string;
}

export interface ITranslationEntry {
  readonly translations: Partial<ITranslationContent>;
  readonly lang: string;
}

export const TRANSLATIONS: Record<I18NLanguage, ITranslationEntry> = {
  en: EN,
  fi: FI,
  hi: HI,
  it: IT,
  ar: AR,
  fa: FA,
  fr: FR,
  gj: GJ,
  ru: RU,
  es: ES,
<<<<<<< HEAD
=======
  it: IT,
  ka: KA,
  mr: MR,
  ar: AR,
  fa: FA,
>>>>>>> 1e4c88f9
  uk: UK,
  de: DE,
  bn: BN,
  ml: ML,
  zh: ZH,
  hr: HR,
  or: OR,
  sa: SA,
  ur: UR,
  ne: NE,
  pl: PL,
  cs: CS,
  pu: PU,
  ta: TA,
  ko: KO,
};

/**
 * Should use the short notations of the W3C internationalization document
 * https://www.science.co.il/language/Codes.php
 *
 * For example:
 * - For English use "en"
 * - For French use "fr"
 *
 * Any new language should also be added to the documentation
 * https://docs.novu.co/notification-center/react-components#customize-the-ui-language
 */
export type I18NLanguage =
  | 'en'
  | 'fi'
  | 'hi'
  | 'it'
  | 'ka'
  | 'mr'
  | 'gj'
  | 'ru'
  | 'uk'
  | 'es'
  | 'ar'
  | 'fa'
  | 'fr'
  | 'de'
  | 'bn'
  | 'ml'
  | 'zh'
  | 'hr'
  | 'or'
  | 'sa'
  | 'ur'
  | 'ne'
  | 'pl'
  | 'cs'
  | 'pu'
  | 'ta'
  | 'ko';<|MERGE_RESOLUTION|>--- conflicted
+++ resolved
@@ -49,14 +49,8 @@
   gj: GJ,
   ru: RU,
   es: ES,
-<<<<<<< HEAD
-=======
-  it: IT,
   ka: KA,
   mr: MR,
-  ar: AR,
-  fa: FA,
->>>>>>> 1e4c88f9
   uk: UK,
   de: DE,
   bn: BN,
