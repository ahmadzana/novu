import { EN } from './languages/en';
import { FI } from './languages/fi';
import { FR } from './languages/fr';
import { HI } from './languages/hi';
import { ID } from './languages/id';
import { IT } from './languages/it';
import { KA } from './languages/ka';
import { MR } from './languages/mr';
import { RU } from './languages/ru';
import { UK } from './languages/uk';
import { ES } from './languages/es';
import { FA } from './languages/fa';
import { AR } from './languages/ar';
import { GU } from './languages/gu';
import { DE } from './languages/de';
import { BN } from './languages/bn';
import { ML } from './languages/ml';
import { ZH } from './languages/zh';
import { HR } from './languages/hr';
import { OR } from './languages/or';
import { SA } from './languages/sa';
import { NE } from './languages/ne';
import { UR } from './languages/ur';
import { PL } from './languages/pl';
import { CS } from './languages/cs';
import { PA } from './languages/pa';
import { TA } from './languages/ta';
import { SD } from './languages/sd';
import { CA } from './languages/ca';
import { IG } from './languages/ig';
import { KO } from './languages/ko';
import { KU } from './languages/ku';
import { EL } from './languages/el';
import { JA } from './languages/ja';
import { HU } from './languages/hu';
import { BG } from './languages/bg';
import { DA } from './languages/da';
import { AS } from './languages/as';
import { NO } from './languages/no';
import { PT } from './languages/pt';
import { SV } from './languages/sv';
import { TR } from './languages/tr';
import { TE } from './languages/te';
import { RO } from './languages/ro';
import { VI } from './languages/vi';
import { PH } from './languages/ph';
import { TH } from './languages/th';
import { HE } from './languages/he';

export interface ITranslationContent {
  readonly notifications: string;
  readonly markAllAsRead: string;
  readonly poweredBy: string;
  readonly settings: string;
}

export interface ITranslationEntry {
  readonly translations: Partial<ITranslationContent>;
  readonly lang: string;
}

export const TRANSLATIONS: Record<I18NLanguage, ITranslationEntry> = {
  en: EN,
  ro: RO,
  fi: FI,
  hi: HI,
  fr: FR,
  gu: GU,
  ru: RU,
  es: ES,
	id: ID,
  it: IT,
  ka: KA,
  ig: IG,
  mr: MR,
  ar: AR,
  fa: FA,
  uk: UK,
  de: DE,
  bn: BN,
  ml: ML,
  zh: ZH,
  hr: HR,
  or: OR,
  sa: SA,
  ur: UR,
  ne: NE, 
  pl: PL,
  cs: CS,
  pa: PA,
  ta: TA,
  sd: SD,
  ca: CA,
  ko: KO,
  ku: KU,
  el: EL,
  ja: JA,
  sv: SV,
  hu: HU,
  bg: BG,
  da: DA,
  as: AS,
  no: NO,
  pt: PT,
  tr: TR,
  te: TE,
  vi: VI,
  ph: PH,
  th: TH,
  he: HE,
};

/**
 * Should use the short notations of the W3C internationalization document
 * https://www.science.co.il/language/Codes.php
 *
 * For example:
 * - For English use "en"
 * - For French use "fr"
 *
 * Any new language should also be added to the documentation
 * https://docs.novu.co/notification-center/react-components#customize-the-ui-language
 */
export type I18NLanguage =
  | 'en'
  | 'ro'
  | 'fi'
  | 'hi'
	| 'id'
  | 'it'
  | 'ka'
  | 'gu'
  | 'mr'
  | 'ru'
  | 'uk'
  | 'es'
  | 'ar'
  | 'fa'
  | 'fr'
  | 'de'
  | 'ig'
  | 'bn'
  | 'ml'
  | 'zh'
  | 'hr'
  | 'or'
  | 'sa'
  | 'ur'
  | 'ne'
  | 'pl'
  | 'cs'
  | 'sv'
  | 'sd'
  | 'ca'
  | 'pa'
  | 'ta'
  | 'ko'
  | 'bg'
  | 'ku'
  | 'el'
  | 'ja'
  | 'hu'
  | 'pt'
  | 'tr'
  | 'as'
  | 'no'
  | 'te'
  | 'da'
  | 'vi'
<<<<<<< HEAD
  | 'ph'
  | 'th';
=======
  | 'th'
  | 'he';
>>>>>>> b2103a41
<|MERGE_RESOLUTION|>--- conflicted
+++ resolved
@@ -43,9 +43,9 @@
 import { TE } from './languages/te';
 import { RO } from './languages/ro';
 import { VI } from './languages/vi';
-import { PH } from './languages/ph';
 import { TH } from './languages/th';
 import { HE } from './languages/he';
+import { PH } from './languages/ph';
 
 export interface ITranslationContent {
   readonly notifications: string;
@@ -167,10 +167,6 @@
   | 'te'
   | 'da'
   | 'vi'
-<<<<<<< HEAD
-  | 'ph'
-  | 'th';
-=======
   | 'th'
-  | 'he';
->>>>>>> b2103a41
+  | 'he'
+  | 'ph';