import { EN } from './languages/en';
import { FI } from './languages/fi';
import { FR } from './languages/fr';
import { HI } from './languages/hi';
import { ID } from './languages/id';
import { IT } from './languages/it';
import { KA } from './languages/ka';
import { MR } from './languages/mr';
import { RU } from './languages/ru';
import { UK } from './languages/uk';
import { ES } from './languages/es';
import { FA } from './languages/fa';
import { AR } from './languages/ar';
import { GJ } from './languages/gj';
import { DE } from './languages/de';
import { BN } from './languages/bn';
import { ML } from './languages/ml';
import { ZH } from './languages/zh';
import { HR } from './languages/hr';
import { OR } from './languages/or';
import { SA } from './languages/sa';
import { NE } from './languages/ne';
import { UR } from './languages/ur';
import { PL } from './languages/pl';
import { CS } from './languages/cs';
import { PA } from './languages/pa';
import { TA } from './languages/ta';
<<<<<<< HEAD
import { CA } from './languages/ca';
=======
import { KO } from './languages/ko';
import { HU } from './languages/hu';
>>>>>>> f8f2e9ac

export interface ITranslationContent {
  readonly notifications: string;
  readonly markAllAsRead: string;
  readonly poweredBy: string;
  readonly settings: string;
}

export interface ITranslationEntry {
  readonly translations: Partial<ITranslationContent>;
  readonly lang: string;
}

export const TRANSLATIONS: Record<I18NLanguage, ITranslationEntry> = {
  en: EN,
  fi: FI,
  hi: HI,
  fr: FR,
  gj: GJ,
  ru: RU,
  es: ES,
	id: ID,
  it: IT,
  ka: KA,
  mr: MR,
  ar: AR,
  fa: FA,
  uk: UK,
  de: DE,
  bn: BN,
  ml: ML,
  zh: ZH,
  hr: HR,
  or: OR,
  sa: SA,
  ur: UR,
  ne: NE,
  pl: PL,
  cs: CS,
  pa: PA,
  ta: TA,
<<<<<<< HEAD
  ca: CA,
=======
  ko: KO,
  hu: HU,
>>>>>>> f8f2e9ac
};

/**
 * Should use the short notations of the W3C internationalization document
 * https://www.science.co.il/language/Codes.php
 *
 * For example:
 * - For English use "en"
 * - For French use "fr"
 *
 * Any new language should also be added to the documentation
 * https://docs.novu.co/notification-center/react-components#customize-the-ui-language
 */
export type I18NLanguage =
  | 'en'
  | 'fi'
  | 'hi'
	| 'id'
  | 'it'
  | 'ka'
  | 'mr'
  | 'gj'
  | 'ru'
  | 'uk'
  | 'es'
  | 'ar'
  | 'fa'
  | 'fr'
  | 'de'
  | 'bn'
  | 'ml'
  | 'zh'
  | 'hr'
  | 'or'
  | 'sa'
  | 'ur'
  | 'ne'
  | 'pl'
  | 'cs'
<<<<<<< HEAD
  | 'pu'
  | 'ta'
  | 'ca';
=======
  | 'pa'
  | 'ta'
  | 'ko'
  | 'hu';
>>>>>>> f8f2e9ac
<|MERGE_RESOLUTION|>--- conflicted
+++ resolved
@@ -25,12 +25,9 @@
 import { CS } from './languages/cs';
 import { PA } from './languages/pa';
 import { TA } from './languages/ta';
-<<<<<<< HEAD
 import { CA } from './languages/ca';
-=======
 import { KO } from './languages/ko';
 import { HU } from './languages/hu';
->>>>>>> f8f2e9ac
 
 export interface ITranslationContent {
   readonly notifications: string;
@@ -72,12 +69,9 @@
   cs: CS,
   pa: PA,
   ta: TA,
-<<<<<<< HEAD
   ca: CA,
-=======
   ko: KO,
   hu: HU,
->>>>>>> f8f2e9ac
 };
 
 /**
@@ -117,13 +111,8 @@
   | 'ne'
   | 'pl'
   | 'cs'
-<<<<<<< HEAD
-  | 'pu'
-  | 'ta'
-  | 'ca';
-=======
+  | 'ca'
   | 'pa'
   | 'ta'
   | 'ko'
-  | 'hu';
->>>>>>> f8f2e9ac
+  | 'hu';