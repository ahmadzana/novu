import { EN } from './languages/en';
import { FI } from './languages/fi';
import { FR } from './languages/fr';
import { HI } from './languages/hi';
import { ID } from './languages/id';
import { IT } from './languages/it';
import { KA } from './languages/ka';
import { MR } from './languages/mr';
import { RU } from './languages/ru';
import { UK } from './languages/uk';
import { ES } from './languages/es';
import { FA } from './languages/fa';
import { AR } from './languages/ar';
import { GU } from './languages/gu';
import { DE } from './languages/de';
import { BN } from './languages/bn';
import { ML } from './languages/ml';
import { ZH } from './languages/zh';
import { HR } from './languages/hr';
import { OR } from './languages/or';
import { SA } from './languages/sa';
import { NE } from './languages/ne';
import { UR } from './languages/ur';
import { PL } from './languages/pl';
import { CS } from './languages/cs';
import { PA } from './languages/pa';
import { TA } from './languages/ta';
import { SD } from './languages/sd';
import { CA } from './languages/ca';
import { IG } from './languages/ig';
import { KO } from './languages/ko';
import { KU } from './languages/ku';
import { EL } from './languages/el';
import { JA } from './languages/ja';
import { HU } from './languages/hu';
import { BG } from './languages/bg';
import { DA } from './languages/da';
import { AS } from './languages/as';
import { AZ } from './languages/az';
import { SI } from './languages/si';
import { NO } from './languages/no';
import { PT } from './languages/pt';
import { SV } from './languages/sv';
import { TR } from './languages/tr';
import { TE } from './languages/te';
import { LO } from './languages/lo';
import { RO } from './languages/ro';
import { VI } from './languages/vi';
<<<<<<< HEAD
import { ZU } from './languages/zu';
=======
import { UZ } from './languages/uz';
import { TH } from './languages/th';
import { HE } from './languages/he';
import { KM } from './languages/km';
>>>>>>> fd50c5fe

export interface ITranslationContent {
  readonly notifications: string;
  readonly markAllAsRead: string;
  readonly poweredBy: string;
  readonly settings: string;
}

export interface ITranslationEntry {
  readonly translations: Partial<ITranslationContent>;
  readonly lang: string;
}

export const TRANSLATIONS: Record<I18NLanguage, ITranslationEntry> = {
  en: EN,
  ro: RO,
  fi: FI,
  hi: HI,
  fr: FR,
  gu: GU,
  ru: RU,
  es: ES,
	id: ID,
  it: IT,
  ka: KA,
  ig: IG,
  mr: MR,
  ar: AR,
  fa: FA,
  uk: UK,
  de: DE,
  bn: BN,
  ml: ML,
  zh: ZH,
  hr: HR,
  or: OR,
  sa: SA,
  ur: UR,
  ne: NE, 
  pl: PL,
  cs: CS,
  pa: PA,
  ta: TA,
  sd: SD,
  ca: CA,
  ko: KO,
  ku: KU,
  el: EL,
  ja: JA,
  sv: SV,
  hu: HU,
  bg: BG,
  da: DA,
  as: AS,
  az: AZ,
  si: SI,
  no: NO,
  pt: PT,
  tr: TR,
  te: TE,
  lo: LO,
  vi: VI,
<<<<<<< HEAD
  zu: ZU,
=======
  uz: UZ,
  th: TH,
  he: HE,
  km: KM,
>>>>>>> fd50c5fe
};

/**
 * Should use the short notations of the W3C internationalization document
 * https://www.science.co.il/language/Codes.php
 *
 * For example:
 * - For English use "en"
 * - For French use "fr"
 *
 * Any new language should also be added to the documentation
 * https://docs.novu.co/notification-center/react-components#customize-the-ui-language
 */
export type I18NLanguage =
  | 'en'
  | 'ro'
  | 'fi'
  | 'hi'
	| 'id'
  | 'it'
  | 'ka'
  | 'gu'
  | 'mr'
  | 'ru'
  | 'uk'
  | 'es'
  | 'ar'
  | 'fa'
  | 'fr'
  | 'de'
  | 'ig'
  | 'bn'
  | 'ml'
  | 'zh'
  | 'hr'
  | 'or'
  | 'sa'
  | 'ur'
  | 'ne'
  | 'pl'
  | 'cs'
  | 'sv'
  | 'sd'
  | 'ca'
  | 'pa'
  | 'ta'
  | 'ko'
  | 'bg'
  | 'ku'
  | 'el'
  | 'ja'
  | 'hu'
  | 'da'
  | 'si'
  | 'pt'
  | 'tr'
  | 'as'
  | 'az'
  | 'no'
  | 'te'
  | 'da'
<<<<<<< HEAD
  | 'vi'
  | 'zu';
=======
  | 'uz'
  | 'lo'
  | 'vi'
  | 'th'
  | 'he'
  | 'km';
>>>>>>> fd50c5fe
<|MERGE_RESOLUTION|>--- conflicted
+++ resolved
@@ -46,14 +46,11 @@
 import { LO } from './languages/lo';
 import { RO } from './languages/ro';
 import { VI } from './languages/vi';
-<<<<<<< HEAD
 import { ZU } from './languages/zu';
-=======
 import { UZ } from './languages/uz';
 import { TH } from './languages/th';
 import { HE } from './languages/he';
 import { KM } from './languages/km';
->>>>>>> fd50c5fe
 
 export interface ITranslationContent {
   readonly notifications: string;
@@ -116,14 +113,11 @@
   te: TE,
   lo: LO,
   vi: VI,
-<<<<<<< HEAD
   zu: ZU,
-=======
   uz: UZ,
   th: TH,
   he: HE,
   km: KM,
->>>>>>> fd50c5fe
 };
 
 /**
@@ -185,14 +179,10 @@
   | 'no'
   | 'te'
   | 'da'
-<<<<<<< HEAD
   | 'vi'
-  | 'zu';
-=======
+  | 'zu'
   | 'uz'
   | 'lo'
-  | 'vi'
   | 'th'
   | 'he'
-  | 'km';
->>>>>>> fd50c5fe
+  | 'km';