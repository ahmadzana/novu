import { EN } from './languages/en';
import { FI } from './languages/fi';
import { FR } from './languages/fr';
import { HI } from './languages/hi';
import { ID } from './languages/id';
import { IT } from './languages/it';
import { KA } from './languages/ka';
import { MR } from './languages/mr';
import { RU } from './languages/ru';
import { UK } from './languages/uk';
import { ES } from './languages/es';
import { FA } from './languages/fa';
import { AR } from './languages/ar';
import { GU } from './languages/gu';
import { DE } from './languages/de';
import { BN } from './languages/bn';
import { ML } from './languages/ml';
import { ZH } from './languages/zh';
import { HR } from './languages/hr';
import { OR } from './languages/or';
import { SA } from './languages/sa';
import { NE } from './languages/ne';
import { UR } from './languages/ur';
import { PL } from './languages/pl';
import { CS } from './languages/cs';
import { PA } from './languages/pa';
import { TA } from './languages/ta';
import { SD } from './languages/sd';
import { CA } from './languages/ca';
import { IG } from './languages/ig';
import { KO } from './languages/ko';
import { KU } from './languages/ku';
import { EL } from './languages/el';
import { JA } from './languages/ja';
import { HU } from './languages/hu';
import { BG } from './languages/bg';
import { DA } from './languages/da';
import { AS } from './languages/as';
<<<<<<< HEAD
import { SI } from './languages/si';
=======
import { NO } from './languages/no';
>>>>>>> b2103a41
import { PT } from './languages/pt';
import { SV } from './languages/sv';
import { TR } from './languages/tr';
import { TE } from './languages/te';
import { RO } from './languages/ro';
import { VI } from './languages/vi';
import { TH } from './languages/th';
import { HE } from './languages/he';

export interface ITranslationContent {
  readonly notifications: string;
  readonly markAllAsRead: string;
  readonly poweredBy: string;
  readonly settings: string;
}

export interface ITranslationEntry {
  readonly translations: Partial<ITranslationContent>;
  readonly lang: string;
}

export const TRANSLATIONS: Record<I18NLanguage, ITranslationEntry> = {
  en: EN,
  ro: RO,
  fi: FI,
  hi: HI,
  fr: FR,
  gu: GU,
  ru: RU,
  es: ES,
	id: ID,
  it: IT,
  ka: KA,
  ig: IG,
  mr: MR,
  ar: AR,
  fa: FA,
  uk: UK,
  de: DE,
  bn: BN,
  ml: ML,
  zh: ZH,
  hr: HR,
  or: OR,
  sa: SA,
  ur: UR,
  ne: NE, 
  pl: PL,
  cs: CS,
  pa: PA,
  ta: TA,
  sd: SD,
  ca: CA,
  ko: KO,
  ku: KU,
  el: EL,
  ja: JA,
  sv: SV,
  hu: HU,
  bg: BG,
  da: DA,
  as: AS,
<<<<<<< HEAD
  si: SI,
=======
  no: NO,
>>>>>>> b2103a41
  pt: PT,
  tr: TR,
  te: TE,
  vi: VI,
  th: TH,
  he: HE,
};

/**
 * Should use the short notations of the W3C internationalization document
 * https://www.science.co.il/language/Codes.php
 *
 * For example:
 * - For English use "en"
 * - For French use "fr"
 *
 * Any new language should also be added to the documentation
 * https://docs.novu.co/notification-center/react-components#customize-the-ui-language
 */
export type I18NLanguage =
  | 'en'
  | 'ro'
  | 'fi'
  | 'hi'
	| 'id'
  | 'it'
  | 'ka'
  | 'gu'
  | 'mr'
  | 'ru'
  | 'uk'
  | 'es'
  | 'ar'
  | 'fa'
  | 'fr'
  | 'de'
  | 'ig'
  | 'bn'
  | 'ml'
  | 'zh'
  | 'hr'
  | 'or'
  | 'sa'
  | 'ur'
  | 'ne'
  | 'pl'
  | 'cs'
  | 'sv'
  | 'sd'
  | 'ca'
  | 'pa'
  | 'ta'
  | 'ko'
  | 'bg'
  | 'ku'
  | 'el'
  | 'ja'
  | 'hu'
  | 'da'
  | 'si'
  | 'pt'
  | 'tr'
  | 'as'
  | 'no'
  | 'te'
<<<<<<< HEAD
  | 'vi';
=======
  | 'da'
  | 'vi'
  | 'th'
  | 'he';
>>>>>>> b2103a41
<|MERGE_RESOLUTION|>--- conflicted
+++ resolved
@@ -36,11 +36,8 @@
 import { BG } from './languages/bg';
 import { DA } from './languages/da';
 import { AS } from './languages/as';
-<<<<<<< HEAD
 import { SI } from './languages/si';
-=======
 import { NO } from './languages/no';
->>>>>>> b2103a41
 import { PT } from './languages/pt';
 import { SV } from './languages/sv';
 import { TR } from './languages/tr';
@@ -103,11 +100,8 @@
   bg: BG,
   da: DA,
   as: AS,
-<<<<<<< HEAD
   si: SI,
-=======
   no: NO,
->>>>>>> b2103a41
   pt: PT,
   tr: TR,
   te: TE,
@@ -173,11 +167,6 @@
   | 'as'
   | 'no'
   | 'te'
-<<<<<<< HEAD
-  | 'vi';
-=======
-  | 'da'
   | 'vi'
   | 'th'
-  | 'he';
->>>>>>> b2103a41
+  | 'he';