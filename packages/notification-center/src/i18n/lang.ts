import { EN } from './languages/en';
import { FI } from './languages/fi';
import { FR } from './languages/fr';
import { HI } from './languages/hi';
import { ID } from './languages/id';
import { IT } from './languages/it';
import { KA } from './languages/ka';
import { MR } from './languages/mr';
import { RU } from './languages/ru';
import { UK } from './languages/uk';
import { ES } from './languages/es';
import { FA } from './languages/fa';
import { AR } from './languages/ar';
import { GU } from './languages/gu';
import { DE } from './languages/de';
import { BN } from './languages/bn';
import { ML } from './languages/ml';
import { ZH } from './languages/zh';
import { HR } from './languages/hr';
import { OR } from './languages/or';
import { SA } from './languages/sa';
import { NE } from './languages/ne';
import { UR } from './languages/ur';
import { PL } from './languages/pl';
import { CS } from './languages/cs';
import { PA } from './languages/pa';
import { TA } from './languages/ta';
import { SD } from './languages/sd';
import { CA } from './languages/ca';
import { IG } from './languages/ig';
import { KO } from './languages/ko';
import { KU } from './languages/ku';
import { EL } from './languages/el';
import { JA } from './languages/ja';
import { HU } from './languages/hu';
import { BG } from './languages/bg';
import { DA } from './languages/da';
import { AS } from './languages/as';
import { SI } from './languages/si';
import { NO } from './languages/no';
import { PT } from './languages/pt';
import { SV } from './languages/sv';
import { TR } from './languages/tr';
import { TE } from './languages/te';
import { LO } from './languages/lo';
import { RO } from './languages/ro';
import { VI } from './languages/vi';
import { TH } from './languages/th';
import { HE } from './languages/he';

export interface ITranslationContent {
  readonly notifications: string;
  readonly markAllAsRead: string;
  readonly poweredBy: string;
  readonly settings: string;
}

export interface ITranslationEntry {
  readonly translations: Partial<ITranslationContent>;
  readonly lang: string;
}

export const TRANSLATIONS: Record<I18NLanguage, ITranslationEntry> = {
  en: EN,
  ro: RO,
  fi: FI,
  hi: HI,
  fr: FR,
  gu: GU,
  ru: RU,
  es: ES,
	id: ID,
  it: IT,
  ka: KA,
  ig: IG,
  mr: MR,
  ar: AR,
  fa: FA,
  uk: UK,
  de: DE,
  bn: BN,
  ml: ML,
  zh: ZH,
  hr: HR,
  or: OR,
  sa: SA,
  ur: UR,
  ne: NE, 
  pl: PL,
  cs: CS,
  pa: PA,
  ta: TA,
  sd: SD,
  ca: CA,
  ko: KO,
  ku: KU,
  el: EL,
  ja: JA,
  sv: SV,
  hu: HU,
  bg: BG,
  da: DA,
  as: AS,
  si: SI,
  no: NO,
  pt: PT,
  tr: TR,
  te: TE,
  lo: LO,
  vi: VI,
  th: TH,
  he: HE,
};

/**
 * Should use the short notations of the W3C internationalization document
 * https://www.science.co.il/language/Codes.php
 *
 * For example:
 * - For English use "en"
 * - For French use "fr"
 *
 * Any new language should also be added to the documentation
 * https://docs.novu.co/notification-center/react-components#customize-the-ui-language
 */
export type I18NLanguage =
  | 'en'
  | 'ro'
  | 'fi'
  | 'hi'
	| 'id'
  | 'it'
  | 'ka'
  | 'gu'
  | 'mr'
  | 'ru'
  | 'uk'
  | 'es'
  | 'ar'
  | 'fa'
  | 'fr'
  | 'de'
  | 'ig'
  | 'bn'
  | 'ml'
  | 'zh'
  | 'hr'
  | 'or'
  | 'sa'
  | 'ur'
  | 'ne'
  | 'pl'
  | 'cs'
  | 'sv'
  | 'sd'
  | 'ca'
  | 'pa'
  | 'ta'
  | 'ko'
  | 'bg'
  | 'ku'
  | 'el'
  | 'ja'
  | 'hu'
  | 'da'
  | 'si'
  | 'pt'
  | 'tr'
  | 'as'
  | 'no'
  | 'te'
<<<<<<< HEAD
  | 'da'
  | 'lo'
=======
>>>>>>> 6d2ec79d
  | 'vi'
  | 'th'
  | 'he';<|MERGE_RESOLUTION|>--- conflicted
+++ resolved
@@ -169,11 +169,7 @@
   | 'as'
   | 'no'
   | 'te'
-<<<<<<< HEAD
-  | 'da'
   | 'lo'
-=======
->>>>>>> 6d2ec79d
   | 'vi'
   | 'th'
   | 'he';