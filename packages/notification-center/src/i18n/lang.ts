--- conflicted
+++ resolved
@@ -102,13 +102,6 @@
   eu: EU,
   fa: FA,
   fi: FI,
-<<<<<<< HEAD
-  hi: HI,
-  it: IT,
-  ar: AR,
-  fa: FA,
-=======
->>>>>>> aa6095fa
   fr: FR,
   ga: GA,
   gl: GL,
@@ -119,12 +112,9 @@
   hu: HU,
   hy: HY,
   id: ID,
-<<<<<<< HEAD
-=======
   ig: IG,
   it: IT,
   ja: JA,
->>>>>>> aa6095fa
   ka: KA,
   kk: KK,
   km: KM,
@@ -136,18 +126,6 @@
   ml: ML,
   mr: MR,
   ms: MS,
-<<<<<<< HEAD
-  uk: UK,
-  de: DE,
-  bn: BN,
-  ml: ML,
-  zh: ZH,
-  hr: HR,
-  or: OR,
-  sa: SA,
-  ur: UR,
-=======
->>>>>>> aa6095fa
   ne: NE,
   nl: NL,
   no: NO,
@@ -249,14 +227,11 @@
   | 'sv'
   | 'ta'
   | 'te'
-<<<<<<< HEAD
   | 'vi'
   | 'zu'
   | 'nl'
   | 'uz'
   | 'lo'
-=======
->>>>>>> aa6095fa
   | 'th'
   | 'tl'
   | 'tr'
