import { EN } from './languages/en';
import { FI } from './languages/fi';
import { HI } from './languages/hi';
import { RU } from './languages/ru';
import { SP } from './languages/sp';
import { GJ } from './languages/gj';

export interface ITranslationContent {
  readonly notifications: string;
  readonly markAllAsRead: string;
  readonly poweredBy: string;
  readonly settings: string;
}

export interface ITranslationEntry {
  readonly translations: Partial<ITranslationContent>;
  readonly lang: string;
}

export const TRANSLATIONS: Record<I18NLanguage, ITranslationEntry> = {
  en: EN,
  fi: FI,
  hi: HI,
  gj: GJ,
<<<<<<< HEAD
  sp: SP,
=======
  ru: RU,
  sp: SP
>>>>>>> bcf0f82d
};

/**
 * Should use the short notations of the W3C internationalization document
 * https://www.w3.org/International/O-charset-lang.html
 *
 * For example:
 * - For English use "en"
 * - For French use "fr"
 * - For Hindi use "hi"
 */
export type I18NLanguage = 'en' | 'fi' | 'hi' | 'gj' | 'ru' | 'sp';<|MERGE_RESOLUTION|>--- conflicted
+++ resolved
@@ -22,12 +22,8 @@
   fi: FI,
   hi: HI,
   gj: GJ,
-<<<<<<< HEAD
+  ru: RU,
   sp: SP,
-=======
-  ru: RU,
-  sp: SP
->>>>>>> bcf0f82d
 };
 
 /**
