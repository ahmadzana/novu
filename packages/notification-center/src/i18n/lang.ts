import { EN } from './languages/en';
import { FI } from './languages/fi';
import { FR } from './languages/fr';
import { HI } from './languages/hi';
import { ID } from './languages/id';
import { IT } from './languages/it';
import { KA } from './languages/ka';
import { MR } from './languages/mr';
import { RU } from './languages/ru';
import { UK } from './languages/uk';
import { ES } from './languages/es';
import { FA } from './languages/fa';
import { AR } from './languages/ar';
import { GU } from './languages/gu';
import { DE } from './languages/de';
import { BN } from './languages/bn';
import { ML } from './languages/ml';
import { ZH } from './languages/zh';
import { HR } from './languages/hr';
import { OR } from './languages/or';
import { SA } from './languages/sa';
import { NE } from './languages/ne';
import { UR } from './languages/ur';
import { PL } from './languages/pl';
import { CS } from './languages/cs';
import { PA } from './languages/pa';
import { TA } from './languages/ta';
import { SD } from './languages/sd';
import { CA } from './languages/ca';
import { IG } from './languages/ig';
import { KO } from './languages/ko';
import { KU } from './languages/ku';
import { EL } from './languages/el';
import { JA } from './languages/ja';
import { HU } from './languages/hu';
import { BG } from './languages/bg';
import { DA } from './languages/da';
import { AS } from './languages/as';
import { SI } from './languages/si';
import { NO } from './languages/no';
import { PT } from './languages/pt';
import { SV } from './languages/sv';
import { TR } from './languages/tr';
import { TE } from './languages/te';
import { LO } from './languages/lo';
import { RO } from './languages/ro';
import { VI } from './languages/vi';
<<<<<<< HEAD
import { UZ } from './languages/uz';
=======
import { TH } from './languages/th';
import { HE } from './languages/he';
import { KM } from './languages/km';
>>>>>>> 9e09cdde

export interface ITranslationContent {
  readonly notifications: string;
  readonly markAllAsRead: string;
  readonly poweredBy: string;
  readonly settings: string;
}

export interface ITranslationEntry {
  readonly translations: Partial<ITranslationContent>;
  readonly lang: string;
}

export const TRANSLATIONS: Record<I18NLanguage, ITranslationEntry> = {
  en: EN,
  ro: RO,
  fi: FI,
  hi: HI,
  fr: FR,
  gu: GU,
  ru: RU,
  es: ES,
	id: ID,
  it: IT,
  ka: KA,
  ig: IG,
  mr: MR,
  ar: AR,
  fa: FA,
  uk: UK,
  de: DE,
  bn: BN,
  ml: ML,
  zh: ZH,
  hr: HR,
  or: OR,
  sa: SA,
  ur: UR,
  ne: NE, 
  pl: PL,
  cs: CS,
  pa: PA,
  ta: TA,
  sd: SD,
  ca: CA,
  ko: KO,
  ku: KU,
  el: EL,
  ja: JA,
  sv: SV,
  hu: HU,
  bg: BG,
  da: DA,
  as: AS,
  si: SI,
  no: NO,
  pt: PT,
  tr: TR,
  te: TE,
  lo: LO,
  vi: VI,
<<<<<<< HEAD
  uz: UZ,
=======
  th: TH,
  he: HE,
  km: KM,
>>>>>>> 9e09cdde
};

/**
 * Should use the short notations of the W3C internationalization document
 * https://www.science.co.il/language/Codes.php
 *
 * For example:
 * - For English use "en"
 * - For French use "fr"
 *
 * Any new language should also be added to the documentation
 * https://docs.novu.co/notification-center/react-components#customize-the-ui-language
 */
export type I18NLanguage =
  | 'en'
  | 'ro'
  | 'fi'
  | 'hi'
	| 'id'
  | 'it'
  | 'ka'
  | 'gu'
  | 'mr'
  | 'ru'
  | 'uk'
  | 'es'
  | 'ar'
  | 'fa'
  | 'fr'
  | 'de'
  | 'ig'
  | 'bn'
  | 'ml'
  | 'zh'
  | 'hr'
  | 'or'
  | 'sa'
  | 'ur'
  | 'ne'
  | 'pl'
  | 'cs'
  | 'sv'
  | 'sd'
  | 'ca'
  | 'pa'
  | 'ta'
  | 'ko'
  | 'bg'
  | 'ku'
  | 'el'
  | 'ja'
  | 'hu'
  | 'da'
  | 'si'
  | 'pt'
  | 'tr'
  | 'as'
  | 'no'
  | 'te'
<<<<<<< HEAD
  | 'da'
  | 'vi'
  | 'uz';
=======
  | 'lo'
  | 'vi'
  | 'th'
  | 'he'
  | 'km';
>>>>>>> 9e09cdde
<|MERGE_RESOLUTION|>--- conflicted
+++ resolved
@@ -45,13 +45,10 @@
 import { LO } from './languages/lo';
 import { RO } from './languages/ro';
 import { VI } from './languages/vi';
-<<<<<<< HEAD
 import { UZ } from './languages/uz';
-=======
 import { TH } from './languages/th';
 import { HE } from './languages/he';
 import { KM } from './languages/km';
->>>>>>> 9e09cdde
 
 export interface ITranslationContent {
   readonly notifications: string;
@@ -113,13 +110,10 @@
   te: TE,
   lo: LO,
   vi: VI,
-<<<<<<< HEAD
   uz: UZ,
-=======
   th: TH,
   he: HE,
   km: KM,
->>>>>>> 9e09cdde
 };
 
 /**
@@ -179,14 +173,10 @@
   | 'as'
   | 'no'
   | 'te'
-<<<<<<< HEAD
   | 'da'
-  | 'vi'
-  | 'uz';
-=======
+  | 'uz'
   | 'lo'
   | 'vi'
   | 'th'
   | 'he'
-  | 'km';
->>>>>>> 9e09cdde
+  | 'km';