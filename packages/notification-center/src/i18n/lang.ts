--- conflicted
+++ resolved
@@ -35,11 +35,8 @@
 import { BG } from './languages/bg';
 import { DA } from './languages/da';
 import { AS } from './languages/as';
-<<<<<<< HEAD
 import { TR } from './languages/tr';
-=======
 import { TE } from './languages/te';
->>>>>>> b7b10cc2
 
 export interface ITranslationContent {
   readonly notifications: string;
@@ -91,11 +88,8 @@
   bg: BG,
   da: DA,
   as: AS,
-<<<<<<< HEAD
   tr: TR,
-=======
   te: TE,
->>>>>>> b7b10cc2
 };
 
 /**
@@ -145,11 +139,7 @@
   | 'el'
   | 'ja'
   | 'hu'
-<<<<<<< HEAD
-  | 'da'
-  | 'tr';
-=======
+  | 'tr'
   | 'as'
   | 'te'
-  | 'da';
->>>>>>> b7b10cc2
+  | 'da';