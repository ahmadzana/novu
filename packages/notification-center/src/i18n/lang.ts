--- conflicted
+++ resolved
@@ -102,12 +102,8 @@
 	| 'id'
   | 'it'
   | 'ka'
-<<<<<<< HEAD
   | 'gu'
-=======
   | 'mr'
-  | 'gj'
->>>>>>> 4fd887dc
   | 'ru'
   | 'uk'
   | 'es'
