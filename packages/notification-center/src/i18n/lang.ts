import { EN } from './languages/en';
import { FI } from './languages/fi';
import { FR } from './languages/fr';
import { HI } from './languages/hi';
import { IT } from './languages/it';
import { KA } from './languages/ka';
import { MR } from './languages/mr';
import { RU } from './languages/ru';
import { UK } from './languages/uk';
import { ES } from './languages/es';
import { FA } from './languages/fa';
import { AR } from './languages/ar';
import { GJ } from './languages/gj';
import { DE } from './languages/de';
import { BN } from './languages/bn';
import { ML } from './languages/ml';
import { ZH } from './languages/zh';
import { HR } from './languages/hr';
import { OR } from './languages/or';
import { SA } from './languages/sa';
import { NE } from './languages/ne';
import { UR } from './languages/ur';
import { PL } from './languages/pl';
import { CS } from './languages/cs';
import { PU } from './languages/pu';
import { TA } from './languages/ta';
import { KO } from './languages/ko';

export interface ITranslationContent {
  readonly notifications: string;
  readonly markAllAsRead: string;
  readonly poweredBy: string;
  readonly settings: string;
}

export interface ITranslationEntry {
  readonly translations: Partial<ITranslationContent>;
  readonly lang: string;
}

export const TRANSLATIONS: Record<I18NLanguage, ITranslationEntry> = {
  en: EN,
  fi: FI,
  hi: HI,
  it: IT,
  ar: AR,
  fa: FA,
  fr: FR,
  gj: GJ,
  ru: RU,
  es: ES,
<<<<<<< HEAD
=======
  ka: KA,
  mr: MR,
>>>>>>> 42f2aa81
  uk: UK,
  de: DE,
  bn: BN,
  ml: ML,
  zh: ZH,
  hr: HR,
  or: OR,
  sa: SA,
  ur: UR,
  ne: NE,
  pl: PL,
  cs: CS,
  pu: PU,
  ta: TA,
  ko: KO,
};

/**
 * Should use the short notations of the W3C internationalization document
 * https://www.science.co.il/language/Codes.php
 *
 * For example:
 * - For English use "en"
 * - For French use "fr"
 *
 * Any new language should also be added to the documentation
 * https://docs.novu.co/notification-center/react-components#customize-the-ui-language
 */
export type I18NLanguage =
  | 'en'
  | 'fi'
  | 'hi'
  | 'it'
  | 'ka'
  | 'mr'
  | 'gj'
  | 'ru'
  | 'uk'
  | 'es'
  | 'ar'
  | 'fa'
  | 'fr'
  | 'de'
  | 'bn'
  | 'ml'
  | 'zh'
  | 'hr'
  | 'or'
  | 'sa'
  | 'ur'
  | 'ne'
  | 'pl'
  | 'cs'
  | 'pu'
  | 'ta'
  | 'ko';<|MERGE_RESOLUTION|>--- conflicted
+++ resolved
@@ -49,11 +49,8 @@
   gj: GJ,
   ru: RU,
   es: ES,
-<<<<<<< HEAD
-=======
   ka: KA,
   mr: MR,
->>>>>>> 42f2aa81
   uk: UK,
   de: DE,
   bn: BN,
