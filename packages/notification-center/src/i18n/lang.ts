--- conflicted
+++ resolved
@@ -33,14 +33,10 @@
   fr: FR,
   gj: GJ,
   ru: RU,
-<<<<<<< HEAD
-  sp: SP,
-=======
   es: ES,
   it: IT,
   ar: AR,
   fa: FA,
->>>>>>> c075fb22
   uk: UK,
   de: DE,
 };
