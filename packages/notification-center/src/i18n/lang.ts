--- conflicted
+++ resolved
@@ -35,12 +35,9 @@
 import { BG } from './languages/bg';
 import { DA } from './languages/da';
 import { AS } from './languages/as';
-<<<<<<< HEAD
 import { PT } from './languages/pt';
-=======
 import { TR } from './languages/tr';
 import { TE } from './languages/te';
->>>>>>> 06732373
 
 export interface ITranslationContent {
   readonly notifications: string;
@@ -92,12 +89,9 @@
   bg: BG,
   da: DA,
   as: AS,
-<<<<<<< HEAD
   pt: PT,
-=======
   tr: TR,
   te: TE,
->>>>>>> 06732373
 };
 
 /**
@@ -147,12 +141,8 @@
   | 'el'
   | 'ja'
   | 'hu'
-<<<<<<< HEAD
-  | 'da'
-  | 'pt';
-=======
+  | 'pt'
   | 'tr'
   | 'as'
   | 'te'
-  | 'da';
->>>>>>> 06732373
+  | 'da';