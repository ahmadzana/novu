--- conflicted
+++ resolved
@@ -54,13 +54,10 @@
 import { TH } from './languages/th';
 import { HE } from './languages/he';
 import { KM } from './languages/km';
-<<<<<<< HEAD
 import { GA } from './languages/ga';
-=======
 import { KK } from './languages/kk';
 import { TL } from './languages/tl';
 import { EU } from './languages/eu';
->>>>>>> 7151b5ae
 
 export interface ITranslationContent {
   readonly notifications: string;
@@ -131,13 +128,10 @@
   th: TH,
   he: HE,
   km: KM,
-<<<<<<< HEAD
   ga: GA,
-=======
   kk: KK,
   tl: TL,
   eu: EU,
->>>>>>> 7151b5ae
 };
 
 /**
@@ -208,12 +202,8 @@
   | 'lo'
   | 'th'
   | 'he'
-<<<<<<< HEAD
-  | 'km'
-  | 'ga';
-=======
+  | 'ga'
   | 'kk'
   | 'km'
   | 'tl'
-  | 'eu';
->>>>>>> 7151b5ae
+  | 'eu';