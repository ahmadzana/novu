import { EN } from './languages/en';
import { FI } from './languages/fi';
import { FR } from './languages/fr';
import { HI } from './languages/hi';
import { IT } from './languages/it';
import { RU } from './languages/ru';
import { UK } from './languages/uk';
import { ES } from './languages/es';
import { FA } from './languages/fa';
import { AR } from './languages/ar';
import { GJ } from './languages/gj';
import { DE } from './languages/de';
<<<<<<< HEAD
import { BN } from './languages/bn';
=======
import { ML } from './languages/ml';
import { ZH } from './languages/zh';
>>>>>>> afb64b0a

export interface ITranslationContent {
  readonly notifications: string;
  readonly markAllAsRead: string;
  readonly poweredBy: string;
  readonly settings: string;
}

export interface ITranslationEntry {
  readonly translations: Partial<ITranslationContent>;
  readonly lang: string;
}

export const TRANSLATIONS: Record<I18NLanguage, ITranslationEntry> = {
  en: EN,
  fi: FI,
  hi: HI,
  fr: FR,
  gj: GJ,
  ru: RU,
  es: ES,
  it: IT,
  ar: AR,
  fa: FA,
  uk: UK,
  de: DE,
<<<<<<< HEAD
  bn: BN,
=======
  ml: ML,
  zh: ZH,
>>>>>>> afb64b0a
};

/**
 * Should use the short notations of the W3C internationalization document
 * https://www.science.co.il/language/Codes.php
 *
 * For example:
 * - For English use "en"
 * - For French use "fr"
 *
 * Any new language should also be added to the documentation
 * https://docs.novu.co/notification-center/react-components#customize-the-ui-language
 */
<<<<<<< HEAD
export type I18NLanguage = 'en' | 'fi' | 'hi' | 'it' | 'gj' | 'ru' | 'uk' | 'es' | 'ar' | 'fa' | 'fr' | 'de' | 'bn';
=======
export type I18NLanguage = 'en' | 'fi' | 'hi' | 'it' | 'gj' | 'ru' | 'uk' | 'es' | 'ar' | 'fa' | 'fr' | 'de' | 'ml' | 'zh';
>>>>>>> afb64b0a
<|MERGE_RESOLUTION|>--- conflicted
+++ resolved
@@ -10,12 +10,9 @@
 import { AR } from './languages/ar';
 import { GJ } from './languages/gj';
 import { DE } from './languages/de';
-<<<<<<< HEAD
 import { BN } from './languages/bn';
-=======
 import { ML } from './languages/ml';
 import { ZH } from './languages/zh';
->>>>>>> afb64b0a
 
 export interface ITranslationContent {
   readonly notifications: string;
@@ -42,12 +39,9 @@
   fa: FA,
   uk: UK,
   de: DE,
-<<<<<<< HEAD
   bn: BN,
-=======
   ml: ML,
   zh: ZH,
->>>>>>> afb64b0a
 };
 
 /**
@@ -61,8 +55,4 @@
  * Any new language should also be added to the documentation
  * https://docs.novu.co/notification-center/react-components#customize-the-ui-language
  */
-<<<<<<< HEAD
-export type I18NLanguage = 'en' | 'fi' | 'hi' | 'it' | 'gj' | 'ru' | 'uk' | 'es' | 'ar' | 'fa' | 'fr' | 'de' | 'bn';
-=======
-export type I18NLanguage = 'en' | 'fi' | 'hi' | 'it' | 'gj' | 'ru' | 'uk' | 'es' | 'ar' | 'fa' | 'fr' | 'de' | 'ml' | 'zh';
->>>>>>> afb64b0a
+export type I18NLanguage = 'en' | 'fi' | 'hi' | 'it' | 'gj' | 'ru' | 'uk' | 'es' | 'ar' | 'fa' | 'fr' | 'de' | 'bn' | 'ml' | 'zh';