import { IStoreQuery } from '@novu/client';
export { IStoreQuery };
export { IUserPreferenceSettings } from '@novu/client';

export * from './components';
export * from './hooks/use-unseen-count.hook';
export * from './hooks/use-socket.hook';
export * from './hooks/use-notifications.hook';
export * from './hooks/use-screens.hook';
export * from './hooks/use-subscriber-preference.hook';

export * from './store/novu-theme-provider.context';
export * from './i18n/lang';
export { INovuPopoverTheme } from './store/novu-theme.context';

export { SubscriberPreference } from './components/notification-center/components/user-preference/SubscriberPreference';

export { ColorScheme } from './shared/config/colors';

export * from './shared/enums';
<<<<<<< HEAD

=======
>>>>>>> 282de463
export * from './shared/interfaces';<|MERGE_RESOLUTION|>--- conflicted
+++ resolved
@@ -18,8 +18,4 @@
 export { ColorScheme } from './shared/config/colors';
 
 export * from './shared/enums';
-<<<<<<< HEAD
-
-=======
->>>>>>> 282de463
 export * from './shared/interfaces';