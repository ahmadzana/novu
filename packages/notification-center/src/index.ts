--- conflicted
+++ resolved
@@ -14,14 +14,12 @@
 export * from './hooks/use-unseen-count.hook';
 export * from './hooks/use-socket.hook';
 export * from './hooks/use-notifications.hook';
-<<<<<<< HEAD
 export * from './hooks/use-screens.hook';
 
 export { ScreensEnum } from './store/screens-provider.context';
-=======
+
 export * from './store/novu-theme-provider.context';
 export { INovuPopoverTheme } from './store/novu-theme.context';
->>>>>>> e0c4c1a5
 
 export interface IAuthContext {
   applyToken: (token: string | null) => void;
