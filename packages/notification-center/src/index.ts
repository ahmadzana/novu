--- conflicted
+++ resolved
@@ -1,20 +1,5 @@
-<<<<<<< HEAD
-import {
-  ButtonTypeEnum,
-  IMessage,
-  IMessageAction,
-  IOrganizationEntity,
-  ISubscriberJwt,
-  MessageActionStatusEnum,
-} from '@novu/shared';
-import type { IStoreQuery } from '@novu/client';
-export type { IStoreQuery };
+export type { IStoreQuery } from '@novu/client';
 export type { IUserPreferenceSettings } from '@novu/client';
-=======
-import { IStoreQuery } from '@novu/client';
-export { IStoreQuery };
-export { IUserPreferenceSettings } from '@novu/client';
->>>>>>> b4c783b8
 
 export * from './components';
 export * from './hooks/use-unseen-count.hook';
