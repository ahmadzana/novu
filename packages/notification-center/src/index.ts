--- conflicted
+++ resolved
@@ -1,5 +1,12 @@
+import {
+  ButtonTypeEnum,
+  IMessage,
+  IMessageAction,
+  IOrganizationEntity,
+  ISubscriberJwt,
+  MessageActionStatusEnum,
+} from '@novu/shared';
 import { IStoreQuery } from '@novu/client';
-
 export { IStoreQuery };
 export { IUserPreferenceSettings } from '@novu/client';
 
@@ -12,15 +19,16 @@
 export * from './hooks/use-screens.hook';
 export * from './hooks/use-subscriber-preference.hook';
 
+export { ScreensEnum } from './store/screens-provider.context';
+
 export * from './store/novu-theme-provider.context';
 export * from './i18n/lang';
 export { INovuPopoverTheme } from './store/novu-theme.context';
 
 export { SubscriberPreference } from './components/notification-center/components/user-preference/SubscriberPreference';
 
-<<<<<<< HEAD
-export { ScreensEnum } from './shared/enums/screens.enum';
-=======
+export { ColorScheme } from './shared/config/colors';
+
 export interface IAuthContext {
   applyToken: (token: string | null) => void;
   setUser: (profile: ISubscriberJwt) => void;
@@ -36,72 +44,4 @@
   off: (eventName: string) => void;
 }
 
-export interface ISocketContext {
-  socket: ISocket | null;
-}
-
-export interface IUserInfo {
-  firstName: string;
-  lastName: string;
-  email: string;
-  phone: string;
-}
-
-export interface INotificationCenterContext {
-  onUrlChange: (url: string) => void;
-  onNotificationClick: (notification: IMessage) => void;
-  onUnseenCountChanged: (unseenCount: number) => void;
-  onActionClick: (identifier: string, type: ButtonTypeEnum, message: IMessage) => void;
-  isLoading: boolean;
-  header: () => JSX.Element;
-  footer: () => JSX.Element;
-  emptyState: () => JSX.Element;
-  listItem: ListItem;
-  actionsResultBlock: (templateIdentifier: string, messageAction: IMessageAction) => JSX.Element;
-  tabs?: ITab[];
-  showUserPreferences?: boolean;
-  onTabClick?: (tab: ITab) => void;
-}
-
-export interface IStore {
-  storeId: string;
-  query?: IStoreQuery;
-}
-
-export type ListItem = (
-  message: IMessage,
-  onActionButtonClick: (actionButtonType: ButtonTypeEnum) => void,
-  onNotificationClick: () => void
-) => JSX.Element;
-
-export interface INovuProviderContext {
-  backendUrl?: string;
-  subscriberId?: string;
-  applicationIdentifier?: string;
-  initialized: boolean;
-  socketUrl?: string;
-  onLoad: (data: { organization: IOrganizationEntity }) => void;
-  subscriberHash: string;
-  stores?: IStore[];
-}
-
-export interface INotificationsContext {
-  notifications?: Record<string, IMessage[]>;
-  fetchNextPage?: (storeId?: string, query?: IStoreQuery) => void;
-  hasNextPage?: Map<string, boolean>;
-  fetching?: boolean;
-  markAsSeen?: (messageId: string) => Promise<IMessage>;
-  updateAction?: (
-    messageId: string,
-    actionButtonType: ButtonTypeEnum,
-    status: MessageActionStatusEnum,
-    payload?: Record<string, unknown>,
-    storeId?: string
-  ) => void;
-  refetch?: (storeId?: string, query?: IStoreQuery) => void;
-}
->>>>>>> c089bceb
-
-export { ColorScheme } from './shared/config/colors';
-
 export * from './shared/interfaces';