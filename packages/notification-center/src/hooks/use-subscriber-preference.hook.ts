import { useApi } from './use-api.hook';
<<<<<<< HEAD
import { useContext, useEffect, useState } from 'react';
import { IUserPreferenceSettings } from '@novu/client';
import { IAuthContext } from '../index';
import { AuthContext } from '../store/auth.context';
=======
import { useEffect, useState } from 'react';
import { IUserPreferenceSettings } from '../index';
import { useAuth } from './use-auth.hook';
>>>>>>> 64373b24

export function useSubscriberPreference() {
  const [preferences, setPreferences] = useState<IUserPreferenceSettings[]>([]);
  const [loading, setLoading] = useState<boolean>(false);
  const { api } = useApi();
  const { token } = useAuth();

  useEffect(() => {
    if (!api?.isAuthenticated || !token) return;

    getUserPreference();
  }, [api?.isAuthenticated, token]);

  async function getUserPreference() {
    setLoading(true);
    const result = await api.getUserPreference();
    setPreferences(result);
    setLoading(false);
  }

  async function updatePreference(
    preferenceItem: IUserPreferenceSettings,
    channelType: string,
    checked: boolean,
    preferenceIndex: number
  ) {
    const result = await api.updateSubscriberPreference(preferenceItem.template._id, channelType, checked);

    setPreferences((prev) => {
      return prev.map((workflow, i) => {
        if (i === preferenceIndex) {
          return result;
        }

        return workflow;
      });
    });
  }

  return {
    preferences,
    updatePreference,
    loading,
  };
}<|MERGE_RESOLUTION|>--- conflicted
+++ resolved
@@ -1,14 +1,7 @@
 import { useApi } from './use-api.hook';
-<<<<<<< HEAD
-import { useContext, useEffect, useState } from 'react';
+import { useEffect, useState } from 'react';
 import { IUserPreferenceSettings } from '@novu/client';
-import { IAuthContext } from '../index';
-import { AuthContext } from '../store/auth.context';
-=======
-import { useEffect, useState } from 'react';
-import { IUserPreferenceSettings } from '../index';
 import { useAuth } from './use-auth.hook';
->>>>>>> 64373b24
 
 export function useSubscriberPreference() {
   const [preferences, setPreferences] = useState<IUserPreferenceSettings[]>([]);
