--- conflicted
+++ resolved
@@ -10,26 +10,12 @@
   options: UseQueryOptions<ICountData, Error, ICountData> = {}
 ) => {
   const { apiService, isSessionInitialized } = useNovuContext();
-<<<<<<< HEAD
-  const unseenQuery = { ...query, seen: false };
-  const setQueryKey = useSetQueryKey();
-
-  const result = useQuery<ICountData, Error, ICountData>(
-    setQueryKey([...FEED_UNSEEN_COUNT_QUERY_KEY, unseenQuery]),
-    () => apiService.getTabCount(unseenQuery),
-    {
-      ...options,
-      enabled: isSessionInitialized,
-    }
-  );
-=======
   const feedUnseenCountQueryKey = useFeedUnseenCountQueryKey(query);
 
   const result = useQuery<ICountData, Error, ICountData>(feedUnseenCountQueryKey, () => apiService.getTabCount(query), {
     ...options,
     enabled: isSessionInitialized,
   });
->>>>>>> 98a2e9c5
 
   return result;
 };