import { useQuery, UseQueryOptions } from '@tanstack/react-query';
import type { IStoreQuery } from '@novu/client';

import { useNovuContext } from './useNovuContext';
import { FEED_UNSEEN_COUNT_QUERY_KEY } from './queryKeys';
import type { ICountData } from '../shared/interfaces';

export const useFeedUnseenCount = (
  { query }: { query?: IStoreQuery },
  options: UseQueryOptions<ICountData, Error, ICountData> = {}
) => {
<<<<<<< HEAD
  const { apiService, isSessionInitialized } = useNovuContext();
  const unseenQuery = { ...query, seen: query.seen ?? false };

  const result = useQuery<ICountData, Error, ICountData>(
    [...FEED_UNSEEN_COUNT_QUERY_KEY, unseenQuery],
    () => apiService.getTabCount(unseenQuery),
=======
  const { apiService, isSessionInitialized, subscriberId } = useNovuContext();

  const result = useQuery<ICountData, Error, ICountData>(
    [...FEED_UNSEEN_COUNT_QUERY_KEY, query, subscriberId],
    () => apiService.getTabCount(query),
>>>>>>> 21193b18
    {
      ...options,
      enabled: isSessionInitialized,
    }
  );

  return result;
};<|MERGE_RESOLUTION|>--- conflicted
+++ resolved
@@ -9,20 +9,12 @@
   { query }: { query?: IStoreQuery },
   options: UseQueryOptions<ICountData, Error, ICountData> = {}
 ) => {
-<<<<<<< HEAD
-  const { apiService, isSessionInitialized } = useNovuContext();
-  const unseenQuery = { ...query, seen: query.seen ?? false };
+  const { apiService, isSessionInitialized, subscriberId } = useNovuContext();
+  const unseenQuery = { ...query, seen: false };
 
   const result = useQuery<ICountData, Error, ICountData>(
-    [...FEED_UNSEEN_COUNT_QUERY_KEY, unseenQuery],
+    [...FEED_UNSEEN_COUNT_QUERY_KEY, unseenQuery, subscriberId],
     () => apiService.getTabCount(unseenQuery),
-=======
-  const { apiService, isSessionInitialized, subscriberId } = useNovuContext();
-
-  const result = useQuery<ICountData, Error, ICountData>(
-    [...FEED_UNSEEN_COUNT_QUERY_KEY, query, subscriberId],
-    () => apiService.getTabCount(query),
->>>>>>> 21193b18
     {
       ...options,
       enabled: isSessionInitialized,
