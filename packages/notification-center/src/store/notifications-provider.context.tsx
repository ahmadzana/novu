import React, { useState } from 'react';
import { useApi } from '../hooks';
import { ButtonTypeEnum, IMessage, MessageActionStatusEnum } from '@novu/shared';
import { NotificationsContext } from './notifications.context';
import { useFeed } from '../hooks/use-feed.hook';

export function NotificationsProvider({ children }: { children: React.ReactNode }) {
  const { api } = useApi();
  const { stores } = useFeed();
  const [notifications, setNotifications] = useState<Record<string, IMessage[]>>({ default_store: [] });
  const [page, setPage] = useState<Map<string, number>>(new Map<string, number>([['default_store', 0]]));
  const [hasNextPage, setHasNextPage] = useState<Map<string, boolean>>(
    new Map<string, boolean>([['default_store', true]])
  );
  const [fetching, setFetching] = useState<boolean>(false);
  const [refetchTimeout, setRefetchTimeout] = useState<Map<string, NodeJS.Timeout>>(new Map());

  async function fetchPage(pageToFetch: number, isRefetch = false, storeId = 'default_store') {
    setFetching(true);

    const newNotifications = await api.getNotificationsList(pageToFetch, getStoreQuery(storeId));

    if (newNotifications?.length < 10) {
      setHasNextPage(hasNextPage.set(storeId, false));
    } else {
      setHasNextPage(hasNextPage.set(storeId, true));
    }

    if (!page.has(storeId)) {
      setPage(page.set(storeId, 0));
    }

    if (isRefetch) {
      notifications[storeId] = newNotifications;
      setNotifications(Object.assign({}, notifications));
    } else {
      notifications[storeId] = [...(notifications[storeId] || []), ...newNotifications];
      setNotifications(Object.assign({}, notifications));
    }

    setFetching(false);
  }

  async function fetchNextPage(storeId = 'default_store') {
    if (!hasNextPage.get(storeId)) return;

    const nextPage = page.get(storeId) + 1;
    setPage(page.set(storeId, nextPage));

    await fetchPage(nextPage, false, storeId);
  }

  async function markAsRead(messageId: string, storeId = 'default_store'): Promise<IMessage> {
    notifications[storeId] = notifications[storeId].map((message) => {
      if (message._id === messageId) {
        message.read = true;
        message.seen = true;
      }

      return message;
    });

    setNotifications(Object.assign({}, notifications));

    return await api.markMessageAs(messageId, { seen: true, read: true });
  }

  async function markAllAsSeen(): Promise<number> {
    return await api.markAllAsSeen();
  }

  async function updateAction(
    messageId: string,
    actionButtonType: ButtonTypeEnum,
    status: MessageActionStatusEnum,
    payload?: Record<string, unknown>
  ) {
    await api.updateAction(messageId, actionButtonType, status, payload);

    for (const storeId in notifications) {
      notifications[storeId] = notifications[storeId].map((message) => {
        if (message._id === messageId) {
          message.cta.action.status = MessageActionStatusEnum.DONE;
        }

        return message;
      });
    }

    setNotifications(Object.assign({}, notifications));
  }

  async function refetch(storeId = 'default_store') {
    setFetching(true);

    if (refetchTimeout.get(storeId)) {
      clearTimeout(refetchTimeout.get(storeId));
      setRefetchTimeout(refetchTimeout.set(storeId, null));
    }

    setRefetchTimeout(
      refetchTimeout.set(
        storeId,
        setTimeout(async () => {
          await fetchPage(0, true, storeId);
        }, 250)
      )
    );
  }

  function getStoreQuery(storeId: string) {
    return stores?.find((store) => store.storeId === storeId)?.query || {};
  }

  async function markNotificationsAsSeen(
    readExist?: boolean,
    messagesToMark?: IMessage | IMessage[],
    storeId = 'default_store'
  ) {
    const notificationsToMark = getNotificationsToMark(messagesToMark, notifications, storeId);

    if (notificationsToMark.length) {
      const notificationsToUpdate = filterReadNotifications(readExist, notificationsToMark);

      await api.markMessageAsSeen(notificationsToUpdate.map((notification) => notification._id));
    }
  }

  function onWidgetClose() {
    resetPageState();
  }

  function onTabChange(storeId = 'default_store') {
    setPage(page.set(storeId, 0));
  }

  function resetPageState() {
    setPage(new Map<string, number>([['default_store', 0]]));
  }

  return (
    <NotificationsContext.Provider
<<<<<<< HEAD
      value={{
        notifications,
        fetchNextPage,
        hasNextPage,
        fetching,
        markAsRead,
        updateAction,
        refetch,
        markNotificationsAsSeen,
        onWidgetClose,
        onTabChange,
      }}
=======
      value={{ notifications, fetchNextPage, hasNextPage, fetching, markAsSeen, markAllAsSeen, updateAction, refetch }}
>>>>>>> 47bc7165
    >
      {children}
    </NotificationsContext.Provider>
  );
}

function getNotificationsToMark(
  messagesToMark?: IMessage | IMessage[],
  notifications?: Record<string, IMessage[]>,
  storeId?: string
) {
  if (messagesToMark) {
    return Array.isArray(messagesToMark) ? messagesToMark : [messagesToMark];
  } else {
    return notifications[storeId].filter((notification) => !notification.seen);
  }
}

function filterReadNotifications(readExist: boolean | undefined, notificationsToMark) {
  return readExist ? notificationsToMark.filter((msg) => typeof msg?.read !== 'undefined') : notificationsToMark;
}<|MERGE_RESOLUTION|>--- conflicted
+++ resolved
@@ -140,7 +140,6 @@
 
   return (
     <NotificationsContext.Provider
-<<<<<<< HEAD
       value={{
         notifications,
         fetchNextPage,
@@ -152,10 +151,8 @@
         markNotificationsAsSeen,
         onWidgetClose,
         onTabChange,
+        markAllAsSeen,
       }}
-=======
-      value={{ notifications, fetchNextPage, hasNextPage, fetching, markAsSeen, markAllAsSeen, updateAction, refetch }}
->>>>>>> 47bc7165
     >
       {children}
     </NotificationsContext.Provider>
