--- conflicted
+++ resolved
@@ -6,12 +6,7 @@
   ISubscriberJwt,
   MessageActionStatusEnum,
 } from '@novu/shared';
-<<<<<<< HEAD
 import type { IStoreQuery } from '@novu/client';
-=======
-
-import { IStoreQuery } from '@novu/client';
->>>>>>> b4c783b8
 
 export {
   IMessage,
