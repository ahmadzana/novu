--- conflicted
+++ resolved
@@ -16,11 +16,8 @@
   actionsResultBlock?: (templateIdentifier: string, messageAction: IMessageAction) => JSX.Element;
   colorScheme: ColorScheme;
   theme?: INovuThemeProvider;
-<<<<<<< HEAD
+  onActionClick?: (templateIdentifier: string, type: ButtonTypeEnum, message: IMessage) => void;
   tabs?: { name: string; query?: { feedId: string | string[] } }[];
-=======
-  onActionClick?: (templateIdentifier: string, type: ButtonTypeEnum, message: IMessage) => void;
->>>>>>> bed16a28
 }
 
 export function NotificationCenter(props: INotificationCenterProps) {
