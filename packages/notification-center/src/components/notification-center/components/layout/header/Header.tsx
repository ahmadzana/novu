import React, { useContext, useEffect } from 'react';
import { ActionIcon, Badge } from '@mantine/core';
import styled from 'styled-components';
import { colors } from '../../../../../shared/config/colors';
<<<<<<< HEAD
import React, { useContext } from 'react';
import { useNovuThemeProvider } from '../../../../../hooks';
import { INotificationCenterContext, INotificationsContext } from '../../../../../index';
import { NotificationCenterContext } from '../../../../../store/notification-center.context';
import { useTranslations } from '../../../../../hooks/use-translations';
import { Cogs } from '../../../../../shared/icons';
import { ScreensEnum } from '../Layout';
import { UnseenBadge } from '../../UnseenBadge';
import { NotificationsContext } from '../../../../../store/notifications.context';
=======
import { useNotificationCenter, useNovuTheme, useScreens, useTranslations, useUnseenCount } from '../../../../../hooks';
import { INotificationCenterContext } from '../../../../../index';
import { NotificationCenterContext, ScreensEnum } from '../../../../../store';
import { Cogs } from '../../../../../shared/icons';
>>>>>>> 36327fae

export function Header() {
  const { onUnseenCountChanged } = useNotificationCenter();
  const { unseenCount } = useUnseenCount();
  const { theme, common } = useNovuTheme();
  const { setScreen } = useScreens();
  const { tabs, showUserPreferences } = useContext<INotificationCenterContext>(NotificationCenterContext);
  const { markAllAsSeen } = useContext<INotificationsContext>(NotificationsContext);
  const { t } = useTranslations();

  useEffect(() => {
    if (onUnseenCountChanged) {
      onUnseenCountChanged(unseenCount);
    }
  }, [unseenCount, (window as any).parentIFrame]);

  return (
    <HeaderWrapper>
      <div style={{ display: 'flex', flexDirection: 'row', gap: '10px', alignItems: 'center' }}>
<<<<<<< HEAD
        <Text fontColor={theme.header.fontColor}>{t('notifications')}</Text>
        {!tabs && <UnseenBadge unseenCount={unseenCount} />}
=======
        <Text fontColor={theme.header.fontColor} data-test-id="notifications-header-title">
          {t('notifications')}
        </Text>
        {!tabs && unseenCount && unseenCount > 0 ? (
          <Badge
            data-test-id="unseen-count-label"
            sx={{
              padding: 0,
              width: 20,
              height: 20,
              pointerEvents: 'none',
              border: 'none',
              background: theme.header?.badgeColor,
              fontFamily: common.fontFamily,
              lineHeight: '14px',
              color: theme.header?.badgeTextColor,
              fontWeight: 'bold',
              fontSize: '12px',
            }}
            radius={100}
          >
            {unseenCount}
          </Badge>
        ) : null}
      </div>
      <div style={{ display: showUserPreferences ? 'inline-block' : 'none' }}>
        <ActionIcon
          data-test-id="user-preference-cog"
          variant="transparent"
          onClick={() => setScreen(ScreensEnum.SETTINGS)}
        >
          <Cogs style={{ color: theme?.userPreferences?.settingsButtonColor }} />
        </ActionIcon>
>>>>>>> 36327fae
      </div>
      <ActionItems>
        <MarkReadAction disabled={unseenCount === 0} onClick={markAllAsSeen}>
          {t('markAllAsRead')}
        </MarkReadAction>
        <div style={{ display: showUserPreferences ? 'inline-block' : 'none' }}>
          <ActionIcon
            data-test-id="user-preference-cog"
            variant="transparent"
            onClick={() => setScreen(ScreensEnum.SETTINGS)}
          >
            <Cogs style={{ color: theme?.userPreferences?.settingsButtonColor }} />
          </ActionIcon>
        </div>
      </ActionItems>
    </HeaderWrapper>
  );
}

const HeaderWrapper = styled.div`
  padding: 5px 15px;
  display: flex;
  justify-content: space-between;
  align-items: center;
  height: 55px;
`;

const ActionItems = styled.div`
  display: flex;
  align-items: center;
`;

const Text = styled.div<{ fontColor: string }>`
  color: ${({ fontColor }) => fontColor};
  font-size: 20px;
  font-style: normal;
  font-weight: 700;
  line-height: 24px;
  text-align: center;
`;

const MarkReadAction = styled.div<{ disabled: boolean }>`
  margin-right: 10px;
  font-size: 14px;
  font-style: normal;
  font-weight: 400;
  line-height: 17px;
  color: ${colors.B60};
  cursor: pointer;
  pointer-events: ${({ disabled }) => (disabled ? 'none' : 'auto')};
  opacity: ${({ disabled }) => (disabled ? 0.5 : 1)};
`;<|MERGE_RESOLUTION|>--- conflicted
+++ resolved
@@ -2,22 +2,12 @@
 import { ActionIcon, Badge } from '@mantine/core';
 import styled from 'styled-components';
 import { colors } from '../../../../../shared/config/colors';
-<<<<<<< HEAD
-import React, { useContext } from 'react';
-import { useNovuThemeProvider } from '../../../../../hooks';
+import { useNotificationCenter, useNovuTheme, useScreens, useTranslations, useUnseenCount } from '../../../../../hooks';
 import { INotificationCenterContext, INotificationsContext } from '../../../../../index';
-import { NotificationCenterContext } from '../../../../../store/notification-center.context';
-import { useTranslations } from '../../../../../hooks/use-translations';
+import { NotificationCenterContext, ScreensEnum } from '../../../../../store';
 import { Cogs } from '../../../../../shared/icons';
-import { ScreensEnum } from '../Layout';
 import { UnseenBadge } from '../../UnseenBadge';
 import { NotificationsContext } from '../../../../../store/notifications.context';
-=======
-import { useNotificationCenter, useNovuTheme, useScreens, useTranslations, useUnseenCount } from '../../../../../hooks';
-import { INotificationCenterContext } from '../../../../../index';
-import { NotificationCenterContext, ScreensEnum } from '../../../../../store';
-import { Cogs } from '../../../../../shared/icons';
->>>>>>> 36327fae
 
 export function Header() {
   const { onUnseenCountChanged } = useNotificationCenter();
@@ -37,44 +27,10 @@
   return (
     <HeaderWrapper>
       <div style={{ display: 'flex', flexDirection: 'row', gap: '10px', alignItems: 'center' }}>
-<<<<<<< HEAD
-        <Text fontColor={theme.header.fontColor}>{t('notifications')}</Text>
-        {!tabs && <UnseenBadge unseenCount={unseenCount} />}
-=======
         <Text fontColor={theme.header.fontColor} data-test-id="notifications-header-title">
           {t('notifications')}
         </Text>
-        {!tabs && unseenCount && unseenCount > 0 ? (
-          <Badge
-            data-test-id="unseen-count-label"
-            sx={{
-              padding: 0,
-              width: 20,
-              height: 20,
-              pointerEvents: 'none',
-              border: 'none',
-              background: theme.header?.badgeColor,
-              fontFamily: common.fontFamily,
-              lineHeight: '14px',
-              color: theme.header?.badgeTextColor,
-              fontWeight: 'bold',
-              fontSize: '12px',
-            }}
-            radius={100}
-          >
-            {unseenCount}
-          </Badge>
-        ) : null}
-      </div>
-      <div style={{ display: showUserPreferences ? 'inline-block' : 'none' }}>
-        <ActionIcon
-          data-test-id="user-preference-cog"
-          variant="transparent"
-          onClick={() => setScreen(ScreensEnum.SETTINGS)}
-        >
-          <Cogs style={{ color: theme?.userPreferences?.settingsButtonColor }} />
-        </ActionIcon>
->>>>>>> 36327fae
+        {!tabs && <UnseenBadge unseenCount={unseenCount} />}
       </div>
       <ActionItems>
         <MarkReadAction disabled={unseenCount === 0} onClick={markAllAsSeen}>
