--- conflicted
+++ resolved
@@ -5,13 +5,9 @@
 import { useNovuThemeProvider } from '../../../../../hooks/use-novu-theme-provider.hook';
 import { INotificationCenterContext } from '../../../../../index';
 import { NotificationCenterContext } from '../../../../../store/notification-center.context';
-<<<<<<< HEAD
-import { I18NContext } from '../../../../../store/i18n.context';
+import { useTranslations } from '../../../../../hooks/use-translations';
 import { Cogs } from '../../../../../shared/icons';
 import { ScreensEnum } from '../Layout';
-=======
-import { useTranslations } from '../../../../../hooks/use-translations';
->>>>>>> f9479b9a
 
 export function Header({ unseenCount, setScreen }: { unseenCount: number; setScreen: (screen: ScreensEnum) => void }) {
   const { theme, common } = useNovuThemeProvider();
@@ -44,16 +40,12 @@
           </Badge>
         ) : null}
       </div>
-<<<<<<< HEAD
       <div>
         <ActionIcon variant="transparent" onClick={() => setScreen(ScreensEnum.SETTINGS)}>
           <Cogs style={{ color: theme?.notificationItem?.seen?.timeMarkFontColor }} />
         </ActionIcon>
       </div>
-      <MarkReadAction style={{ display: 'none' }}>{translations.markAllAsRead}</MarkReadAction>
-=======
       <MarkReadAction style={{ display: 'none' }}>{t('markAllAsRead')}</MarkReadAction>
->>>>>>> f9479b9a
     </HeaderWrapper>
   );
 }
