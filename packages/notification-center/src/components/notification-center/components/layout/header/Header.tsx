import styled from 'styled-components';
import { Badge } from '@mantine/core';
import { colors } from '../../../../../shared/config/colors';
import React, { useContext } from 'react';
import { useNovuThemeProvider } from '../../../../../hooks/use-novu-theme-provider.hook';
<<<<<<< HEAD
import { I18NContext } from '../../../../../store/i18n.context';

export function Header({ unseenCount }: { unseenCount: number }) {
  const { theme, common } = useNovuThemeProvider();
  const { translations } = useContext(I18NContext);
=======
import { INotificationCenterContext } from '../../../../../index';
import { NotificationCenterContext } from '../../../../../store/notification-center.context';

export function Header({ unseenCount }: { unseenCount: number }) {
  const { theme, common } = useNovuThemeProvider();
  const { tabs } = useContext<INotificationCenterContext>(NotificationCenterContext);
>>>>>>> f242852c

  return (
    <HeaderWrapper>
      <div style={{ display: 'flex', flexDirection: 'row', gap: '10px', alignItems: 'center' }}>
<<<<<<< HEAD
        <Text fontColor={theme.header.fontColor}>{translations.notifications} </Text>
        {unseenCount && unseenCount > 0 ? (
=======
        <Text fontColor={theme.header.fontColor}>Notifications </Text>
        {!tabs && unseenCount && unseenCount > 0 ? (
>>>>>>> f242852c
          <Badge
            data-test-id="unseen-count-label"
            sx={{
              padding: 0,
              width: 20,
              height: 20,
              pointerEvents: 'none',
              border: 'none',
              background: theme.header?.badgeColor,
              fontFamily: common.fontFamily,
              lineHeight: '14px',
              color: theme.header?.badgeTextColor,
              fontWeight: 'bold',
              fontSize: '12px',
            }}
            radius={100}
          >
            {unseenCount}
          </Badge>
        ) : null}
      </div>
      <MarkReadAction style={{ display: 'none' }}>{translations.markAllAsRead}</MarkReadAction>
    </HeaderWrapper>
  );
}

const HeaderWrapper = styled.div`
  padding: 5px 15px;
  display: flex;
  justify-content: space-between;
  align-items: center;
  height: 55px;
`;

const Text = styled.div<{ fontColor: string }>`
  color: ${({ fontColor }) => fontColor};
  font-size: 20px;
  font-style: normal;
  font-weight: 700;
  line-height: 24px;
  text-align: center;
`;
const MarkReadAction = styled.div`
  font-size: 14px;
  font-style: normal;
  font-weight: 400;
  line-height: 17px;
  color: ${colors.B60};
`;<|MERGE_RESOLUTION|>--- conflicted
+++ resolved
@@ -3,31 +3,20 @@
 import { colors } from '../../../../../shared/config/colors';
 import React, { useContext } from 'react';
 import { useNovuThemeProvider } from '../../../../../hooks/use-novu-theme-provider.hook';
-<<<<<<< HEAD
+import { INotificationCenterContext } from '../../../../../index';
+import { NotificationCenterContext } from '../../../../../store/notification-center.context';
 import { I18NContext } from '../../../../../store/i18n.context';
 
 export function Header({ unseenCount }: { unseenCount: number }) {
   const { theme, common } = useNovuThemeProvider();
+  const { tabs } = useContext<INotificationCenterContext>(NotificationCenterContext);
   const { translations } = useContext(I18NContext);
-=======
-import { INotificationCenterContext } from '../../../../../index';
-import { NotificationCenterContext } from '../../../../../store/notification-center.context';
-
-export function Header({ unseenCount }: { unseenCount: number }) {
-  const { theme, common } = useNovuThemeProvider();
-  const { tabs } = useContext<INotificationCenterContext>(NotificationCenterContext);
->>>>>>> f242852c
 
   return (
     <HeaderWrapper>
       <div style={{ display: 'flex', flexDirection: 'row', gap: '10px', alignItems: 'center' }}>
-<<<<<<< HEAD
-        <Text fontColor={theme.header.fontColor}>{translations.notifications} </Text>
-        {unseenCount && unseenCount > 0 ? (
-=======
         <Text fontColor={theme.header.fontColor}>Notifications </Text>
         {!tabs && unseenCount && unseenCount > 0 ? (
->>>>>>> f242852c
           <Badge
             data-test-id="unseen-count-label"
             sx={{
