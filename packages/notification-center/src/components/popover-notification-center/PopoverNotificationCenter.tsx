--- conflicted
+++ resolved
@@ -20,12 +20,8 @@
 }
 
 export function PopoverNotificationCenter({ children, ...props }: IPopoverNotificationCenterProps) {
-<<<<<<< HEAD
-  const { setUnseenCount } = useContext(UnseenCountContext);
   const { theme } = useDefaultTheme({ colorScheme: props.colorScheme, theme: props.theme });
-=======
   const { setUnseenCount, unseenCount } = useContext(UnseenCountContext);
->>>>>>> 080e2e26
 
   function handlerOnUnseenCount(count: number) {
     if (isNaN(count)) return;
@@ -37,14 +33,7 @@
   }
 
   return (
-<<<<<<< HEAD
-    <Popover theme={theme} bell={(bellProps) => children({ ...bellProps, theme })}>
-=======
-    <Popover
-      colorScheme={props.colorScheme}
-      bell={(bellProps) => children({ colorScheme: props.colorScheme, unseenCount, ...bellProps })}
-    >
->>>>>>> 080e2e26
+    <Popover theme={theme} bell={(bellProps) => children({ ...bellProps, unseenCount, theme })}>
       <NotificationCenter
         onNotificationClick={props.onNotificationClick}
         onUnseenCountChanged={handlerOnUnseenCount}
