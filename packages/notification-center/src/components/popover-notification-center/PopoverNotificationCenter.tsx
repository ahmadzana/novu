--- conflicted
+++ resolved
@@ -6,11 +6,7 @@
 import { UnseenCountContext } from '../../store/unseen-count.context';
 import { INovuThemePopoverProvider } from '../../store/novu-theme-provider.context';
 import { useDefaultTheme } from '../../hooks';
-<<<<<<< HEAD
 import { ColorScheme, ListItem } from '../../index';
-=======
-import { ColorScheme, ITab } from '../../index';
->>>>>>> dcb433f8
 
 interface IPopoverNotificationCenterProps {
   onUrlChange?: (url: string) => void;
