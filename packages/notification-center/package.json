--- conflicted
+++ resolved
@@ -50,12 +50,8 @@
   "dependencies": {
     "@mantine/core": "^4.1.0",
     "@mantine/hooks": "^4.1.3",
-<<<<<<< HEAD
-    "@novu/client": "^0.7.1",
-    "@novu/shared": "^0.7.1",
-=======
+    "@novu/client": "^0.7.2",
     "@novu/shared": "^0.7.2",
->>>>>>> 6a4e054b
     "acorn-jsx": "^5.3.2",
     "axios": "^0.26.1",
     "chroma-js": "^2.4.2",
