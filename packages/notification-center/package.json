{
  "name": "@novu/notification-center",
<<<<<<< HEAD
  "version": "0.4.1",
=======
  "version": "0.4.2",
>>>>>>> b95a1e3c
  "repository": "https://github.com/novuhq/novu",
  "description": "",
  "scripts": {
    "start": "npm run build:watch",
    "build": "rollup -c",
    "build:watch": "rollup -c -w",
    "storybook": "start-storybook -p 6006",
    "build-storybook": "build-storybook"
  },
  "author": "",
  "license": "ISC",
  "devDependencies": {
    "@babel/core": "^7.17.8",
    "@rollup/plugin-commonjs": "^21.0.1",
    "@rollup/plugin-image": "^2.1.1",
    "@rollup/plugin-node-resolve": "^13.1.3",
    "@rollup/plugin-typescript": "^8.3.0",
    "@storybook/addon-actions": "^6.4.19",
    "@storybook/addon-essentials": "^6.4.19",
    "@storybook/addon-interactions": "^6.4.19",
    "@storybook/addon-links": "^6.4.19",
    "@storybook/builder-webpack5": "^6.4.19",
    "@storybook/manager-webpack5": "^6.4.19",
    "@storybook/react": "^6.4.19",
    "@storybook/testing-library": "0.0.9",
    "@types/react": "^17.0.34",
    "babel-loader": "^8.2.4",
    "rollup": "^2.60.0",
    "rollup-plugin-dts": "^4.0.1",
    "rollup-plugin-peer-deps-external": "^2.2.4",
    "rollup-plugin-terser": "^7.0.2",
    "typescript": "^4.4.4"
  },
  "peerDependencies": {
    "react": ">=16.8.0"
  },
  "main": "dist/cjs/index.js",
  "module": "dist/esm/index.js",
  "files": [
    "dist"
  ],
  "types": "dist/index.d.ts",
  "dependencies": {
    "@mantine/core": "^4.1.0",
    "@mantine/hooks": "^4.1.3",
    "@novu/shared": "^0.4.1",
    "acorn-jsx": "^5.3.2",
    "axios": "^0.26.1",
    "chroma-js": "^2.4.2",
    "moment": "^2.29.1",
    "react-infinite-scroll-component": "^6.0.0",
    "react-query": "^3.34.19",
    "rollup-plugin-node-externals": "^4.0.0",
    "socket.io-client": "2.3.1",
    "styled-components": "^5.3.5",
    "tslib": "^2.3.1",
    "webfontloader": "^1.6.28"
  }
}<|MERGE_RESOLUTION|>--- conflicted
+++ resolved
@@ -1,10 +1,6 @@
 {
   "name": "@novu/notification-center",
-<<<<<<< HEAD
-  "version": "0.4.1",
-=======
   "version": "0.4.2",
->>>>>>> b95a1e3c
   "repository": "https://github.com/novuhq/novu",
   "description": "",
   "scripts": {
