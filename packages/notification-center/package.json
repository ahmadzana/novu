{
  "name": "@novu/notification-center",
<<<<<<< HEAD
  "version": "0.4.0",
=======
  "version": "0.4.2",
>>>>>>> 1060c56f
  "repository": "https://github.com/novuhq/novu",
  "description": "",
  "scripts": {
    "start": "npm run build:watch",
    "build": "rollup -c",
    "build:watch": "rollup -c -w",
    "storybook": "start-storybook -p 6006",
    "build-storybook": "build-storybook"
  },
  "author": "",
  "license": "ISC",
  "devDependencies": {
    "@babel/core": "^7.17.8",
    "@rollup/plugin-commonjs": "^21.0.1",
    "@rollup/plugin-image": "^2.1.1",
    "@rollup/plugin-node-resolve": "^13.1.3",
    "@rollup/plugin-typescript": "^8.3.0",
    "@storybook/addon-actions": "^6.4.19",
    "@storybook/addon-essentials": "^6.4.19",
    "@storybook/addon-interactions": "^6.4.19",
    "@storybook/addon-links": "^6.4.19",
    "@storybook/builder-webpack5": "^6.4.19",
    "@storybook/manager-webpack5": "^6.4.19",
    "@storybook/react": "^6.4.19",
    "@storybook/testing-library": "0.0.9",
    "@types/react": "^17.0.34",
    "babel-loader": "^8.2.4",
    "rollup": "^2.60.0",
    "rollup-plugin-dts": "^4.0.1",
    "rollup-plugin-peer-deps-external": "^2.2.4",
    "rollup-plugin-terser": "^7.0.2",
    "typescript": "^4.4.4"
  },
  "peerDependencies": {
    "react": ">=16.8.0"
  },
  "main": "dist/cjs/index.js",
  "module": "dist/esm/index.js",
  "files": [
    "dist"
  ],
  "types": "dist/index.d.ts",
  "dependencies": {
    "@mantine/core": "^4.1.0",
    "@mantine/hooks": "^4.1.3",
<<<<<<< HEAD
    "@novu/shared": "^0.4.0",
=======
    "@novu/shared": "^0.4.1",
>>>>>>> 1060c56f
    "acorn-jsx": "^5.3.2",
    "axios": "^0.26.1",
    "chroma-js": "^2.4.2",
    "moment": "^2.29.1",
    "react-infinite-scroll-component": "^6.0.0",
    "react-query": "^3.34.19",
    "rollup-plugin-node-externals": "^4.0.0",
    "socket.io-client": "2.3.1",
    "styled-components": "^5.3.5",
    "tslib": "^2.3.1",
    "webfontloader": "^1.6.28"
  }
}<|MERGE_RESOLUTION|>--- conflicted
+++ resolved
@@ -1,10 +1,6 @@
 {
   "name": "@novu/notification-center",
-<<<<<<< HEAD
-  "version": "0.4.0",
-=======
   "version": "0.4.2",
->>>>>>> 1060c56f
   "repository": "https://github.com/novuhq/novu",
   "description": "",
   "scripts": {
@@ -50,11 +46,7 @@
   "dependencies": {
     "@mantine/core": "^4.1.0",
     "@mantine/hooks": "^4.1.3",
-<<<<<<< HEAD
-    "@novu/shared": "^0.4.0",
-=======
     "@novu/shared": "^0.4.1",
->>>>>>> 1060c56f
     "acorn-jsx": "^5.3.2",
     "axios": "^0.26.1",
     "chroma-js": "^2.4.2",
