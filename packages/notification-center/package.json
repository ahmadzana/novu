{
  "name": "@novu/notification-center",
<<<<<<< HEAD
  "version": "0.5.0-alpha.1",
=======
  "version": "0.5.0",
>>>>>>> 09e39a51
  "repository": "https://github.com/novuhq/novu",
  "description": "",
  "scripts": {
    "start": "npm run build:watch",
    "build": "rollup -c",
    "build:watch": "rollup -c -w",
    "storybook": "start-storybook -p 6006",
    "build-storybook": "build-storybook"
  },
  "author": "",
  "license": "ISC",
  "devDependencies": {
    "@babel/core": "^7.17.8",
    "@rollup/plugin-commonjs": "^21.0.1",
    "@rollup/plugin-image": "^2.1.1",
    "@rollup/plugin-node-resolve": "^13.1.3",
    "@rollup/plugin-typescript": "^8.3.0",
    "@storybook/addon-actions": "^6.4.19",
    "@storybook/addon-essentials": "^6.4.19",
    "@storybook/addon-interactions": "^6.4.19",
    "@storybook/addon-links": "^6.4.19",
    "@storybook/builder-webpack5": "^6.4.19",
    "@storybook/manager-webpack5": "^6.4.19",
    "@storybook/react": "^6.4.19",
    "@storybook/testing-library": "0.0.9",
    "@types/react": "^17.0.34",
    "babel-loader": "^8.2.4",
    "rollup": "^2.60.0",
    "rollup-plugin-dts": "^4.0.1",
    "rollup-plugin-peer-deps-external": "^2.2.4",
    "rollup-plugin-terser": "^7.0.2",
    "typescript": "^4.4.4"
  },
  "peerDependencies": {
    "react": ">=16.8.0"
  },
  "main": "dist/cjs/index.js",
  "module": "dist/esm/index.js",
  "files": [
    "dist"
  ],
  "types": "dist/index.d.ts",
  "dependencies": {
    "@mantine/core": "^4.1.0",
    "@mantine/hooks": "^4.1.3",
<<<<<<< HEAD
    "@novu/shared": "^0.5.0-alpha.0",
=======
    "@novu/shared": "^0.5.0",
>>>>>>> 09e39a51
    "acorn-jsx": "^5.3.2",
    "axios": "^0.26.1",
    "chroma-js": "^2.4.2",
    "lodash.merge": "^4.6.2",
    "moment": "^2.29.1",
    "react-infinite-scroll-component": "^6.0.0",
    "react-query": "^3.34.19",
    "rollup-plugin-node-externals": "^4.0.0",
    "socket.io-client": "2.3.1",
    "styled-components": "^5.3.5",
    "tslib": "^2.3.1",
    "webfontloader": "^1.6.28"
  }
}<|MERGE_RESOLUTION|>--- conflicted
+++ resolved
@@ -1,10 +1,6 @@
 {
   "name": "@novu/notification-center",
-<<<<<<< HEAD
-  "version": "0.5.0-alpha.1",
-=======
   "version": "0.5.0",
->>>>>>> 09e39a51
   "repository": "https://github.com/novuhq/novu",
   "description": "",
   "scripts": {
@@ -50,11 +46,7 @@
   "dependencies": {
     "@mantine/core": "^4.1.0",
     "@mantine/hooks": "^4.1.3",
-<<<<<<< HEAD
-    "@novu/shared": "^0.5.0-alpha.0",
-=======
     "@novu/shared": "^0.5.0",
->>>>>>> 09e39a51
     "acorn-jsx": "^5.3.2",
     "axios": "^0.26.1",
     "chroma-js": "^2.4.2",
