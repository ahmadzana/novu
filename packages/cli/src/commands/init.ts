--- conflicted
+++ resolved
@@ -1,9 +1,6 @@
 import * as open from 'open';
 import * as Configstore from 'configstore';
-<<<<<<< HEAD
 import jwt_decode from 'jwt-decode';
-=======
->>>>>>> 8cc5ffe0
 import { prompt } from '../client';
 import { promptIntroQuestions } from './init.consts';
 import { HttpServer } from '../server';
@@ -19,7 +16,6 @@
 
     const userJwt = await gitHubOAuth();
 
-<<<<<<< HEAD
     const config = new Configstore('notu-cli');
     storeToken(config, userJwt);
 
@@ -31,9 +27,6 @@
       storeToken(config, newUserJwt);
     }
     await createApplication(answers.applicationName);
-=======
-    config.set('token', userJwt);
->>>>>>> 8cc5ffe0
   } catch (error) {
     // eslint-disable-next-line no-console
     console.error(error.response.data);
