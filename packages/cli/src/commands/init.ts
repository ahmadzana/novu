import * as open from 'open';
import { Answers } from 'inquirer';
<<<<<<< HEAD
import {
  ChannelCTATypeEnum,
  ChannelTypeEnum,
  IApplication,
  ICreateNotificationTemplateDto,
  IJwtPayload,
  providers,
} from '@notifire/shared';
=======
import * as gradient from 'gradient-string';
import * as chalk from 'chalk';
import * as ora from 'ora';
import { ChannelCTATypeEnum, ChannelTypeEnum, IApplication, ICreateNotificationTemplateDto } from '@notifire/shared';

>>>>>>> e7f85404
import { prompt } from '../client';
import { promptIntroQuestions } from './init.consts';
import { HttpServer } from '../server';
import {
  SERVER_HOST,
  REDIRECT_ROUTE,
  API_OAUTH_URL,
  WIDGET_DEMO_ROUTH,
  API_TRIGGER_URL,
  CLIENT_LOGIN_URL,
  getServerPort,
} from '../constants';
import {
  storeHeader,
  createOrganization,
  switchOrganization,
  createApplication,
  getApplicationMe,
  switchApplication,
  getNotificationGroup,
  createNotificationTemplates,
  getApplicationApiKeys,
} from '../api';
import { ConfigService } from '../services';

const turboGradient = gradient('#0099F7', '#F11712');
const logoGradient = gradient('#DD2476', '#FF512F');

export async function initCommand() {
  const config = new ConfigService();
  if (process.env.NODE_ENV === 'dev') {
    await config.clearStore();
  }

  const logo = `
                        @@@@@@@@@@@@@        
                @@@       @@@@@@@@@@@        
              @@@@@@@@      (@@@@@@@@        
            @@@@@@@@@@@@       @@@@@@     @@ 
           @@@@@@@@@@@@@@@@      @@@@     @@@
           @@@@@@@@&@@@@@@@@@       @     @@@
          @@@@@         @@@@@@@@         @@@@
           @@@     @       @@@@@@@@@@@@@@@@@@
           @@@    .@@@@      @@@@@@@@@@@@@@@@
            @@    .@@@@@@       @@@@@@@@@@@@ 
                  .@@@@@@@@,      @@@@@@@@   
                  .@@@@@@@@@@@       @@@     
                   @@@@@@@@@@@@@                  
                          `;

  const items = logo.split('\n').map((row) => logoGradient(row));

  console.log(chalk.bold(items.join('\n')));
  console.log(chalk.bold(`                      Welcome to NOTU`));
  console.log(chalk.bold(turboGradient(`         The open-source notification infrastructure\n`)));
  console.log(chalk.bold(`Now let's setup your account and send a first notification`));

  const existingApplication = await checkExistingApplication(config);
  if (existingApplication) {
    const result = await handleExistingSession(config, existingApplication);

    if (result === 'new') {
      config.clearStore();
    } else if (result === 'visitDashboard') {
      const dashboardURL = `${CLIENT_LOGIN_URL}?token=${config.getToken()}`;

      await open(dashboardURL);

      return;
    } else if (result === 'exit') {
      process.exit();

      return;
    }
  }

  await handleOnboardingFlow(config);
}

async function handleOnboardingFlow(config: ConfigService) {
  const httpServer = new HttpServer();

  await httpServer.listen();

  try {
    const answers = await prompt(promptIntroQuestions);
    const spinner = ora('Waiting for a brave unicorn to login').start();

    try {
      await gitHubOAuth(httpServer, config);
    } catch (e) {
      spinner.fail('Something un-expected happend :(');
      process.exit();
    }
    spinner.stop();

    const setUpSpinner = ora('Setting up your new account').start();
    let applicationIdentifier: string;

    try {
      await createOrganizationHandler(config, answers);
      applicationIdentifier = await createApplicationHandler(config, answers);
    } catch (e) {
      setUpSpinner.fail('Something un-expected happend :(');
      process.exit();
    }

    const address = httpServer.getAddress();

    setUpSpinner.succeed(`Created your account successfully. 
  Visit: ${address}/demo to continue`);

    await raiseDemoDashboard(httpServer, config, applicationIdentifier);
    await exitHandler();
  } catch (error) {
    // eslint-disable-next-line no-console
    console.error(error);
  } finally {
    httpServer.close();
  }
}

async function gitHubOAuth(httpServer: HttpServer, config: ConfigService): Promise<void> {
  const redirectUrl = `http://${SERVER_HOST}:${await getServerPort()}${REDIRECT_ROUTE}`;

  try {
    await open(`${API_OAUTH_URL}?&redirectUrl=${redirectUrl}`);

    const userJwt = await httpServer.redirectResponse();

    storeToken(config, userJwt);
  } catch (error) {
    // eslint-disable-next-line no-console
    console.error(error);
  }
}

async function createOrganizationHandler(config: ConfigService, answers: Answers) {
  if (config.isOrganizationIdExist()) return;

  const createOrganizationResponse = await createOrganization(answers.applicationName);

  const newUserJwt = await switchOrganization(createOrganizationResponse._id);

  storeToken(config, newUserJwt);
}

async function createApplicationHandler(config: ConfigService, answers: Answers): Promise<string> {
  if (config.isApplicationIdExist()) {
    const existingApplication = await getApplicationMe();
    const keys = await getApplicationApiKeys();

    config.setValue('apiKey', keys[0]?.key);

    return existingApplication.identifier;
  }

  const createApplicationResponse = await createApplication(answers.applicationName);
  const newUserJwt = await switchApplication(createApplicationResponse._id);

  config.setValue('apiKey', createApplicationResponse.apiKeys[0].key);
  storeToken(config, newUserJwt);

  return createApplicationResponse.identifier;
}

async function raiseDemoDashboard(httpServer: HttpServer, config: ConfigService, applicationIdentifier: string) {
  const notificationGroupResponse = await getNotificationGroup();

  const template = buildTemplate(notificationGroupResponse[0]._id);
  const createNotificationTemplatesResponse = await createNotificationTemplates(template);

  const decodedToken = config.getDecodedToken();
<<<<<<< HEAD
  const demoDashboardUrl = await buildDemoDashboardUrl(applicationIdentifier, decodedToken, config);
=======
  const demoDashboardUrl = await getDemoDashboardUrl();
>>>>>>> e7f85404

  storeTriggerPayload(config, createNotificationTemplatesResponse, decodedToken);

  await open(demoDashboardUrl);
}

function buildTemplate(notificationGroupId: string): ICreateNotificationTemplateDto {
  const redirectUrl = `${CLIENT_LOGIN_URL}?token={{token}}`;

  const messages = [
    {
      type: ChannelTypeEnum.IN_APP,
      content:
        'Welcome <b>{{$first_name}}</b>! This is your first notification, click on it to visit your live dashboard',
      cta: {
        type: ChannelCTATypeEnum.REDIRECT,
        data: {
          url: redirectUrl,
        },
      },
    },
  ];

  return {
    notificationGroupId,
    name: 'On-boarding notification',
    active: true,
    draft: false,
    messages,
    tags: null,
    description: null,
  };
}

<<<<<<< HEAD
async function buildDemoDashboardUrl(applicationIdentifier: string, decodedToken: IJwtPayload, config: ConfigService) {
  const dashboardURL = `${CLIENT_LOGIN_URL}?token=${config.getToken()}`;

  return [
    `http://${SERVER_HOST}:${await getServerPort()}${WIDGET_DEMO_ROUTH}?`,
    `applicationId=${applicationIdentifier}&`,
    `userId=${decodedToken._id}&`,
    `apiKey=${config.getValue('apiKey')}&`,
    `$first_name=${decodedToken.firstName}&`,
    `$last_name=${decodedToken.lastName}`,
  ];
=======
async function getDemoDashboardUrl() {
  return `http://${SERVER_HOST}:${await getServerPort()}${WIDGET_DEMO_ROUTH}`;
>>>>>>> e7f85404
}

function storeTriggerPayload(config: ConfigService, createNotificationTemplatesResponse, decodedToken) {
  const dashboardURL = `${CLIENT_LOGIN_URL}?token=${config.getToken()}`;

  const tmpPayload: { key: string; value: string }[] = [
    { key: 'url', value: API_TRIGGER_URL },
    { key: 'apiKey', value: config.getValue('apiKey') },
    { key: 'name', value: createNotificationTemplatesResponse.triggers[0].identifier },
    { key: '$user_id', value: decodedToken._id },
    { key: '$first_name', value: decodedToken.firstName },
    { key: '$last_name', value: decodedToken.lastName },
    { key: '$email', value: decodedToken.email },
    { key: 'applicationId', value: decodedToken.applicationId },
    { key: 'token', value: config.getToken() },
    { key: 'dashboardURL', value: dashboardURL },
  ];

  config.setValue('triggerPayload', JSON.stringify(tmpPayload));
}

/*
 * Stores token in config and axios default headers
 */
function storeToken(config: ConfigService, userJwt: string) {
  config.setValue('token', userJwt);
  storeHeader('authorization', `Bearer ${config.getToken()}`);
}

async function exitHandler(): Promise<void> {
  await keyPress();
}

const keyPress = async (): Promise<void> => {
  return new Promise((resolve) =>
    process.stdin.once('data', () => {
      resolve();
    })
  );
};

async function checkExistingApplication(config: ConfigService): Promise<IApplication | null> {
  const isSessionExists = !!config.getDecodedToken();

  if (isSessionExists && process.env.NODE_ENV !== 'dev') {
    storeToken(config, config.getToken());

    let existingApplication: IApplication;

    try {
      existingApplication = await getApplicationMe();
      if (!existingApplication) {
        return null;
      }
    } catch (e) {
      config.clearStore();

      return null;
    }

    return existingApplication;
  }

  return null;
}

async function handleExistingSession(config: ConfigService, existingApplication: IApplication) {
  const { result } = await prompt([
    {
      type: 'list',
      name: 'result',
      message: `Looks like you already have a created an account for ${existingApplication.name}`,
      choices: [
        {
          name: `Visit ${existingApplication.name} Dashboard`,
          value: 'visitDashboard',
        },
        {
          name: 'Create New Account',
          value: 'new',
        },
        {
          name: 'Cancel',
          value: 'exit',
        },
      ],
    },
  ]);

  return result;
}<|MERGE_RESOLUTION|>--- conflicted
+++ resolved
@@ -1,21 +1,10 @@
 import * as open from 'open';
 import { Answers } from 'inquirer';
-<<<<<<< HEAD
-import {
-  ChannelCTATypeEnum,
-  ChannelTypeEnum,
-  IApplication,
-  ICreateNotificationTemplateDto,
-  IJwtPayload,
-  providers,
-} from '@notifire/shared';
-=======
 import * as gradient from 'gradient-string';
 import * as chalk from 'chalk';
 import * as ora from 'ora';
 import { ChannelCTATypeEnum, ChannelTypeEnum, IApplication, ICreateNotificationTemplateDto } from '@notifire/shared';
 
->>>>>>> e7f85404
 import { prompt } from '../client';
 import { promptIntroQuestions } from './init.consts';
 import { HttpServer } from '../server';
@@ -189,11 +178,7 @@
   const createNotificationTemplatesResponse = await createNotificationTemplates(template);
 
   const decodedToken = config.getDecodedToken();
-<<<<<<< HEAD
-  const demoDashboardUrl = await buildDemoDashboardUrl(applicationIdentifier, decodedToken, config);
-=======
   const demoDashboardUrl = await getDemoDashboardUrl();
->>>>>>> e7f85404
 
   storeTriggerPayload(config, createNotificationTemplatesResponse, decodedToken);
 
@@ -228,22 +213,8 @@
   };
 }
 
-<<<<<<< HEAD
-async function buildDemoDashboardUrl(applicationIdentifier: string, decodedToken: IJwtPayload, config: ConfigService) {
-  const dashboardURL = `${CLIENT_LOGIN_URL}?token=${config.getToken()}`;
-
-  return [
-    `http://${SERVER_HOST}:${await getServerPort()}${WIDGET_DEMO_ROUTH}?`,
-    `applicationId=${applicationIdentifier}&`,
-    `userId=${decodedToken._id}&`,
-    `apiKey=${config.getValue('apiKey')}&`,
-    `$first_name=${decodedToken.firstName}&`,
-    `$last_name=${decodedToken.lastName}`,
-  ];
-=======
 async function getDemoDashboardUrl() {
   return `http://${SERVER_HOST}:${await getServerPort()}${WIDGET_DEMO_ROUTH}`;
->>>>>>> e7f85404
 }
 
 function storeTriggerPayload(config: ConfigService, createNotificationTemplatesResponse, decodedToken) {
