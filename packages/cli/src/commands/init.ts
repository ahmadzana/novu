import * as open from 'open';
import { Answers } from 'inquirer';
import * as gradient from 'gradient-string';
import * as chalk from 'chalk';
import * as ora from 'ora';
import { ChannelCTATypeEnum, ChannelTypeEnum, IApplication, ICreateNotificationTemplateDto, IJwtPayload } from '@notifire/shared';
import { prompt } from '../client';
import { promptIntroQuestions } from './init.consts';
import { HttpServer } from '../server';
import {
  SERVER_HOST,
  REDIRECT_ROUTE,
  API_OAUTH_URL,
  WIDGET_DEMO_ROUTH,
  API_TRIGGER_URL,
  CLIENT_LOGIN_URL,
  getServerPort,
} from '../constants';
import {
  storeHeader,
  createOrganization,
  switchOrganization,
  createApplication,
  getApplicationMe,
  switchApplication,
  getNotificationGroup,
  createNotificationTemplates,
  getApplicationApiKeys,
} from '../api';
import { ConfigService } from '../services';

const textGradient = gradient('#0099F7', '#F11712');
const logoGradient = gradient('#DD2476', '#FF512F');

export async function initCommand() {
  const config = new ConfigService();
  if (process.env.NODE_ENV === 'dev') {
    await config.clearStore();
  }

  const logo = `
                        @@@@@@@@@@@@@        
                @@@       @@@@@@@@@@@        
              @@@@@@@@      (@@@@@@@@        
            @@@@@@@@@@@@       @@@@@@     @@ 
           @@@@@@@@@@@@@@@@      @@@@     @@@
           @@@@@@@@&@@@@@@@@@       @     @@@
          @@@@@         @@@@@@@@         @@@@
           @@@     @       @@@@@@@@@@@@@@@@@@
           @@@    .@@@@      @@@@@@@@@@@@@@@@
            @@    .@@@@@@       @@@@@@@@@@@@ 
                  .@@@@@@@@,      @@@@@@@@   
                  .@@@@@@@@@@@       @@@     
                   @@@@@@@@@@@@@                  
                          `;

  const items = logo.split('\n').map((row) => logoGradient(row));

  console.log(chalk.bold(items.join('\n')));
  console.log(chalk.bold(`                      Welcome to NOTU`));
  console.log(chalk.bold(turboGradient(`         The open-source notification infrastructure\n`)));
  console.log(chalk.bold(`Now let's setup your account and send a first notification`));

  const existingApplication = await checkExistingApplication(config);
  if (existingApplication) {
    const result = await handleExistingSession(config, existingApplication);

    if (result === 'new') {
      config.clearStore();
    } else if (result === 'visitDashboard') {
      const dashboardURL = `${CLIENT_LOGIN_URL}?token=${config.getToken()}`;

      await open(dashboardURL);

      return;
    } else if (result === 'exit') {
      process.exit();

      return;
    }
  }

  await handleOnboardingFlow(config);
}

async function handleOnboardingFlow(config: ConfigService) {
  const httpServer = new HttpServer();

  await httpServer.listen();

  try {
    const answers = await prompt(promptIntroQuestions);
    const spinner = ora('Waiting for a brave unicorn to login').start();

    try {
      await gitHubOAuth(httpServer, config);
    } catch (e) {
      spinner.fail('Something un-expected happend :(');
      process.exit();
    }
    spinner.stop();

    const setUpSpinner = ora('Setting up your new account').start();
    let applicationIdentifier: string;

    try {
      await createOrganizationHandler(config, answers);
      applicationIdentifier = await createApplicationHandler(config, answers);
    } catch (e) {
      setUpSpinner.fail('Something un-expected happend :(');
      process.exit();
    }

    const address = httpServer.getAddress();

    setUpSpinner.succeed(`Created your account successfully. 
  Visit: ${address}/demo to continue`);

    await raiseDemoDashboard(httpServer, config, applicationIdentifier);
    await exitHandler();
  } catch (error) {
    // eslint-disable-next-line no-console
    console.error(error);
  } finally {
    httpServer.close();
  }
}

async function gitHubOAuth(httpServer: HttpServer, config: ConfigService): Promise<void> {
  const redirectUrl = `http://${SERVER_HOST}:${await getServerPort()}${REDIRECT_ROUTE}`;

  try {
    await open(`${API_OAUTH_URL}?&redirectUrl=${redirectUrl}`);

    const userJwt = await httpServer.redirectResponse();

    storeToken(config, userJwt);
  } catch (error) {
    // eslint-disable-next-line no-console
    console.error(error);
  }
}

async function createOrganizationHandler(config: ConfigService, answers: Answers) {
  if (config.isOrganizationIdExist()) return;

  const createOrganizationResponse = await createOrganization(answers.applicationName);

  const newUserJwt = await switchOrganization(createOrganizationResponse._id);

  storeToken(config, newUserJwt);
}

async function createApplicationHandler(config: ConfigService, answers: Answers): Promise<string> {
  if (config.isApplicationIdExist()) {
    const existingApplication = await getApplicationMe();
    const keys = await getApplicationApiKeys();

    config.setValue('apiKey', keys[0]?.key);
<<<<<<< HEAD

    return existingApplication.identifier;
  }

=======

    return existingApplication.identifier;
  }

>>>>>>> 364f1788
  const createApplicationResponse = await createApplication(answers.applicationName);
  const newUserJwt = await switchApplication(createApplicationResponse._id);

  config.setValue('apiKey', createApplicationResponse.apiKeys[0].key);
  storeToken(config, newUserJwt);

  return createApplicationResponse.identifier;
}

async function raiseDemoDashboard(httpServer: HttpServer, config: ConfigService, applicationIdentifier: string) {
  const notificationGroupResponse = await getNotificationGroup();

  const template = buildTemplate(notificationGroupResponse[0]._id);
  const createNotificationTemplatesResponse = await createNotificationTemplates(template);

  const decodedToken = config.getDecodedToken();
  const demoDashboardUrl = await getDemoDashboardUrl();

  storeTriggerPayload(config, createNotificationTemplatesResponse, decodedToken);

  await open(demoDashboardUrl);
}

function buildTemplate(notificationGroupId: string): ICreateNotificationTemplateDto {
  const redirectUrl = `${CLIENT_LOGIN_URL}?token={{token}}`;

  const messages = [
    {
      type: ChannelTypeEnum.IN_APP,
      content:
        'Welcome <b>{{$first_name}}</b>! This is your first notification, click on it to visit your live dashboard',
      cta: {
        type: ChannelCTATypeEnum.REDIRECT,
        data: {
          url: redirectUrl,
        },
      },
    },
  ];

  return {
    notificationGroupId,
    name: 'On-boarding notification',
    active: true,
    draft: false,
    messages,
    tags: null,
    description: null,
  };
}

async function getDemoDashboardUrl() {
  return `http://${SERVER_HOST}:${await getServerPort()}${WIDGET_DEMO_ROUTH}`;
}

function storeTriggerPayload(config: ConfigService, createNotificationTemplatesResponse, decodedToken) {
  const dashboardURL = `${CLIENT_LOGIN_URL}?token=${config.getToken()}`;

  const tmpPayload: { key: string; value: string }[] = [
    { key: 'url', value: API_TRIGGER_URL },
    { key: 'apiKey', value: config.getValue('apiKey') },
    { key: 'name', value: createNotificationTemplatesResponse.triggers[0].identifier },
    { key: '$user_id', value: decodedToken._id },
    { key: '$first_name', value: decodedToken.firstName },
    { key: '$last_name', value: decodedToken.lastName },
    { key: '$email', value: decodedToken.email },
    { key: 'applicationId', value: decodedToken.applicationId },
    { key: 'token', value: config.getToken() },
    { key: 'dashboardURL', value: dashboardURL },
  ];

  config.setValue('triggerPayload', JSON.stringify(tmpPayload));
}

/*
 * Stores token in config and axios default headers
 */
function storeToken(config: ConfigService, userJwt: string) {
  config.setValue('token', userJwt);
  storeHeader('authorization', `Bearer ${config.getToken()}`);
}

async function exitHandler(): Promise<void> {
  await keyPress();
}

const keyPress = async (): Promise<void> => {
  return new Promise((resolve) =>
    process.stdin.once('data', () => {
      resolve();
    })
  );
};

async function checkExistingApplication(config: ConfigService): Promise<IApplication | null> {
  const isSessionExists = !!config.getDecodedToken();

  if (isSessionExists && process.env.NODE_ENV !== 'dev') {
    storeToken(config, config.getToken());

    let existingApplication: IApplication;

    try {
      existingApplication = await getApplicationMe();
      if (!existingApplication) {
        return null;
      }
    } catch (e) {
      config.clearStore();

      return null;
    }

    return existingApplication;
  }

  return null;
}

async function handleExistingSession(config: ConfigService, existingApplication: IApplication) {
  const { result } = await prompt([
    {
      type: 'list',
      name: 'result',
      message: `Looks like you already have a created an account for ${existingApplication.name}`,
      choices: [
        {
          name: `Visit ${existingApplication.name} Dashboard`,
          value: 'visitDashboard',
        },
        {
          name: 'Create New Account',
          value: 'new',
        },
        {
          name: 'Cancel',
          value: 'exit',
        },
      ],
    },
  ]);

  return result;
}<|MERGE_RESOLUTION|>--- conflicted
+++ resolved
@@ -157,17 +157,10 @@
     const keys = await getApplicationApiKeys();
 
     config.setValue('apiKey', keys[0]?.key);
-<<<<<<< HEAD
 
     return existingApplication.identifier;
   }
 
-=======
-
-    return existingApplication.identifier;
-  }
-
->>>>>>> 364f1788
   const createApplicationResponse = await createApplication(answers.applicationName);
   const newUserJwt = await switchApplication(createApplicationResponse._id);
 
