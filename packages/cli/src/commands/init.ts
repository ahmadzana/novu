import * as open from 'open';
import { Answers } from 'inquirer';
import { ChannelCTATypeEnum, ChannelTypeEnum, ICreateNotificationTemplateDto } from '@notifire/shared';
import { prompt } from '../client';
import { promptIntroQuestions } from './init.consts';
import { HttpServer } from '../server';
<<<<<<< HEAD
import {
  SERVER_PORT,
  SERVER_HOST,
  REDIRECT_ROUTE,
  API_OAUTH_URL,
  WIDGET_DEMO_ROUTH,
  API_TRIGGER_URL,
  CLIENT_LOGIN_URL,
} from '../constants';
=======
import { SERVER_PORT, SERVER_HOST, REDIRECT_ROUTE, API_OAUTH_URL, CLIENT_LOGIN_URL } from '../constants';
>>>>>>> 8269be5f
import {
  storeHeader,
  createOrganization,
  switchOrganization,
  createApplication,
  getApplicationMe,
  switchApplication,
  getNotificationGroup,
  createNotificationTemplates,
} from '../api';
import { ConfigService } from '../services';

export async function initCommand() {
  const httpServer = new HttpServer();

  await httpServer.listen();
  const config = new ConfigService();

  try {
    const answers = await prompt(promptIntroQuestions);

    await gitHubOAuth(httpServer, config);

    await createOrganizationHandler(config, answers);

<<<<<<< HEAD
    const applicationIdentifier = await createApplicationHandler(config, answers);

    await raiseDemoDashboard(httpServer, config, applicationIdentifier);

    await exitHandler();
=======
    await createApplicationHandler(config, answers);

    await raiseDemoDashboard();
>>>>>>> 8269be5f
  } catch (error) {
    // eslint-disable-next-line no-console
    console.error(error);
  } finally {
    httpServer.close();
  }
}

async function gitHubOAuth(httpServer: HttpServer, config: ConfigService): Promise<void> {
  const redirectUrl = `http://${SERVER_HOST}:${SERVER_PORT}${REDIRECT_ROUTE}`;

  try {
    await open(`${API_OAUTH_URL}?&redirectUrl=${redirectUrl}`);

    const userJwt = await httpServer.redirectResponse();

    storeToken(config, userJwt);
  } catch (error) {
    // eslint-disable-next-line no-console
    console.error(error);
  }
}

async function createOrganizationHandler(config: ConfigService, answers: Answers) {
  if (config.isOrganizationIdExist()) return;

  const createOrganizationResponse = await createOrganization(answers.applicationName);

  const newUserJwt = await switchOrganization(createOrganizationResponse._id);

  storeToken(config, newUserJwt);
}

async function createApplicationHandler(config: ConfigService, answers: Answers): Promise<string> {
  if (config.isApplicationIdExist()) {
    return (await getApplicationMe()).identifier;
  }
  const createApplicationResponse = await createApplication(answers.applicationName);

  config.setValue('apiKey', createApplicationResponse.apiKeys[0].key);

  const newUserJwt = await switchApplication(createApplicationResponse._id);

  storeToken(config, newUserJwt);

  return createApplicationResponse.identifier;
}

<<<<<<< HEAD
async function raiseDemoDashboard(httpServer: HttpServer, config: ConfigService, applicationIdentifier: string) {
  const notificationGroupResponse = await getNotificationGroup();

  const template = buildTemplate(notificationGroupResponse[0]._id);

  const createNotificationTemplatesResponse = await createNotificationTemplates(template);

  const decodedToken = config.getDecodedToken();

  const demoDashboardUrl = buildDemoDashboardUrl(applicationIdentifier, decodedToken);

  storeTriggerPayload(config, createNotificationTemplatesResponse, decodedToken);

  await open(demoDashboardUrl.join(''));
=======
async function raiseDemoDashboard() {
  const notificationGroupResponse = await getNotificationGroup();

  const template = buildTemplate(notificationGroupResponse.notificationGroupResponse[0]._id);

  await createNotificationTemplates(template);
>>>>>>> 8269be5f
}

function buildTemplate(notificationGroupId: string): ICreateNotificationTemplateDto {
  const redirectUrl = `${CLIENT_LOGIN_URL}?token={{token}}`;

  const messages = [
    {
      type: ChannelTypeEnum.IN_APP,
<<<<<<< HEAD
      content: 'Test content for <b>{{firstName}}</b>',
=======
      content:
        'Welcome <b>{{firstName}}</b>! This is your first notification, click on it to visit your live dashboard',
>>>>>>> 8269be5f
      cta: {
        type: ChannelCTATypeEnum.REDIRECT,
        data: {
          url: redirectUrl,
        },
      },
    },
  ];

  return {
    notificationGroupId,
<<<<<<< HEAD
    name: 'demo notification name',
=======
    name: 'On-boarding notification',
>>>>>>> 8269be5f
    active: true,
    draft: false,
    messages,
    tags: null,
    description: null,
  };
}

<<<<<<< HEAD
function buildDemoDashboardUrl(applicationIdentifier: string, decodedToken) {
  return [
    `http://${SERVER_HOST}:${SERVER_PORT}${WIDGET_DEMO_ROUTH}?`,
    `applicationId=${applicationIdentifier}&`,
    `userId=${decodedToken._id}&`,
    `email=${decodedToken.email}&`,
    `firstName=${decodedToken.firstName}&`,
    `lastName=${decodedToken.lastName}`,
  ];
}

function storeTriggerPayload(config: ConfigService, createNotificationTemplatesResponse, decodedToken) {
  const tmpPayload: { key: string; value: string }[] = [
    { key: 'url', value: API_TRIGGER_URL },
    { key: 'apiKey', value: config.getValue('apiKey') },
    { key: 'name', value: createNotificationTemplatesResponse.triggers[0].identifier },
    { key: '$user_id', value: decodedToken._id },
    { key: 'firstName', value: decodedToken.firstName },
    { key: '$email', value: decodedToken.email },
    { key: 'token', value: config.getValue('token') },
  ];

  config.setValue('triggerPayload', JSON.stringify(tmpPayload));
}

=======
>>>>>>> 8269be5f
/*
 * Stores token in config and axios default headers
 */
function storeToken(config: ConfigService, userJwt: string) {
  config.setValue('token', userJwt);
  storeHeader('authorization', `Bearer ${config.getValue('token')}`);
}

async function exitHandler(): Promise<void> {
  // eslint-disable-next-line no-console
  console.log('Program still running, press any key to exit');
  await keyPress();
  // eslint-disable-next-line no-console
  console.log('See you in the admin panel :)');
}

const keyPress = async (): Promise<void> => {
  return new Promise((resolve) =>
    process.stdin.once('data', () => {
      resolve();
    })
  );
};<|MERGE_RESOLUTION|>--- conflicted
+++ resolved
@@ -4,7 +4,6 @@
 import { prompt } from '../client';
 import { promptIntroQuestions } from './init.consts';
 import { HttpServer } from '../server';
-<<<<<<< HEAD
 import {
   SERVER_PORT,
   SERVER_HOST,
@@ -14,9 +13,6 @@
   API_TRIGGER_URL,
   CLIENT_LOGIN_URL,
 } from '../constants';
-=======
-import { SERVER_PORT, SERVER_HOST, REDIRECT_ROUTE, API_OAUTH_URL, CLIENT_LOGIN_URL } from '../constants';
->>>>>>> 8269be5f
 import {
   storeHeader,
   createOrganization,
@@ -42,17 +38,11 @@
 
     await createOrganizationHandler(config, answers);
 
-<<<<<<< HEAD
     const applicationIdentifier = await createApplicationHandler(config, answers);
 
     await raiseDemoDashboard(httpServer, config, applicationIdentifier);
 
     await exitHandler();
-=======
-    await createApplicationHandler(config, answers);
-
-    await raiseDemoDashboard();
->>>>>>> 8269be5f
   } catch (error) {
     // eslint-disable-next-line no-console
     console.error(error);
@@ -101,7 +91,6 @@
   return createApplicationResponse.identifier;
 }
 
-<<<<<<< HEAD
 async function raiseDemoDashboard(httpServer: HttpServer, config: ConfigService, applicationIdentifier: string) {
   const notificationGroupResponse = await getNotificationGroup();
 
@@ -116,14 +105,6 @@
   storeTriggerPayload(config, createNotificationTemplatesResponse, decodedToken);
 
   await open(demoDashboardUrl.join(''));
-=======
-async function raiseDemoDashboard() {
-  const notificationGroupResponse = await getNotificationGroup();
-
-  const template = buildTemplate(notificationGroupResponse.notificationGroupResponse[0]._id);
-
-  await createNotificationTemplates(template);
->>>>>>> 8269be5f
 }
 
 function buildTemplate(notificationGroupId: string): ICreateNotificationTemplateDto {
@@ -132,12 +113,8 @@
   const messages = [
     {
       type: ChannelTypeEnum.IN_APP,
-<<<<<<< HEAD
-      content: 'Test content for <b>{{firstName}}</b>',
-=======
       content:
         'Welcome <b>{{firstName}}</b>! This is your first notification, click on it to visit your live dashboard',
->>>>>>> 8269be5f
       cta: {
         type: ChannelCTATypeEnum.REDIRECT,
         data: {
@@ -149,11 +126,7 @@
 
   return {
     notificationGroupId,
-<<<<<<< HEAD
-    name: 'demo notification name',
-=======
     name: 'On-boarding notification',
->>>>>>> 8269be5f
     active: true,
     draft: false,
     messages,
@@ -162,7 +135,6 @@
   };
 }
 
-<<<<<<< HEAD
 function buildDemoDashboardUrl(applicationIdentifier: string, decodedToken) {
   return [
     `http://${SERVER_HOST}:${SERVER_PORT}${WIDGET_DEMO_ROUTH}?`,
@@ -188,8 +160,6 @@
   config.setValue('triggerPayload', JSON.stringify(tmpPayload));
 }
 
-=======
->>>>>>> 8269be5f
 /*
  * Stores token in config and axios default headers
  */
