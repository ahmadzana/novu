import * as open from 'open';
<<<<<<< HEAD
import { Answers } from 'inquirer';
import * as Configstore from 'configstore';
=======
>>>>>>> 105cc9a1
import { prompt } from '../client';
import { promptIntroArray } from './init.consts';
import { HttpServer } from '../server';
import { SERVER_PORT, SERVER_HOST, REDIRECT_ROUTH, API_OAUTH_URL } from '../constants';

export async function initCommand() {
  const config = new Configstore('notu-cli');
  try {
    await prompt(promptIntroArray);

    const userJwt = await gitHubOAuth();

    config.set('token', userJwt);
  } catch (error) {
    // eslint-disable-next-line no-console
    console.error(error);
  }
}

async function gitHubOAuth(): Promise<string> {
  const httpServer: HttpServer = new HttpServer();
  const redirectUrl = `http://${SERVER_HOST}:${SERVER_PORT}${REDIRECT_ROUTH}`;
  try {
    await httpServer.listen();

    await open(`${API_OAUTH_URL}?&redirectUrl=${redirectUrl}`);

    return await serverResponse(httpServer);
  } catch (error) {
    // eslint-disable-next-line no-console
    console.log(error);
    return null;
  } finally {
    httpServer.close();
  }
}

function serverResponse(server: HttpServer): Promise<string> {
  return new Promise((resolve) => {
    const interval = setInterval(() => {
      if (server.token) {
        clearInterval(interval);
        resolve(server.token);
      }
    }, 300);
  });
}<|MERGE_RESOLUTION|>--- conflicted
+++ resolved
@@ -1,9 +1,5 @@
 import * as open from 'open';
-<<<<<<< HEAD
-import { Answers } from 'inquirer';
 import * as Configstore from 'configstore';
-=======
->>>>>>> 105cc9a1
 import { prompt } from '../client';
 import { promptIntroArray } from './init.consts';
 import { HttpServer } from '../server';
