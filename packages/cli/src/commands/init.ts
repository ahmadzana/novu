import * as open from 'open';
import { Answers } from 'inquirer';
import * as gradient from 'gradient-string';
import * as chalk from 'chalk';
import * as ora from 'ora';
import { ChannelCTATypeEnum, ChannelTypeEnum, IApplication, ICreateNotificationTemplateDto } from '@notifire/shared';
import { prompt } from '../client';
import { environmentQuestions, existingSessionQuestions, introQuestions, registerMethodQuestions } from './init.consts';
import { HttpServer } from '../server';
import {
  SERVER_HOST,
  REDIRECT_ROUTE,
  API_OAUTH_URL,
  WIDGET_DEMO_ROUTH,
  API_TRIGGER_URL,
  CLIENT_LOGIN_URL,
  getServerPort,
  GITHUB_DOCKER_URL,
} from '../constants';
import {
  storeHeader,
  createOrganization,
  switchOrganization,
  createApplication,
  getApplicationMe,
  switchApplication,
  getNotificationGroup,
  createNotificationTemplates,
  getApplicationApiKeys,
} from '../api';
import { ConfigService } from '../services';

const textGradient = gradient('#0099F7', '#ff3432');
const logoGradient = gradient('#DD2476', '#FF512F');

export async function initCommand() {
  try {
    await showWelcomeScreen();

    const config = new ConfigService();
    if (process.env.NODE_ENV === 'dev') {
      await config.clearStore();
    }

    const existingApplication = await checkExistingApplication(config);
    if (existingApplication) {
      const { result } = await prompt(existingSessionQuestions(existingApplication));

      if (result !== 'create-new-acc') {
        await handleExistingSession(result, config);

        return;
      }

      await config.clearStore();
    }

    await handleOnboardingFlow(config);
  } catch (e) {
    // eslint-disable-next-line no-console
    console.error(e);
  }
}

export async function showWelcomeScreen() {
  const logo = `
                        @@@@@@@@@@@@@        
                @@@       @@@@@@@@@@@        
              @@@@@@@@      (@@@@@@@@        
            @@@@@@@@@@@@       @@@@@@     @@ 
           @@@@@@@@@@@@@@@@      @@@@     @@@
           @@@@@@@@&@@@@@@@@@       @     @@@
          @@@@@         @@@@@@@@         @@@@
           @@@     @       @@@@@@@@@@@@@@@@@@
           @@@    .@@@@      @@@@@@@@@@@@@@@@
            @@    .@@@@@@       @@@@@@@@@@@@ 
                  .@@@@@@@@,      @@@@@@@@   
                  .@@@@@@@@@@@       @@@     
                   @@@@@@@@@@@@@                  
                          `;

  const items = logo.split('\n').map((row) => logoGradient(row));

  /* eslint-disable no-console */
  console.log(chalk.bold(items.join('\n')));
  console.log(chalk.bold(`                      Welcome to NOTU`));
  console.log(chalk.bold(textGradient(`         The open-source notification infrastructure\n`)));
  console.log(chalk.bold(`Now let's setup your account and send a first notification`));
<<<<<<< HEAD

  const existingApplication = await checkExistingApplication(config);
  if (existingApplication) {
    const result = await handleExistingSession(config, existingApplication);

    if (result === 'new') {
      await config.clearStore();
    } else if (result === 'visitDashboard') {
      const dashboardURL = `${CLIENT_LOGIN_URL}?token=${config.getToken()}`;

      await open(dashboardURL);

      return;
    } else if (result === 'exit') {
      process.exit();

      return;
    }
  }

  await handleOnboardingFlow(config);
=======
  /* eslint-enable  no-console */
>>>>>>> 46d69b1b
}

async function handleOnboardingFlow(config: ConfigService) {
  const httpServer = new HttpServer();

  await httpServer.listen();
  let spinner: ora.Ora = null;

  try {
    const answers = await prompt(introQuestions);

    const envAnswer = await prompt(environmentQuestions);
    if (envAnswer.env === 'self-hosted-docker') {
      await open(GITHUB_DOCKER_URL);

      return;
    }

    const regMethod = await prompt(registerMethodQuestions);

    if (regMethod.value === 'github') {
      spinner = ora('Waiting for a brave unicorn to login').start();
      await gitHubOAuth(httpServer, config);
      spinner.stop();
    }

    spinner = ora('Setting up your new account').start();

    await createOrganizationHandler(config, answers);
    const applicationIdentifier = await createApplicationHandler(config, answers);

    const address = httpServer.getAddress();

    spinner.succeed(`Created your account successfully. 
  Visit: ${address}/demo to continue`);

    await raiseDemoDashboard(httpServer, config, applicationIdentifier);
    await exitHandler();
  } catch (error) {
    // eslint-disable-next-line no-console
    console.error(error);
  } finally {
    spinner?.fail('Something un-expected happened :(');
    spinner?.stop();
    httpServer.close();
    process.exit();
  }
}

async function gitHubOAuth(httpServer: HttpServer, config: ConfigService): Promise<void> {
  const redirectUrl = `http://${SERVER_HOST}:${await getServerPort()}${REDIRECT_ROUTE}`;

  try {
    await open(`${API_OAUTH_URL}?&redirectUrl=${redirectUrl}`);

    const userJwt = await httpServer.redirectResponse();

    storeToken(config, userJwt);
  } catch (error) {
    // eslint-disable-next-line no-console
    console.error(error);
  }
}

async function createOrganizationHandler(config: ConfigService, answers: Answers) {
  if (config.isOrganizationIdExist()) return;

  const createOrganizationResponse = await createOrganization(answers.applicationName);

  const newUserJwt = await switchOrganization(createOrganizationResponse._id);

  storeToken(config, newUserJwt);
}

async function createApplicationHandler(config: ConfigService, answers: Answers): Promise<string> {
  if (config.isApplicationIdExist()) {
    const existingApplication = await getApplicationMe();
    const keys = await getApplicationApiKeys();

    config.setValue('apiKey', keys[0]?.key);

    return existingApplication.identifier;
  }

  const createApplicationResponse = await createApplication(answers.applicationName);
  const newUserJwt = await switchApplication(createApplicationResponse._id);

  config.setValue('apiKey', createApplicationResponse.apiKeys[0].key);
  storeToken(config, newUserJwt);

  return createApplicationResponse.identifier;
}

async function raiseDemoDashboard(httpServer: HttpServer, config: ConfigService, applicationIdentifier: string) {
  const notificationGroupResponse = await getNotificationGroup();

  const template = buildTemplate(notificationGroupResponse[0]._id);
  const createNotificationTemplatesResponse = await createNotificationTemplates(template);

  const decodedToken = config.getDecodedToken();
  const demoDashboardUrl = await getDemoDashboardUrl();

  storeDashboardData(config, createNotificationTemplatesResponse, decodedToken, applicationIdentifier);

  await open(demoDashboardUrl);
}

function buildTemplate(notificationGroupId: string): ICreateNotificationTemplateDto {
  const redirectUrl = `${CLIENT_LOGIN_URL}?token={{token}}`;

  const messages = [
    {
      type: ChannelTypeEnum.IN_APP,
      content:
        'Welcome <b>{{$first_name}}</b>! This is your first notification, click on it to visit your live dashboard',
      cta: {
        type: ChannelCTATypeEnum.REDIRECT,
        data: {
          url: redirectUrl,
        },
      },
    },
  ];

  return {
    notificationGroupId,
    name: 'On-boarding notification',
    active: true,
    draft: false,
    messages,
    tags: null,
    description: null,
  };
}

async function getDemoDashboardUrl() {
  return `http://${SERVER_HOST}:${await getServerPort()}${WIDGET_DEMO_ROUTH}`;
}

function storeDashboardData(
  config: ConfigService,
  createNotificationTemplatesResponse,
  decodedToken,
  applicationIdentifier: string
) {
  const dashboardURL = `${CLIENT_LOGIN_URL}?token=${config.getToken()}`;

  const tmpPayload: { key: string; value: string }[] = [
    { key: 'url', value: API_TRIGGER_URL },
    { key: 'apiKey', value: config.getValue('apiKey') },
    { key: 'name', value: createNotificationTemplatesResponse.triggers[0].identifier },
    { key: '$user_id', value: decodedToken._id },
    { key: '$first_name', value: decodedToken.firstName },
    { key: '$last_name', value: decodedToken.lastName },
    { key: '$email', value: decodedToken.email },
    { key: 'applicationId', value: applicationIdentifier },
    { key: 'token', value: config.getToken() },
    { key: 'dashboardURL', value: dashboardURL },
  ];

  config.setValue('triggerPayload', JSON.stringify(tmpPayload));
}

/*
 * Stores token in config and axios default headers
 */
function storeToken(config: ConfigService, userJwt: string) {
  config.setValue('token', userJwt);
  storeHeader('authorization', `Bearer ${config.getToken()}`);
}

async function exitHandler(): Promise<void> {
  await keyPress();
}

const keyPress = async (): Promise<void> => {
  return new Promise((resolve) =>
    process.stdin.once('data', () => {
      resolve();
    })
  );
};

async function checkExistingApplication(config: ConfigService): Promise<IApplication | null> {
  const isSessionExists = !!config.getDecodedToken();

  if (isSessionExists && process.env.NODE_ENV !== 'dev') {
    storeToken(config, config.getToken());

    let existingApplication: IApplication;

    try {
      existingApplication = await getApplicationMe();
      if (!existingApplication) {
        return null;
      }
    } catch (e) {
      await config.clearStore();

      return null;
    }

    return existingApplication;
  }

  return null;
}

async function handleExistingSession(result: string, config: ConfigService) {
  if (result === 'visitDashboard') {
    const dashboardURL = `${CLIENT_LOGIN_URL}?token=${config.getToken()}`;

    await open(dashboardURL);
  } else if (result === 'exit') {
    process.exit();
  }
}<|MERGE_RESOLUTION|>--- conflicted
+++ resolved
@@ -86,31 +86,7 @@
   console.log(chalk.bold(`                      Welcome to NOTU`));
   console.log(chalk.bold(textGradient(`         The open-source notification infrastructure\n`)));
   console.log(chalk.bold(`Now let's setup your account and send a first notification`));
-<<<<<<< HEAD
-
-  const existingApplication = await checkExistingApplication(config);
-  if (existingApplication) {
-    const result = await handleExistingSession(config, existingApplication);
-
-    if (result === 'new') {
-      await config.clearStore();
-    } else if (result === 'visitDashboard') {
-      const dashboardURL = `${CLIENT_LOGIN_URL}?token=${config.getToken()}`;
-
-      await open(dashboardURL);
-
-      return;
-    } else if (result === 'exit') {
-      process.exit();
-
-      return;
-    }
-  }
-
-  await handleOnboardingFlow(config);
-=======
   /* eslint-enable  no-console */
->>>>>>> 46d69b1b
 }
 
 async function handleOnboardingFlow(config: ConfigService) {
