{
  "name": "novu",
  "version": "0.6.0",
  "description": "On-Boarding Cli",
  "main": "index.js",
  "scripts": {
    "build:post": "cross-env mkdir dist/constants/dashboard && cp-cli src/constants/dashboard/index.html dist/constants/dashboard/index.html",
    "build:pre": "rimraf dist",
    "build": "pnpm build:pre && tsc -p tsconfig.build.json && pnpm build:post",
    "build:prod": "pnpm build:pre && pnpm build && pnpm build:post",
    "format": "prettier --write \"src/**/*.ts\"",
    "precommit": "lint-staged",
    "start": "pnpm start:dev",
    "start:dev": "cross-env NODE_ENV=dev NOVU_EMBED_PATH=http://localhost:4701/embed.umd.min.js NOVU_API_ADDRESS=http://localhost:3000 NOVU_CLIENT_LOGIN=http://localhost:4200/auth/login TZ=UTC nodemon init",
    "start:test": "cross-env NODE_ENV=test PORT=1336 TZ=UTC nodemon init",
    "start:debug": "cross-env TZ=UTC nodemon --config nodemon-debug.json",
    "start:prod": "cross-env TZ=UTC node dist/index.js"
  },
  "author": "",
  "license": "ISC",
  "bin": {
    "novu": "./dist/index.js"
  },
  "devDependencies": {
<<<<<<< HEAD
    "@novu/shared": "^0.5.1",
=======
    "@novu/shared": "^0.6.0",
>>>>>>> 449a4cff
    "@types/configstore": "^5.0.1",
    "@types/inquirer": "^8.2.0",
    "@types/mocha": "9.1.1",
    "nodemon": "^2.0.15",
    "typescript": "^4.5.5"
  },
  "dependencies": {
    "axios": "^0.25.0",
    "chalk": "4.1.2",
    "commander": "^9.0.0",
    "configstore": "^5.0.0",
    "cp-cli": "^2.0.0",
    "get-port": "^5.1.1",
    "gradient-string": "^2.0.0",
    "inquirer": "^8.2.0",
    "jwt-decode": "^3.1.2",
    "open": "^8.4.0",
    "ora": "^5.4.1",
    "ts-node": "^10.5.0"
  },
  "gitHead": "565e5dcbe446aadf9fe53d13100b8cb56c0b1128"
}<|MERGE_RESOLUTION|>--- conflicted
+++ resolved
@@ -22,11 +22,7 @@
     "novu": "./dist/index.js"
   },
   "devDependencies": {
-<<<<<<< HEAD
-    "@novu/shared": "^0.5.1",
-=======
     "@novu/shared": "^0.6.0",
->>>>>>> 449a4cff
     "@types/configstore": "^5.0.1",
     "@types/inquirer": "^8.2.0",
     "@types/mocha": "9.1.1",
