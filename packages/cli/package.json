{
  "name": "novu",
<<<<<<< HEAD
  "version": "0.4.0",
=======
  "version": "0.4.1",
>>>>>>> 1060c56f
  "description": "On-Boarding Cli",
  "main": "index.js",
  "scripts": {
    "build:post": "mkdir dist/constants/dashboard && cp src/constants/dashboard/index.html dist/constants/dashboard/index.html",
    "build:pre": "rm -rf dist ",
    "build": "pnpm build:pre && tsc -p tsconfig.build.json && pnpm build:post",
    "build:prod": "pnpm build:pre && pnpm build && pnpm build:post",
    "format": "prettier --write \"src/**/*.ts\"",
    "precommit": "lint-staged",
    "start": "pnpm start:dev",
    "start:dev": "cross-env NODE_ENV=dev NOVU_EMBED_PATH=http://localhost:4701/embed.umd.min.js NOVU_API_ADDRESS=http://localhost:3000 NOVU_CLIENT_LOGIN=http://localhost:4200/auth/login TZ=UTC nodemon init",
    "start:test": "cross-env NODE_ENV=test PORT=1336 TZ=UTC nodemon init",
    "start:debug": "TZ=UTC nodemon --config nodemon-debug.json",
    "start:prod": "TZ=UTC node dist/index.js"
  },
  "author": "",
  "license": "ISC",
  "bin": {
    "novu": "./dist/index.js"
  },
  "devDependencies": {
<<<<<<< HEAD
    "@novu/shared": "^0.4.0",
=======
    "@novu/shared": "^0.4.1",
>>>>>>> 1060c56f
    "@types/configstore": "^5.0.1",
    "@types/inquirer": "^8.2.0",
    "nodemon": "^2.0.15",
    "typescript": "^4.5.5"
  },
  "dependencies": {
    "axios": "^0.25.0",
    "chalk": "4.1.2",
    "commander": "^9.0.0",
    "configstore": "^5.0.0",
    "get-port": "^5.1.1",
    "gradient-string": "^2.0.0",
    "inquirer": "^8.2.0",
    "jwt-decode": "^3.1.2",
    "open": "^8.4.0",
    "ora": "^5.4.1",
    "ts-node": "^10.5.0"
  },
  "gitHead": "565e5dcbe446aadf9fe53d13100b8cb56c0b1128"
}<|MERGE_RESOLUTION|>--- conflicted
+++ resolved
@@ -1,10 +1,6 @@
 {
   "name": "novu",
-<<<<<<< HEAD
-  "version": "0.4.0",
-=======
   "version": "0.4.1",
->>>>>>> 1060c56f
   "description": "On-Boarding Cli",
   "main": "index.js",
   "scripts": {
@@ -26,11 +22,7 @@
     "novu": "./dist/index.js"
   },
   "devDependencies": {
-<<<<<<< HEAD
-    "@novu/shared": "^0.4.0",
-=======
     "@novu/shared": "^0.4.1",
->>>>>>> 1060c56f
     "@types/configstore": "^5.0.1",
     "@types/inquirer": "^8.2.0",
     "nodemon": "^2.0.15",
