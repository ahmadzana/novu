--- conflicted
+++ resolved
@@ -22,11 +22,7 @@
     "novu": "./dist/index.js"
   },
   "devDependencies": {
-<<<<<<< HEAD
-    "@novu/shared": "workspace:^0.4.0-alpha.7",
-=======
     "@novu/shared": "^0.4.0-alpha.10",
->>>>>>> cfc9a41d
     "@types/configstore": "^5.0.1",
     "@types/inquirer": "^8.2.0",
     "nodemon": "^2.0.15",
