--- conflicted
+++ resolved
@@ -19,17 +19,10 @@
     "dist"
   ],
   "dependencies": {
-<<<<<<< HEAD
+    "@emotion/css": "^11.10.5",
     "@novu/notification-center": "^0.10.0-alpha.0",
-    "react": "^17.0.1",
-    "react-dom": "^17.0.1",
-    "vue": "3"
-=======
-    "@emotion/css": "^11.10.5",
-    "@novu/notification-center": "0.9.2",
     "floating-vue": "https://github.com/LetItRock/floating-vue/raw/main/packages/floating-vue/floating-vue-2.0.0-beta.21.tgz",
     "vue": "^3.2.45"
->>>>>>> b94e88a9
   },
   "devDependencies": {
     "@rushstack/eslint-patch": "^1.1.4",
