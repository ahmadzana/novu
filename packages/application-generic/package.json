--- conflicted
+++ resolved
@@ -35,17 +35,12 @@
     "node": ">=10"
   },
   "peerDependencies": {
-<<<<<<< HEAD
     "@nestjs/common": ">=9.3.12",
     "@nestjs/swagger": ">=6.3.0",
     "@nestjs/testing": ">=9.3.12",
+    "reflect-metadata": "^0.1.13",
+    "rxjs": ">=7.8.0",
     "newrelic": ">=9"
-=======
-    "@nestjs/common": "9.3.12",
-    "reflect-metadata": "^0.1.13",
-    "rxjs": "7.5.6",
-    "newrelic": ">=9.0.0"
->>>>>>> 6d2cf1a0
   },
   "dependencies": {
     "@aws-sdk/client-s3": "^3.234.0",
@@ -87,6 +82,7 @@
     "@novu/sms-central": "^0.13.0",
     "@novu/sms77": "^0.13.0",
     "@novu/sns": "^0.13.0",
+    "@novu/sparkpost": "^0.13.0",
     "@novu/stateless": "^0.13.0",
     "@novu/telnyx": "^0.13.0",
     "@novu/termii": "^0.13.0",
@@ -166,8 +162,5 @@
       "**/*.spec.js"
     ]
   },
-  "gitHead": "e1055f2fd2f0ec9a85d64b271c7d5824bdb381d0",
-  "optionalDependencies": {
-    "@taskforcesh/bullmq-pro": "5.1.14"
-  }
+  "gitHead": "e1055f2fd2f0ec9a85d64b271c7d5824bdb381d0"
 }