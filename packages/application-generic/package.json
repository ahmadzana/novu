{
  "name": "@novu/application-generic",
  "version": "0.12.0",
  "description": "Generic backend code used inside of Novus different services",
  "main": "build/main/index.js",
  "typings": "build/main/index.d.ts",
  "module": "build/module/index.js",
  "private": false,
  "repository": {
    "url": "https://github.com/novuhq/novu",
    "directory": "packages/nest"
  },
  "license": "MIT",
  "keywords": [],
  "scripts": {
    "prebuild": "rimraf build",
    "build": "run-p build:*",
    "build:main": "tsc -p tsconfig.json",
    "fix": "run-s fix:*",
    "fix:prettier": "prettier \"src/**/*.ts\" --write",
    "fix:lint": "eslint src --ext .ts --fix",
    "test": "run-s build test:*",
    "test:lint": "eslint src --ext .ts",
    "test:unit": "jest src",
    "watch:build": "tsc -p tsconfig.json -w",
    "watch:test": "jest src --watch",
    "reset-hard": "git clean -dfx && git reset --hard && pnpm install",
    "prepare-release": "run-s reset-hard test"
  },
  "publishConfig": {
    "access": "public"
  },
  "engines": {
    "node": ">=10"
  },
  "peerDependencies": {
    "@nestjs/common": "^9.3.9",
    "rxjs": "7.5.6"
  },
  "dependencies": {
    "@novu/dal": "^0.12.0",
    "@novu/discord": "^0.12.0",
    "@novu/emailjs": "^0.12.0",
    "@novu/fcm": "^0.12.0",
    "@novu/gupshup": "^0.12.0",
    "@novu/mailersend": "^0.12.0",
    "@novu/mailgun": "^0.12.0",
    "@novu/mailjet": "^0.12.0",
    "@novu/mandrill": "^0.12.0",
    "@novu/netcore": "^0.12.0",
    "@novu/node": "^0.12.0",
    "@novu/nodemailer": "^0.12.0",
    "@novu/plivo": "^0.12.0",
    "@novu/postmark": "^0.12.0",
    "@novu/resend": "^0.12.0",
    "@novu/sendgrid": "^0.12.0",
    "@novu/sendinblue": "^0.12.0",
    "@novu/ses": "^0.12.0",
    "@novu/shared": "^0.12.0",
    "@novu/slack": "^0.12.0",
    "@novu/sms77": "^0.12.0",
    "@novu/sns": "^0.12.0",
    "@novu/stateless": "^0.12.0",
    "@novu/telnyx": "^0.12.0",
    "@novu/termii": "^0.12.0",
    "@novu/testing": "^0.12.0",
    "@novu/twilio": "^0.12.0",
    "@sentry/node": "^7.12.1",
    "analytics-node": "^6.2.0",
    "class-transformer": "^0.5.1",
    "class-validator": "^0.14.0",
<<<<<<< HEAD
    "node-fetch": "^3.2.10",
    "bullmq": "^1.81.4"
=======
    "decorate-all": "^1.2.1",
    "maskdata": "^1.2.0",
    "nestjs-pino": "^3.1.2",
    "node-fetch": "^3.2.10",
    "pino-http": "^8.3.3",
    "pino-pretty": "^9.4.0"
>>>>>>> 483f08e6
  },
  "devDependencies": {
    "@istanbuljs/nyc-config-typescript": "^1.0.1",
    "@types/analytics-node": "^3.1.9",
    "@types/jest": "27.5.2",
    "@types/sinon": "^9.0.0",
    "codecov": "^3.5.0",
    "cspell": "^4.1.0",
    "cz-conventional-changelog": "^3.3.0",
    "gh-pages": "^3.1.0",
    "jest": "^27.1.0",
    "npm-run-all": "^4.1.5",
    "nyc": "^15.1.0",
    "open-cli": "^6.0.1",
    "prettier": "~2.8.0",
    "rimraf": "^3.0.2",
    "sinon": "^9.2.4",
    "ts-jest": "^27.0.5",
    "ts-node": "~10.9.1",
    "typedoc": "^0.23.0",
    "typescript": "4.9.5"
  },
  "files": [
    "build/main",
    "build/module",
    "!**/*.spec.*",
    "!**/*.json",
    "CHANGELOG.md",
    "LICENSE",
    "README.md"
  ],
  "ava": {
    "failFast": true,
    "timeout": "60s",
    "typescript": {
      "rewritePaths": {
        "src/": "build/main/"
      }
    },
    "files": [
      "!build/module/**"
    ]
  },
  "prettier": {
    "singleQuote": true
  },
  "nyc": {
    "extends": "@istanbuljs/nyc-config-typescript",
    "exclude": [
      "**/*.spec.js"
    ]
  },
  "gitHead": "e1055f2fd2f0ec9a85d64b271c7d5824bdb381d0"
}<|MERGE_RESOLUTION|>--- conflicted
+++ resolved
@@ -69,17 +69,13 @@
     "analytics-node": "^6.2.0",
     "class-transformer": "^0.5.1",
     "class-validator": "^0.14.0",
-<<<<<<< HEAD
-    "node-fetch": "^3.2.10",
-    "bullmq": "^1.81.4"
-=======
+    "bullmq": "^1.81.4",
     "decorate-all": "^1.2.1",
     "maskdata": "^1.2.0",
     "nestjs-pino": "^3.1.2",
     "node-fetch": "^3.2.10",
     "pino-http": "^8.3.3",
     "pino-pretty": "^9.4.0"
->>>>>>> 483f08e6
   },
   "devDependencies": {
     "@istanbuljs/nyc-config-typescript": "^1.0.1",
