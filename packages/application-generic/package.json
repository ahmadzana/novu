--- conflicted
+++ resolved
@@ -35,13 +35,9 @@
   },
   "peerDependencies": {
     "@nestjs/common": "^9.3.9",
-<<<<<<< HEAD
-    "newrelic": ">=9"
-=======
     "reflect-metadata": "^0.1.13",
     "rxjs": "7.5.6",
     "newrelic": ">=9.0.0"
->>>>>>> 40b59333
   },
   "dependencies": {
     "@novu/dal": "^0.13.0",
