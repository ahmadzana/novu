{
  "name": "@novu/application-generic",
  "version": "0.18.0",
  "description": "Generic backend code used inside of Novu's different services",
  "main": "build/main/index.js",
  "typings": "build/main/index.d.ts",
  "module": "build/module/index.js",
  "private": false,
  "repository": {
    "url": "https://github.com/novuhq/novu",
    "directory": "packages/nest"
  },
  "license": "MIT",
  "keywords": [],
  "scripts": {
    "prebuild": "rimraf build",
    "build": "run-p build:*",
    "build:main": "tsc -p tsconfig.json",
    "build:copy-template": "cpx \"src/**/*.handlebars\" build/main",
    "fix": "run-s fix:*",
    "fix:prettier": "prettier \"src/**/*.ts\" --write",
    "fix:lint": "eslint src --ext .ts --fix",
    "lint": "eslint src --ext .ts",
    "watch:build": "tsc -p tsconfig.json -w",
    "watch:test": "jest src --watch",
    "reset-hard": "git clean -dfx && git reset --hard && pnpm install",
    "prepare-release": "run-s reset-hard test"
  },
  "publishConfig": {
    "access": "public"
  },
  "engines": {
    "node": ">=10"
  },
  "peerDependencies": {
<<<<<<< HEAD
    "@nestjs/common": ">=9.3.x",
    "@nestjs/swagger": ">=6.3.x",
    "@nestjs/terminus": ">=9.2.1",
    "@nestjs/testing": ">=9.3.x",
    "newrelic": ">=10",
=======
    "@nestjs/common": ">=10",
    "@nestjs/core": ">=10",
    "@nestjs/swagger": ">=6",
    "@nestjs/terminus": ">=10",
    "@nestjs/testing": ">=10",
    "newrelic": ">=9",
>>>>>>> 474a573f
    "reflect-metadata": "^0.1.13"
  },
  "dependencies": {
    "@aws-sdk/client-s3": "^3.382.0",
    "@aws-sdk/s3-request-presigner": "^3.382.0",
    "@azure/storage-blob": "^12.11.0",
    "@google-cloud/storage": "^6.2.3",
    "@novu/africas-talking": "^0.18.0",
    "@novu/apns": "^0.18.0",
    "@novu/burst-sms": "^0.18.0",
    "@novu/clickatell": "^0.18.0",
    "@novu/dal": "^0.18.0",
    "@novu/discord": "^0.18.0",
    "@novu/email-webhook": "^0.18.0",
    "@novu/emailjs": "^0.18.0",
    "@novu/expo": "^0.18.0",
    "@novu/fcm": "^0.18.0",
    "@novu/firetext": "^0.18.0",
    "@novu/forty-six-elks": "^0.18.0",
    "@novu/gupshup": "^0.18.0",
    "@novu/infobip": "^0.18.0",
    "@novu/kannel": "^0.18.0",
    "@novu/mailersend": "^0.18.0",
    "@novu/mailgun": "^0.18.0",
    "@novu/mailjet": "^0.18.0",
    "@novu/mandrill": "^0.18.0",
    "@novu/maqsam": "^0.18.0",
    "@novu/mattermost": "^0.18.0",
    "@novu/ms-teams": "^0.18.0",
    "@novu/netcore": "^0.18.0",
    "@novu/nodemailer": "^0.18.0",
    "@novu/one-signal": "^0.18.0",
    "@novu/outlook365": "^0.18.0",
    "@novu/plivo": "^0.18.0",
    "@novu/plunk": "^0.18.0",
    "@novu/postmark": "^0.18.0",
    "@novu/push-webhook": "^0.18.0",
    "@novu/resend": "^0.18.0",
    "@novu/sendchamp": "^0.18.0",
    "@novu/sendgrid": "^0.18.0",
    "@novu/sendinblue": "^0.18.0",
    "@novu/ses": "^0.18.0",
    "@novu/shared": "^0.18.0",
    "@novu/slack": "^0.18.0",
    "@novu/sms-central": "^0.18.0",
    "@novu/sms77": "^0.18.0",
    "@novu/sns": "^0.18.0",
    "@novu/sparkpost": "^0.18.0",
    "@novu/stateless": "^0.18.0",
    "@novu/telnyx": "^0.18.0",
    "@novu/termii": "^0.18.0",
    "@novu/testing": "^0.18.0",
    "@novu/twilio": "^0.18.0",
    "@sentry/node": "^7.12.1",
    "analytics-node": "^6.2.0",
    "bullmq": "^3.10.2",
    "class-transformer": "^0.5.1",
    "class-validator": "^0.14.0",
    "date-fns": "^2.29.2",
    "handlebars": "^4.7.7",
    "ioredis": "^5.2.4",
    "launchdarkly-node-server-sdk": "^7.0.1",
    "lodash": "^4.17.15",
    "nestjs-pino": "^3.4.0",
    "node-fetch": "^3.2.10",
    "pino-http": "^8.3.3",
    "pino-pretty": "^9.4.0",
    "redlock": "4.2.0",
    "reflect-metadata": "^0.1.13",
    "rrule": "^2.7.2"
  },
  "optionalDependencies": {
    "@taskforcesh/bullmq-pro": "5.1.14"
  },
  "devDependencies": {
    "@istanbuljs/nyc-config-typescript": "^1.0.1",
    "@types/analytics-node": "^3.1.9",
    "@types/jest": "29.5.2",
    "@types/sinon": "^9.0.0",
    "codecov": "^3.5.0",
    "cpx": "^1.5.0",
    "cz-conventional-changelog": "^3.3.0",
    "dotenv": "^8.2.0",
    "jest": "^27.1.0",
    "npm-run-all": "^4.1.5",
    "nyc": "^15.1.0",
    "prettier": "~2.8.0",
    "rimraf": "^3.0.2",
    "sinon": "^9.2.4",
    "ts-jest": "^27.0.5",
    "ts-node": "~10.9.1",
    "typescript": "4.9.5"
  },
  "files": [
    "build/main",
    "build/module",
    "!**/*.spec.*",
    "!**/*.json",
    "CHANGELOG.md",
    "LICENSE",
    "README.md"
  ],
  "ava": {
    "failFast": true,
    "timeout": "60s",
    "typescript": {
      "rewritePaths": {
        "src/": "build/main/"
      }
    },
    "files": [
      "!build/module/**"
    ]
  },
  "prettier": {
    "singleQuote": true
  },
  "nyc": {
    "extends": "@istanbuljs/nyc-config-typescript",
    "exclude": [
      "**/*.spec.js"
    ]
  }
}<|MERGE_RESOLUTION|>--- conflicted
+++ resolved
@@ -33,20 +33,12 @@
     "node": ">=10"
   },
   "peerDependencies": {
-<<<<<<< HEAD
-    "@nestjs/common": ">=9.3.x",
-    "@nestjs/swagger": ">=6.3.x",
-    "@nestjs/terminus": ">=9.2.1",
-    "@nestjs/testing": ">=9.3.x",
-    "newrelic": ">=10",
-=======
     "@nestjs/common": ">=10",
     "@nestjs/core": ">=10",
     "@nestjs/swagger": ">=6",
     "@nestjs/terminus": ">=10",
     "@nestjs/testing": ">=10",
-    "newrelic": ">=9",
->>>>>>> 474a573f
+    "newrelic": ">=10",
     "reflect-metadata": "^0.1.13"
   },
   "dependencies": {
