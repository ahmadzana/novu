{
  "name": "@novu/application-generic",
  "version": "0.13.0",
  "description": "Generic backend code used inside of Novus different services",
  "main": "build/main/index.js",
  "typings": "build/main/index.d.ts",
  "module": "build/module/index.js",
  "private": false,
  "repository": {
    "url": "https://github.com/novuhq/novu",
    "directory": "packages/nest"
  },
  "license": "MIT",
  "keywords": [],
  "scripts": {
    "prebuild": "rimraf build",
    "build": "run-p build:*",
    "build:main": "tsc -p tsconfig.json",
    "build:copy-template": "cpx \"src/**/*.handlebars\" build/main",
    "fix": "run-s fix:*",
    "fix:prettier": "prettier \"src/**/*.ts\" --write",
    "fix:lint": "eslint src --ext .ts --fix",
    "test": "run-s build test:*",
    "test:lint": "eslint src --ext .ts",
    "test:unit": "jest src",
    "watch:build": "tsc -p tsconfig.json -w",
    "watch:test": "jest src --watch",
    "reset-hard": "git clean -dfx && git reset --hard && pnpm install",
    "prepare-release": "run-s reset-hard test"
  },
  "publishConfig": {
    "access": "public"
  },
  "engines": {
    "node": ">=10"
  },
  "peerDependencies": {
<<<<<<< HEAD
    "@nestjs/common": "^9.3.12",
    "@nestjs/swagger": "^6.0.1",
    "@nestjs/testing": "^9.3.12"
=======
    "@nestjs/common": "^9.3.9",
    "newrelic": ">=9"
>>>>>>> 41ab8843
  },
  "dependencies": {
    "@aws-sdk/client-s3": "^3.234.0",
    "@aws-sdk/s3-request-presigner": "^3.234.0",
    "@azure/storage-blob": "^12.11.0",
    "@google-cloud/storage": "^6.2.3",
    "@novu/apns": "^0.13.0",
    "@novu/application-generic": "^0.13.0",
    "@novu/burst-sms": "^0.13.0",
    "@novu/clickatell": "^0.13.0",
    "@novu/expo": "^0.13.0",
    "@novu/firetext": "^0.13.0",
    "@novu/forty-six-elks": "^0.13.0",
    "@novu/infobip": "^0.13.0",
    "@novu/kannel": "^0.13.0",
    "@novu/mattermost": "^0.13.0",
    "@novu/ms-teams": "^0.13.0",
    "@novu/outlook365": "^0.13.0",
    "@novu/maqsam": "^0.13.0",
    "@novu/dal": "^0.13.0",
    "@novu/discord": "^0.13.0",
    "@novu/emailjs": "^0.13.0",
    "@novu/fcm": "^0.13.0",
    "@novu/gupshup": "^0.13.0",
    "@novu/mailersend": "^0.13.0",
    "@novu/mailgun": "^0.13.0",
    "@novu/mailjet": "^0.13.0",
    "@novu/mandrill": "^0.13.0",
    "@novu/netcore": "^0.13.0",
    "@novu/node": "^0.13.0",
    "@novu/nodemailer": "^0.13.0",
    "@novu/plivo": "^0.13.0",
    "@novu/postmark": "^0.13.0",
    "@novu/resend": "^0.13.0",
    "@novu/sendgrid": "^0.13.0",
    "@novu/sendinblue": "^0.13.0",
    "@novu/ses": "^0.13.0",
    "@novu/shared": "^0.13.0",
    "@novu/slack": "^0.13.0",
    "@novu/sms77": "^0.13.0",
    "@novu/sms-central": "^0.13.0",
    "@novu/sns": "^0.13.0",
    "@novu/stateless": "^0.13.0",
    "@novu/telnyx": "^0.13.0",
    "@novu/termii": "^0.13.0",
    "@novu/testing": "^0.13.0",
    "@novu/twilio": "^0.13.0",
    "@sentry/node": "^7.12.1",
    "analytics-node": "^6.2.0",
    "bullmq": "^3.10.2",
    "class-transformer": "^0.5.1",
    "class-validator": "^0.14.0",
<<<<<<< HEAD
    "date-fns": "^2.29.2",
=======
    "reflect-metadata": "^0.1.13",
    "bullmq": "^3.10.2",
>>>>>>> 41ab8843
    "decorate-all": "^1.2.1",
    "handlebars": "^4.7.7",
    "ioredis": "^5.2.4",
    "lodash": "^4.17.15",
    "maskdata": "^1.2.0",
    "nestjs-pino": "^3.1.2",
    "node-fetch": "^3.2.10",
    "pino-http": "^8.3.3",
    "pino-pretty": "^9.4.0",
    "redlock": "4.2.0"
  },
  "devDependencies": {
    "@istanbuljs/nyc-config-typescript": "^1.0.1",
    "@types/analytics-node": "^3.1.9",
    "@types/handlebars": "^4.1.0",
    "@types/jest": "27.5.2",
    "@types/sinon": "^9.0.0",
    "codecov": "^3.5.0",
    "cpx": "^1.5.0",
    "cspell": "^4.1.0",
    "cz-conventional-changelog": "^3.3.0",
    "gh-pages": "^3.1.0",
    "jest": "^27.1.0",
    "npm-run-all": "^4.1.5",
    "nyc": "^15.1.0",
    "open-cli": "^6.0.1",
    "prettier": "~2.8.0",
    "rimraf": "^3.0.2",
    "sinon": "^9.2.4",
    "ts-jest": "^27.0.5",
    "ts-node": "~10.9.1",
    "typedoc": "^0.23.0",
    "typescript": "4.9.5"
  },
  "files": [
    "build/main",
    "build/module",
    "!**/*.spec.*",
    "!**/*.json",
    "CHANGELOG.md",
    "LICENSE",
    "README.md"
  ],
  "ava": {
    "failFast": true,
    "timeout": "60s",
    "typescript": {
      "rewritePaths": {
        "src/": "build/main/"
      }
    },
    "files": [
      "!build/module/**"
    ]
  },
  "prettier": {
    "singleQuote": true
  },
  "nyc": {
    "extends": "@istanbuljs/nyc-config-typescript",
    "exclude": [
      "**/*.spec.js"
    ]
  },
  "gitHead": "e1055f2fd2f0ec9a85d64b271c7d5824bdb381d0"
}<|MERGE_RESOLUTION|>--- conflicted
+++ resolved
@@ -35,14 +35,10 @@
     "node": ">=10"
   },
   "peerDependencies": {
-<<<<<<< HEAD
     "@nestjs/common": "^9.3.12",
     "@nestjs/swagger": "^6.0.1",
-    "@nestjs/testing": "^9.3.12"
-=======
-    "@nestjs/common": "^9.3.9",
+    "@nestjs/testing": "^9.3.12",
     "newrelic": ">=9"
->>>>>>> 41ab8843
   },
   "dependencies": {
     "@aws-sdk/client-s3": "^3.234.0",
@@ -92,15 +88,11 @@
     "@novu/twilio": "^0.13.0",
     "@sentry/node": "^7.12.1",
     "analytics-node": "^6.2.0",
+    "reflect-metadata": "^0.1.13",
     "bullmq": "^3.10.2",
     "class-transformer": "^0.5.1",
     "class-validator": "^0.14.0",
-<<<<<<< HEAD
     "date-fns": "^2.29.2",
-=======
-    "reflect-metadata": "^0.1.13",
-    "bullmq": "^3.10.2",
->>>>>>> 41ab8843
     "decorate-all": "^1.2.1",
     "handlebars": "^4.7.7",
     "ioredis": "^5.2.4",
