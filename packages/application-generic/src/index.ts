--- conflicted
+++ resolved
@@ -3,8 +3,5 @@
 export * from './encryption/index';
 export * from './services';
 export * from './logging/index';
-<<<<<<< HEAD
 export * from './usecases';
-=======
-export * from './instrumentation/index';
->>>>>>> 41ab8843
+export * from './instrumentation/index';