import { IntegrationEntity } from '@novu/dal';
import { ISmsFactory, ISmsHandler } from './interfaces';
import {
  SnsHandler,
  TelnyxHandler,
  TwilioHandler,
  Sms77Handler,
  TermiiSmsHandler,
  PlivoHandler,
  GupshupSmsHandler,
  FiretextSmsHandler,
  InfobipSmsHandler,
  BurstSmsHandler,
  ClickatellHandler,
  FortySixElksHandler,
  KannelSmsHandler,
  MaqsamHandler,
  SmsCentralHandler,
  AfricasTalkingSmsHandler,
} from './handlers';

export class SmsFactory implements ISmsFactory {
  handlers: ISmsHandler[] = [
    new SnsHandler(),
    new TelnyxHandler(),
    new TwilioHandler(),
    new Sms77Handler(),
    new TermiiSmsHandler(),
    new PlivoHandler(),
    new ClickatellHandler(),
    new GupshupSmsHandler(),
    new FiretextSmsHandler(),
    new InfobipSmsHandler(),
    new BurstSmsHandler(),
    new FortySixElksHandler(),
    new KannelSmsHandler(),
    new MaqsamHandler(),
    new SmsCentralHandler(),
    new AfricasTalkingSmsHandler(),
  ];

  getHandler(integration: IntegrationEntity) {
    const handler =
      this.handlers.find((handlerItem) =>
        handlerItem.canHandle(integration.providerId, integration.channel)
      ) ?? null;

    if (!handler) return null;

    handler.buildProvider(integration.credentials);

<<<<<<< HEAD
      return handler;
    } catch (error) {
      throw new Error(
        // eslint-disable-next-line @typescript-eslint/no-base-to-string
        `Could not build mail handler id: ${integration._id}, error: ${error}`
      );
    }
=======
    return handler;
>>>>>>> 21d2aac8
  }
}<|MERGE_RESOLUTION|>--- conflicted
+++ resolved
@@ -49,16 +49,6 @@
 
     handler.buildProvider(integration.credentials);
 
-<<<<<<< HEAD
-      return handler;
-    } catch (error) {
-      throw new Error(
-        // eslint-disable-next-line @typescript-eslint/no-base-to-string
-        `Could not build mail handler id: ${integration._id}, error: ${error}`
-      );
-    }
-=======
     return handler;
->>>>>>> 21d2aac8
   }
 }