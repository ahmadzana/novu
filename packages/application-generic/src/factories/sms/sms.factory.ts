--- conflicted
+++ resolved
@@ -8,7 +8,6 @@
   TermiiSmsHandler,
   PlivoHandler,
   GupshupSmsHandler,
-<<<<<<< HEAD
   FiretextSmsHandler,
   InfobipSmsHandler,
   BurstSmsHandler,
@@ -16,9 +15,7 @@
   FortySixElksHandler,
   KannelSmsHandler,
   MaqsamHandler,
-=======
   SmsCentralHandler,
->>>>>>> d78153a2
 } from './handlers';
 
 export class SmsFactory implements ISmsFactory {
@@ -31,16 +28,13 @@
     new PlivoHandler(),
     new ClickatellHandler(),
     new GupshupSmsHandler(),
-<<<<<<< HEAD
     new FiretextSmsHandler(),
     new InfobipSmsHandler(),
     new BurstSmsHandler(),
     new FortySixElksHandler(),
     new KannelSmsHandler(),
     new MaqsamHandler(),
-=======
     new SmsCentralHandler(),
->>>>>>> d78153a2
   ];
 
   getHandler(integration: IntegrationEntity) {
