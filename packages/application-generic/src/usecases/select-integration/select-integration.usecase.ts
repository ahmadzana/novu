import { Injectable } from '@nestjs/common';
import {
  IntegrationEntity,
  IntegrationRepository,
  TenantEntity,
  TenantRepository,
} from '@novu/dal';
import { CHANNELS_WITH_PRIMARY } from '@novu/shared';

import { SelectIntegrationCommand } from './select-integration.command';
<<<<<<< HEAD
import { buildIntegrationKey, CachedQuery } from '../../services';
import { FeatureFlagCommand, GetFeatureFlag } from '../get-feature-flag';
import { ConditionsFilter } from '../conditions-filter/conditions-filter.usecase';
=======
import { buildIntegrationKey, CachedQuery } from '../../services/cache';
import {
  FeatureFlagCommand,
  GetIsMultiProviderConfigurationEnabled,
} from '../get-feature-flag';
>>>>>>> d00b9b3d
import {
  GetDecryptedIntegrations,
  GetDecryptedIntegrationsCommand,
} from '../get-decrypted-integrations';
import { ConditionsFilterCommand } from '../conditions-filter';

const LOG_CONTEXT = 'SelectIntegration';

@Injectable()
export class SelectIntegration {
  constructor(
    private integrationRepository: IntegrationRepository,
<<<<<<< HEAD
    protected getFeatureFlag: GetFeatureFlag,
    protected getDecryptedIntegrationsUsecase: GetDecryptedIntegrations,
    protected conditionsFilter: ConditionsFilter,
    private tenantRepository: TenantRepository
=======
    protected getIsMultiProviderConfigurationEnabled: GetIsMultiProviderConfigurationEnabled,
    protected getDecryptedIntegrationsUsecase: GetDecryptedIntegrations
>>>>>>> d00b9b3d
  ) {}

  @CachedQuery({
    builder: ({ organizationId, ...command }: SelectIntegrationCommand) =>
      buildIntegrationKey().cache({
        _organizationId: organizationId,
        ...command,
      }),
  })
  async execute(
    command: SelectIntegrationCommand
  ): Promise<IntegrationEntity | undefined> {
    const isMultiProviderConfigurationEnabled =
      await this.getIsMultiProviderConfigurationEnabled.execute(
        FeatureFlagCommand.create({
          userId: command.userId,
          organizationId: command.organizationId,
          environmentId: command.environmentId,
        })
      );

    if (!isMultiProviderConfigurationEnabled) {
      const integrations = await this.getDecryptedIntegrationsUsecase.execute(
        GetDecryptedIntegrationsCommand.create({
          organizationId: command.organizationId,
          environmentId: command.environmentId,
          channelType: command.channelType,
          findOne: true,
          active: true,
          userId: command.userId,
        })
      );

      return integrations[0];
    }

    let integration: IntegrationEntity | null =
      await this.getPrimaryIntegration(command);

    if (!command.identifier && command.filterData.tenant) {
      const query: Partial<IntegrationEntity> & { _organizationId: string } = {
        ...(command.id ? { id: command.id } : {}),
        _organizationId: command.organizationId,
        _environmentId: command.environmentId,
        channel: command.channelType,
        ...(command.providerId ? { providerId: command.providerId } : {}),
        active: true,
      };

      let tenant: TenantEntity | null = null;

      if (command.filterData.tenant.identifier) {
        tenant = await this.tenantRepository.findOne({
          identifier: command.filterData.tenant.identifier,
        });
      }

      const integrations = await this.integrationRepository.find(query);

      for (const currentIntegration of integrations) {
        const { passed } = await this.conditionsFilter.filter(
          ConditionsFilterCommand.create({
            filters: currentIntegration.conditions,
            environmentId: command.environmentId,
            organizationId: command.organizationId,
            userId: command.userId,
          }),
          {
            tenant,
          }
        );
        if (passed) {
          integration = currentIntegration;
          break;
        }
      }
    }

    if (!integration) {
      return;
    }

    return GetDecryptedIntegrations.getDecryptedCredentials(integration);
  }

  private async getPrimaryIntegration(
    command: SelectIntegrationCommand
  ): Promise<IntegrationEntity | null> {
    const isChannelSupportsPrimary = CHANNELS_WITH_PRIMARY.includes(
      command.channelType
    );

    let query: Partial<IntegrationEntity> & { _organizationId: string } = {
      ...(command.id ? { id: command.id } : {}),
      _organizationId: command.organizationId,
      _environmentId: command.environmentId,
      channel: command.channelType,
      ...(command.providerId ? { providerId: command.providerId } : {}),
      active: true,
      ...(isChannelSupportsPrimary && {
        primary: true,
      }),
    };

    if (command.identifier) {
      query = {
        _organizationId: command.organizationId,
        channel: command.channelType,
        identifier: command.identifier,
        active: true,
      };
    }

    return await this.integrationRepository.findOne(query, undefined, {
      query: { sort: { createdAt: -1 } },
    });
  }
}<|MERGE_RESOLUTION|>--- conflicted
+++ resolved
@@ -8,17 +8,13 @@
 import { CHANNELS_WITH_PRIMARY } from '@novu/shared';
 
 import { SelectIntegrationCommand } from './select-integration.command';
-<<<<<<< HEAD
-import { buildIntegrationKey, CachedQuery } from '../../services';
-import { FeatureFlagCommand, GetFeatureFlag } from '../get-feature-flag';
 import { ConditionsFilter } from '../conditions-filter/conditions-filter.usecase';
-=======
 import { buildIntegrationKey, CachedQuery } from '../../services/cache';
 import {
+  GetFeatureFlag,
   FeatureFlagCommand,
   GetIsMultiProviderConfigurationEnabled,
 } from '../get-feature-flag';
->>>>>>> d00b9b3d
 import {
   GetDecryptedIntegrations,
   GetDecryptedIntegrationsCommand,
@@ -31,15 +27,11 @@
 export class SelectIntegration {
   constructor(
     private integrationRepository: IntegrationRepository,
-<<<<<<< HEAD
     protected getFeatureFlag: GetFeatureFlag,
     protected getDecryptedIntegrationsUsecase: GetDecryptedIntegrations,
     protected conditionsFilter: ConditionsFilter,
-    private tenantRepository: TenantRepository
-=======
-    protected getIsMultiProviderConfigurationEnabled: GetIsMultiProviderConfigurationEnabled,
-    protected getDecryptedIntegrationsUsecase: GetDecryptedIntegrations
->>>>>>> d00b9b3d
+    private tenantRepository: TenantRepository,
+    protected getIsMultiProviderConfigurationEnabled: GetIsMultiProviderConfigurationEnabled
   ) {}
 
   @CachedQuery({
