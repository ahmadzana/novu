import { Injectable } from '@nestjs/common';
import {
  ChannelTypeEnum,
  IntegrationEntity,
  IntegrationRepository,
} from '@novu/dal';

import { decryptCredentials } from '../../encryption';
import { GetDecryptedIntegrationsCommand } from './get-decrypted-integrations.command';
import {
  GetNovuIntegration,
  GetNovuIntegrationCommand,
} from '../get-novu-integration';
import { FeatureFlagCommand, GetFeatureFlag } from '../get-feature-flag';

@Injectable()
export class GetDecryptedIntegrations {
  constructor(
    private integrationRepository: IntegrationRepository,
    private getNovuIntegration: GetNovuIntegration,
    private getFeatureFlag: GetFeatureFlag,
  ) {}

  async execute(
    command: GetDecryptedIntegrationsCommand,
  ): Promise<IntegrationEntity[]> {
<<<<<<< HEAD
=======
    const isMultiProviderConfigurationEnabled =
      await this.getFeatureFlag.isMultiProviderConfigurationEnabled(
        FeatureFlagCommand.create({
          userId: command.userId,
          organizationId: command.organizationId,
          environmentId: command.environmentId,
        }),
      );

>>>>>>> 34ad0469
    const query: Partial<IntegrationEntity> & { _organizationId: string } = {
      _organizationId: command.organizationId,
    };

<<<<<<< HEAD
    if (command.environmentId) {
=======
    if (command.environmentId && !isMultiProviderConfigurationEnabled) {
>>>>>>> 34ad0469
      query._environmentId = command.environmentId;
    }

    if (command.active) {
      query.active = command.active;
    }

    if (command.channelType) {
      query.channel = command.channelType;
    }

    if (command.providerId) {
      query.providerId = command.providerId;
    }

    const foundIntegrations = command.findOne
      ? [await this.integrationRepository.findOne(query)]
      : await this.integrationRepository.find(query);

    const integrations = foundIntegrations
      .filter((integration) => integration)
      .map((integration: IntegrationEntity) => {
        integration.credentials = decryptCredentials(integration.credentials);

        return integration;
      });

    if (!isMultiProviderConfigurationEnabled) {
      if (command.channelType === undefined || integrations.length > 0) {
        return integrations;
      }

      const novuIntegration = await this.getNovuIntegration.execute(
        GetNovuIntegrationCommand.create({
          channelType: command.channelType,
          organizationId: command.organizationId,
          environmentId: command.environmentId,
          userId: command.userId,
        }),
      );

      return novuIntegration ? [novuIntegration] : [];
    }

    const novuEmailIntegration = await this.getNovuIntegration.execute(
      GetNovuIntegrationCommand.create({
        channelType: ChannelTypeEnum.EMAIL,
        organizationId: command.organizationId,
        environmentId: command.environmentId,
        userId: command.userId,
        ignoreActiveCount: true,
      }),
    );

    if (novuEmailIntegration) {
      integrations.push(novuEmailIntegration);
    }

    const novuSmsIntegration = await this.getNovuIntegration.execute(
      GetNovuIntegrationCommand.create({
        channelType: ChannelTypeEnum.SMS,
        organizationId: command.organizationId,
        environmentId: command.environmentId,
        userId: command.userId,
        ignoreActiveCount: true,
      }),
    );

    if (novuSmsIntegration) {
      integrations.push(novuSmsIntegration);
    }

    return integrations;
  }
}<|MERGE_RESOLUTION|>--- conflicted
+++ resolved
@@ -18,33 +18,26 @@
   constructor(
     private integrationRepository: IntegrationRepository,
     private getNovuIntegration: GetNovuIntegration,
-    private getFeatureFlag: GetFeatureFlag,
+    private getFeatureFlag: GetFeatureFlag
   ) {}
 
   async execute(
-    command: GetDecryptedIntegrationsCommand,
+    command: GetDecryptedIntegrationsCommand
   ): Promise<IntegrationEntity[]> {
-<<<<<<< HEAD
-=======
     const isMultiProviderConfigurationEnabled =
       await this.getFeatureFlag.isMultiProviderConfigurationEnabled(
         FeatureFlagCommand.create({
           userId: command.userId,
           organizationId: command.organizationId,
           environmentId: command.environmentId,
-        }),
+        })
       );
 
->>>>>>> 34ad0469
     const query: Partial<IntegrationEntity> & { _organizationId: string } = {
       _organizationId: command.organizationId,
     };
 
-<<<<<<< HEAD
-    if (command.environmentId) {
-=======
     if (command.environmentId && !isMultiProviderConfigurationEnabled) {
->>>>>>> 34ad0469
       query._environmentId = command.environmentId;
     }
 
@@ -83,7 +76,7 @@
           organizationId: command.organizationId,
           environmentId: command.environmentId,
           userId: command.userId,
-        }),
+        })
       );
 
       return novuIntegration ? [novuIntegration] : [];
@@ -96,7 +89,7 @@
         environmentId: command.environmentId,
         userId: command.userId,
         ignoreActiveCount: true,
-      }),
+      })
     );
 
     if (novuEmailIntegration) {
@@ -110,7 +103,7 @@
         environmentId: command.environmentId,
         userId: command.userId,
         ignoreActiveCount: true,
-      }),
+      })
     );
 
     if (novuSmsIntegration) {
