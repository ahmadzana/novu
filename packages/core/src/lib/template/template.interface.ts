export interface ITemplate {
  id: string;

  themeId?: string;

  messages: IMessage[];
}

export interface IMessageValidator {
  validate(payload: ITriggerPayload): Promise<boolean> | boolean;
}

export interface IMessage {
  subject?: string;
  channel: ChannelTypeEnum;
  template: string | ((payload: ITriggerPayload) => Promise<string> | string);
  active?: boolean | ((payload: ITriggerPayload) => Promise<boolean> | boolean);
  validator?: IMessageValidator;
}

export enum ChannelTypeEnum {
  EMAIL = 'email',
  SMS = 'sms',
  DIRECT = 'direct',
}

export interface ITriggerPayload {
  $email?: string;
  $phone?: string;
  $user_id: string;
  $theme_id?: string;
<<<<<<< HEAD
=======
  $channel_id?: string;
>>>>>>> 725e5d27
  $attachments?: IAttachmentOptions[];
  [key: string]:
    | string
    | boolean
    | number
    | undefined
    | IAttachmentOptions
    | IAttachmentOptions[];
}

export interface IAttachmentOptions {
  mime: string;
  file: Buffer;
  name?: string;
  channels?: ChannelTypeEnum[];
}<|MERGE_RESOLUTION|>--- conflicted
+++ resolved
@@ -29,10 +29,7 @@
   $phone?: string;
   $user_id: string;
   $theme_id?: string;
-<<<<<<< HEAD
-=======
   $channel_id?: string;
->>>>>>> 725e5d27
   $attachments?: IAttachmentOptions[];
   [key: string]:
     | string
