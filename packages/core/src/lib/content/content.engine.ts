--- conflicted
+++ resolved
@@ -4,11 +4,8 @@
 Handlebars.registerHelper(
   'equals',
   function (this: typeof Handlebars, arg1, arg2, options) {
-<<<<<<< HEAD
+    // eslint-disable-next-line eqeqeq
     return arg1 == arg2 ? options.fn(this) : options.inverse(this);
-=======
-    return arg1 === arg2 ? options.fn(this) : options.inverse(this);
->>>>>>> bf559f65
   }
 );
 
@@ -21,13 +18,9 @@
     | number[]
     | boolean
     | number
-<<<<<<< HEAD
-    | undefined
     | IAttachmentOptions
-    | IAttachmentOptions[];
-=======
+    | IAttachmentOptions[]
     | undefined;
->>>>>>> bf559f65
 };
 
 export function compileTemplate(content: string, data: HandlebarsContext) {
