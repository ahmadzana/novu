--- conflicted
+++ resolved
@@ -3,11 +3,7 @@
 
 Handlebars.registerHelper(
   'equals',
-<<<<<<< HEAD
-  function (this: typeof Handlebars, arg1, arg2, options) {
-=======
   function helper(this: typeof Handlebars, arg1, arg2, options) {
->>>>>>> 725e5d27
     // eslint-disable-next-line eqeqeq
     return arg1 == arg2 ? options.fn(this) : options.inverse(this);
   }
@@ -22,15 +18,9 @@
     | number[]
     | boolean
     | number
-<<<<<<< HEAD
-    | IAttachmentOptions
-    | IAttachmentOptions[]
-    | undefined;
-=======
     | undefined
     | IAttachmentOptions
     | IAttachmentOptions[];
->>>>>>> 725e5d27
 };
 
 export function compileTemplate(content: string, data: HandlebarsContext) {
