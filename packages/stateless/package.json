--- conflicted
+++ resolved
@@ -1,10 +1,6 @@
 {
   "name": "@novu/stateless",
-<<<<<<< HEAD
-  "version": "0.4.0",
-=======
   "version": "0.4.1",
->>>>>>> 1060c56f
   "description": "Notification Management Framework",
   "main": "build/main/index.js",
   "typings": "build/main/index.d.ts",
