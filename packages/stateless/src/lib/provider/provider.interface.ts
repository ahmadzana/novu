import {
  ChannelTypeEnum,
  IAttachmentOptions,
} from '../template/template.interface';
import { CheckIntegrationResponseEnum } from './provider.enum';

export interface IProvider {
  id: string;
  channelType: ChannelTypeEnum;
}

export interface IEmailOptions {
  to: string | string[];
  subject: string;
  html: string;
  from?: string;
  text?: string;
  attachments?: IAttachmentOptions[];
}

export interface ISmsOptions {
  to: string;
  content: string;
  from?: string;
  attachments?: IAttachmentOptions[];
}
export interface IPushOptions {
  target: string[];
  title: string;
  content: string;
  payload: object;
  overrides?: {
    tag?: string;
    body?: string;
    icon?: string;
    badge?: string;
    color?: string;
    sound?: string;
    title?: string;
    bodyLocKey?: string;
    bodyLocArgs?: string;
    clickAction?: string;
    titleLocKey?: string;
    titleLocArgs?: string;
  };
}

export interface IChatOptions {
  webhookUrl: string;
  content: string;
}

export interface ISendMessageSuccessResponse {
  id?: string;
  ids?: string[];
  date?: string;
}

export enum EmailEventStatusEnum {
  OPEN = 'open',
  DELIVERY = 'delivery',
  BOUNCE = 'bounce',
  DROPPED = 'dropped',
  CLICK = 'click',
}

export interface IEventBody {
  status: string;
  date: string;
  externalId?: string;
  attempts?: number;
  response?: string;
  // Contains the raw content from the provider webhook
  row?: string;
}

export interface IEmailEventBody extends IEventBody {
  status: EmailEventStatusEnum;
}

export interface IEmailProvider extends IProvider {
  channelType: ChannelTypeEnum.EMAIL;

  sendMessage(options: IEmailOptions): Promise<ISendMessageSuccessResponse>;

<<<<<<< HEAD
  getMessageId?: (body: any) => string | string[];

  parseEventBody?: (
    body: any,
    identifier: string
  ) => IEmailEventBody | undefined;
=======
  checkIntegration(options: IEmailOptions): Promise<ICheckIntegrationResponse>;
>>>>>>> a394d191
}

export interface ISmsProvider extends IProvider {
  sendMessage(options: ISmsOptions): Promise<ISendMessageSuccessResponse>;

  channelType: ChannelTypeEnum.SMS;
}

export interface IChatProvider extends IProvider {
  sendMessage(options: IChatOptions): Promise<ISendMessageSuccessResponse>;
  channelType: ChannelTypeEnum.CHAT;
}

export interface IPushProvider extends IProvider {
  sendMessage(options: IPushOptions): Promise<ISendMessageSuccessResponse>;

  channelType: ChannelTypeEnum.PUSH;
}

export interface ICheckIntegrationResponse {
  success: boolean;
  message: string;
  code: CheckIntegrationResponseEnum;
}<|MERGE_RESOLUTION|>--- conflicted
+++ resolved
@@ -83,16 +83,14 @@
 
   sendMessage(options: IEmailOptions): Promise<ISendMessageSuccessResponse>;
 
-<<<<<<< HEAD
   getMessageId?: (body: any) => string | string[];
 
   parseEventBody?: (
     body: any,
     identifier: string
   ) => IEmailEventBody | undefined;
-=======
+
   checkIntegration(options: IEmailOptions): Promise<ICheckIntegrationResponse>;
->>>>>>> a394d191
 }
 
 export interface ISmsProvider extends IProvider {
