export {
  ChatProviderIdEnum,
  PushProviderIdEnum,
<<<<<<< HEAD
  ChannelTypeEnum,
=======
  ChannelCTATypeEnum,
  TemplateVariableTypeEnum,
  IMessageTemplate,
  SystemAvatarIconEnum,
  INotificationTemplate,
  INotificationTemplateStep,
  ITemplateVariable,
  IEmailBlock,
  TextAlignEnum,
  EmailBlockTypeEnum,
>>>>>>> 97455e48
} from '@novu/shared';

export * from './lib/novu';
export * from './lib/subscribers/subscriber.interface';
export * from './lib/events/events.interface';
export * from './lib/layouts/layout.interface';
export * from './lib/notification-groups/notification-groups.interface';
export * from './lib/feeds/feeds.interface';
export * from './lib/topics/topic.interface';<|MERGE_RESOLUTION|>--- conflicted
+++ resolved
@@ -1,9 +1,7 @@
 export {
   ChatProviderIdEnum,
   PushProviderIdEnum,
-<<<<<<< HEAD
   ChannelTypeEnum,
-=======
   ChannelCTATypeEnum,
   TemplateVariableTypeEnum,
   IMessageTemplate,
@@ -14,7 +12,6 @@
   IEmailBlock,
   TextAlignEnum,
   EmailBlockTypeEnum,
->>>>>>> 97455e48
 } from '@novu/shared';
 
 export * from './lib/novu';
