--- conflicted
+++ resolved
@@ -1,13 +1,10 @@
 import { AxiosInstance } from 'axios';
-<<<<<<< HEAD
 import {
   ISubscriberPayload,
+  ISubscribers,
   IUpdateSubscriberPreferencePayload,
 } from './subscriber.interface';
-=======
-import { ISubscriberPayload, ISubscribers } from './subscriber.interface';
 import { IChannelCredentials } from '@novu/shared';
->>>>>>> c2bd6e60
 
 export class Subscribers implements ISubscribers {
   private readonly http: AxiosInstance;
@@ -41,7 +38,6 @@
     });
   }
 
-<<<<<<< HEAD
   async getPreference(subscriberId: string) {
     return await this.http.get(`/subscribers/${subscriberId}/preferences`);
   }
@@ -57,7 +53,8 @@
         ...data,
       }
     );
-=======
+  }
+
   async setCredentials(
     subscriberId: string,
     providerId: string,
@@ -69,7 +66,6 @@
         ...credentials,
       },
     });
->>>>>>> c2bd6e60
   }
 
   async delete(subscriberId: string) {
