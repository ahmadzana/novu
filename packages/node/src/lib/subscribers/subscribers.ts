<<<<<<< HEAD
import { ButtonTypeEnum, IChannelCredentials } from '@novu/shared';
=======
import type { AxiosResponse } from 'axios';
import { MarkMessagesAsEnum } from '@novu/shared';

import { WithHttp } from '../novu.interface';
>>>>>>> c72fa395
import {
  IGetSubscriberNotificationFeedParams,
  IMarkFields,
  IMarkMessageActionFields,
  ISubscriberPayload,
  ISubscribers,
  IUpdateSubscriberPreferencePayload,
} from './subscriber.interface';
import { WithHttp } from '../novu.interface';

export class Subscribers extends WithHttp implements ISubscribers {
  async list(page = 0, limit = 10) {
    return await this.getRequest(`/subscribers`, {
      params: {
        page,
        limit,
      },
    });
  }

  async get(subscriberId: string) {
    return await this.getRequest(`/subscribers/${subscriberId}`);
  }

  /**
   * @deprecated Use create instead
   */
  async identify(subscriberId: string, data: ISubscriberPayload) {
    return await this.postRequest(`/subscribers`, {
      subscriberId,
      ...data,
    });
  }

  async create(subscriberId: string, data: ISubscriberPayload) {
    return await this.postRequest(`/subscribers`, {
      subscriberId,
      ...data,
    });
  }

  async update(subscriberId: string, data: ISubscriberPayload) {
    return await this.putRequest(`/subscribers/${subscriberId}`, {
      ...data,
    });
  }

  // TODO: Add integrationIdentifier optional parameter
  async setCredentials(
    subscriberId: string,
    providerId: string,
    credentials: IChannelCredentials
  ) {
    return await this.putRequest(`/subscribers/${subscriberId}/credentials`, {
      providerId,
      credentials: {
        ...credentials,
      },
    });
  }

  async deleteCredentials(subscriberId: string, providerId: string) {
    return await this.deleteRequest(
      `/subscribers/${subscriberId}/credentials/${providerId}`
    );
  }

  /**
   * @deprecated Use deleteCredentials instead
   */
  async unsetCredentials(subscriberId: string, providerId: string) {
    return await this.putRequest(`/subscribers/${subscriberId}/credentials`, {
      providerId,
      credentials: { webhookUrl: undefined, deviceTokens: [] },
    });
  }

  async updateOnlineStatus(subscriberId: string, online: boolean) {
    return await this.patchRequest(
      `/subscribers/${subscriberId}/online-status`,
      {
        online,
      }
    );
  }

  async delete(subscriberId: string) {
    return await this.deleteRequest(`/subscribers/${subscriberId}`);
  }

  async getPreference(subscriberId: string) {
    return await this.getRequest(`/subscribers/${subscriberId}/preferences`);
  }

  async updatePreference(
    subscriberId: string,
    templateId: string,
    data: IUpdateSubscriberPreferencePayload
  ) {
    return await this.patchRequest(
      `/subscribers/${subscriberId}/preferences/${templateId}`,
      {
        ...data,
      }
    );
  }

  async getNotificationsFeed(
    subscriberId: string,
    params: IGetSubscriberNotificationFeedParams
  ) {
    return await this.getRequest(
      `/subscribers/${subscriberId}/notifications/feed`,
      {
        params,
      }
    );
  }

  // TODO: Add read option and change method name to getInAppMessagesCount
  async getUnseenCount(subscriberId: string, seen: boolean) {
    return await this.getRequest(
      `/subscribers/${subscriberId}/notifications/unseen`,
      {
        params: {
          seen,
        },
      }
    );
  }

  /**
   * deprecated use markMessageAs instead
   */
  async markMessageSeen(subscriberId: string, messageId: string) {
    return await this.postRequest(
      `/subscribers/${subscriberId}/messages/markAs`,
      {
        messageId,
        mark: { seen: true },
      }
    );
  }

  /**
   * deprecated use markMessageAs instead
   */
  async markMessageRead(subscriberId: string, messageId: string) {
    return await this.postRequest(
      `/subscribers/${subscriberId}/messages/markAs`,
      {
        messageId,
        mark: { read: true },
      }
    );
  }

  async markMessageAs(
    subscriberId: string,
    messageId: string,
    mark: IMarkFields
  ) {
    return await this.postRequest(
      `/subscribers/${subscriberId}/messages/markAs`,
      {
        messageId,
        mark,
      }
    );
  }

  async markAllMessagesAs(
    subscriberId: string,
    markAs: MarkMessagesAsEnum,
    feedIdentifier?: string | string[]
  ): Promise<AxiosResponse<{ data: number }>> {
    return await this.http.post(
      `/subscribers/${subscriberId}/messages/mark-all`,
      { markAs, feedIdentifier }
    );
  }

  async markMessageActionSeen(
    subscriberId: string,
    messageId: string,
    type: ButtonTypeEnum,
    data: IMarkMessageActionFields
  ) {
    return await this.postRequest(
      `/subscribers/${subscriberId}/messages/${messageId}/actions/${type}`,
      {
        status: data.status,
        ...(data?.payload && { payload: data.payload }),
      }
    );
  }
}<|MERGE_RESOLUTION|>--- conflicted
+++ resolved
@@ -1,11 +1,6 @@
-<<<<<<< HEAD
+import { AxiosResponse } from 'axios';
 import { ButtonTypeEnum, IChannelCredentials } from '@novu/shared';
-=======
-import type { AxiosResponse } from 'axios';
 import { MarkMessagesAsEnum } from '@novu/shared';
-
-import { WithHttp } from '../novu.interface';
->>>>>>> c72fa395
 import {
   IGetSubscriberNotificationFeedParams,
   IMarkFields,
