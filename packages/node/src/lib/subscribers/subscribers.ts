import { AxiosInstance } from 'axios';
import {
<<<<<<< HEAD
  IChannelCredentials,
  ISubscriberPayload,
  ISubscribers,
} from './subscriber.interface';
=======
  ISubscriberPayload,
  ISubscribers,
  IUpdateSubscriberPreferencePayload,
} from './subscriber.interface';
import { IChannelCredentials } from '@novu/shared';
>>>>>>> d854b030

export class Subscribers implements ISubscribers {
  private readonly http: AxiosInstance;

  constructor(http: AxiosInstance) {
    this.http = http;
  }

  async list(page: number) {
    return await this.http.get(`/subscribers`, {
      params: {
        page,
      },
    });
  }

  async get(subscriberId: string) {
    return await this.http.get(`/subscribers/${subscriberId}`);
  }

  async identify(subscriberId: string, data: ISubscriberPayload) {
    return await this.http.post(`/subscribers`, {
      subscriberId,
      ...data,
    });
  }

  async update(subscriberId: string, data: ISubscriberPayload) {
    return await this.http.put(`/${subscriberId}/subscribers`, {
      ...data,
    });
  }

  async getPreference(subscriberId: string) {
    return await this.http.get(`/subscribers/${subscriberId}/preferences`);
  }

  async updatePreference(
    subscriberId: string,
    templateId: string,
    data: IUpdateSubscriberPreferencePayload
  ) {
    return await this.http.patch(
      `/subscribers/${subscriberId}/preference/${templateId}`,
      {
        ...data,
      }
    );
  }

  async setCredentials(
    subscriberId: string,
    providerId: string,
    credentials: IChannelCredentials
  ) {
    return await this.http.put(`/subscribers/${subscriberId}/credentials`, {
      providerId,
      credentials: {
        ...credentials,
      },
    });
  }

  async delete(subscriberId: string) {
    return await this.http.delete(`/subscribers/${subscriberId}`);
  }
}<|MERGE_RESOLUTION|>--- conflicted
+++ resolved
@@ -1,17 +1,14 @@
 import { AxiosInstance } from 'axios';
 import {
-<<<<<<< HEAD
-  IChannelCredentials,
-  ISubscriberPayload,
-  ISubscribers,
-} from './subscriber.interface';
-=======
   ISubscriberPayload,
   ISubscribers,
   IUpdateSubscriberPreferencePayload,
 } from './subscriber.interface';
-import { IChannelCredentials } from '@novu/shared';
->>>>>>> d854b030
+
+interface IChannelCredentials {
+  webhookUrl?: string;
+  notificationIdentifiers?: string[];
+}
 
 export class Subscribers implements ISubscribers {
   private readonly http: AxiosInstance;
