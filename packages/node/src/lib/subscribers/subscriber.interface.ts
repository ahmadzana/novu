--- conflicted
+++ resolved
@@ -79,16 +79,14 @@
 } & {
   [key in 'fcm']: ITriggerOverrideFCM;
 } & {
-<<<<<<< HEAD
+  [key in 'apns']: ITriggerOverrideAPNS;
+} & {
   [key in 'delay']: ITriggerOverrideDelayAction;
 };
 
 export type ITriggerOverrideDelayAction = {
   unit: DigestUnitEnum;
   amount: number;
-=======
-  [key in 'apns']: ITriggerOverrideAPNS;
->>>>>>> 054eb2a3
 };
 
 export type ITriggerOverrideFCM = {
