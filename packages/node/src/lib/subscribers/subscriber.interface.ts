--- conflicted
+++ resolved
@@ -29,7 +29,6 @@
   subscriberId: string;
 }
 
-<<<<<<< HEAD
 export interface IUpdateSubscriberPreferencePayload {
   channel?: {
     type: ChannelTypeEnum;
@@ -39,15 +38,6 @@
   enabled?: boolean;
 }
 
-export enum ChannelTypeEnum {
-  EMAIL = 'email',
-  SMS = 'sms',
-  CHAT = 'chat',
-  PUSH = 'push',
-}
-
-=======
->>>>>>> c2beea45
 export type TriggerRecipientsTypeArray = string[] | ISubscribersDefine[];
 
 export type TriggerRecipientsTypeSingle = string | ISubscribersDefine;
