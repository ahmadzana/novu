{
  "version": "0.2.0",
  "configurations": [
    {
      "name": "API - TEST ENV",
      "request": "launch",
      "runtimeArgs": [
        "run-script",
        "start:test"
      ],
      "runtimeExecutable": "npm",
      "cwd": "${workspaceFolder}/apps/api",
      "skipFiles": [
        "<node_internals>/**"
      ],
      "type": "pwa-node"
    },
    {
      "name": "API",
      "request": "launch",
      "runtimeArgs": [
        "run-script",
        "start"
      ],
      "runtimeExecutable": "npm",
      "cwd": "${workspaceFolder}/apps/api",
      "skipFiles": [
        "<node_internals>/**"
      ],
      "type": "pwa-node"
    },
    {
      "name": "WEB",
      "request": "launch",
      "runtimeArgs": [
        "run-script",
        "start:dev"
      ],
      "runtimeExecutable": "npm",
      "cwd": "${workspaceFolder}/apps/web",
      "skipFiles": [
        "<node_internals>/**"
      ],
      "type": "pwa-node"
    },
    {
      "name": "WIDGET",
      "request": "launch",
      "runtimeArgs": [
        "run-script",
        "start:dev"
      ],
      "runtimeExecutable": "npm",
      "cwd": "${workspaceFolder}/apps/widget",
      "skipFiles": [
        "<node_internals>/**"
      ],
      "type": "pwa-node"
    },
    {
      "name": "WIDGET - test",
      "request": "launch",
      "runtimeArgs": [
        "run-script",
        "start:test"
      ],
      "runtimeExecutable": "npm",
      "cwd": "${workspaceFolder}/apps/widget",
      "skipFiles": [
        "<node_internals>/**"
      ],
      "type": "pwa-node"
    },
    {
      "name": "WS",
      "request": "launch",
      "runtimeArgs": [
        "run-script",
        "start"
      ],
      "runtimeExecutable": "npm",
      "cwd": "${workspaceFolder}/apps/ws",
      "skipFiles": [
        "<node_internals>/**"
      ],
      "type": "pwa-node"
    },
    {
      "name": "WS - TEST ENV",
      "request": "launch",
      "runtimeArgs": [
        "run-script",
        "start:test"
      ],
      "runtimeExecutable": "npm",
      "cwd": "${workspaceFolder}/apps/ws",
      "skipFiles": [
        "<node_internals>/**"
      ],
      "type": "pwa-node"
    },
    {
      "name": "DAL",
      "request": "launch",
      "runtimeArgs": [
        "run-script",
        "start:dev"
      ],
      "runtimeExecutable": "npm",
      "cwd": "${workspaceFolder}/libs/dal",
      "skipFiles": [
        "<node_internals>/**"
      ],
      "type": "pwa-node"
    },
    {
      "name": "TESTING LIB",
      "request": "launch",
      "runtimeArgs": [
        "run-script",
        "start:dev"
      ],
      "runtimeExecutable": "npm",
      "cwd": "${workspaceFolder}/libs/testing",
      "skipFiles": [
        "<node_internals>/**"
      ],
      "type": "pwa-node"
    },
    {
      "name": "EMBED",
      "request": "launch",
      "runtimeArgs": [
        "run-script",
        "start:dev"
      ],
      "runtimeExecutable": "npm",
      "cwd": "${workspaceFolder}/libs/embed",
      "skipFiles": [
        "<node_internals>/**"
      ],
      "type": "pwa-node"
    },
    {
      "name": "SHARED",
      "request": "launch",
      "runtimeArgs": [
        "run-script",
        "start:dev"
      ],
      "runtimeExecutable": "npm",
      "cwd": "${workspaceFolder}/libs/shared",
      "skipFiles": [
        "<node_internals>/**"
      ],
      "type": "pwa-node"
    },
    {
      "name": "STORYBOOK",
      "request": "launch",
      "runtimeArgs": [
        "run-script",
        "storybook"
      ],
      "runtimeExecutable": "npm",
      "cwd": "${workspaceFolder}/apps/web",
      "skipFiles": [
        "<node_internals>/**"
      ],
      "type": "pwa-node"
    },
    {
      "name": "CORE",
      "request": "launch",
      "runtimeArgs": [
        "run-script",
        "start:dev"
      ],
      "runtimeExecutable": "npm",
      "cwd": "${workspaceFolder}/packages/core",
      "skipFiles": [
        "<node_internals>/**"
      ],
      "type": "pwa-node"
    },
    {
      "name": "Cypress open - web",
      "request": "launch",
      "runtimeArgs": [
        "run-script",
        "cypress:open"
      ],
      "runtimeExecutable": "npm",
      "cwd": "${workspaceFolder}/apps/web",
      "skipFiles": [
        "<node_internals>/**"
      ],
      "type": "pwa-node"
    },
    {
      "name": "Cypress open - widget",
      "request": "launch",
      "runtimeArgs": [
        "run-script",
        "cypress:open"
      ],
      "runtimeExecutable": "npm",
      "cwd": "${workspaceFolder}/apps/widget",
      "skipFiles": [
        "<node_internals>/**"
      ],
      "type": "pwa-node"
    }
  ],
  "compounds": [
    {
      "name": "-- RUN FULL ENV - Local",
<<<<<<< HEAD
      "configurations": [
        "API",
        "DAL",
        "SDK",
        "SHARED",
        "TESTING LIB",
        "WS",
        "WEB",
        "WIDGET"
      ]
    },
    {
      "name": "-- RUN FULL ENV - Test",
      "configurations": [
        "API - TEST ENV",
        "DAL",
        "SDK",
        "SHARED",
        "TESTING LIB",
        "WS - TEST ENV",
        "WEB",
        "WIDGET - test"
      ]
=======
      "configurations": ["API", "DAL", "EMBED", "SHARED", "TESTING LIB", "WS", "WEB", "WIDGET"]
>>>>>>> c477d6c5
    }
  ]
}<|MERGE_RESOLUTION|>--- conflicted
+++ resolved
@@ -215,33 +215,20 @@
   "compounds": [
     {
       "name": "-- RUN FULL ENV - Local",
-<<<<<<< HEAD
-      "configurations": [
-        "API",
-        "DAL",
-        "SDK",
-        "SHARED",
-        "TESTING LIB",
-        "WS",
-        "WEB",
-        "WIDGET"
-      ]
+      "configurations": ["API", "DAL", "EMBED", "SHARED", "TESTING LIB", "WS", "WEB", "WIDGET"]
     },
     {
       "name": "-- RUN FULL ENV - Test",
       "configurations": [
         "API - TEST ENV",
         "DAL",
-        "SDK",
+        "EMBED",
         "SHARED",
         "TESTING LIB",
         "WS - TEST ENV",
         "WEB",
         "WIDGET - test"
       ]
-=======
-      "configurations": ["API", "DAL", "EMBED", "SHARED", "TESTING LIB", "WS", "WEB", "WIDGET"]
->>>>>>> c477d6c5
     }
   ]
 }