{
  "name": "@notifire/web",
  "version": "0.3.5",
  "private": true,
  "dependencies": {
    "@ant-design/icons": "^4.6.2",
    "@auth0/nextjs-auth0": "^0.16.0",
    "@babel/plugin-proposal-optional-chaining": "^7.16.5",
    "@babel/plugin-transform-runtime": "^7.16.5",
    "@cypress/react": "^5.12.4",
    "@cypress/webpack-dev-server": "^1.8.2",
    "@editorjs/editorjs": "^2.19.3",
    "@editorjs/paragraph": "^2.8.0",
    "@emotion/babel-plugin": "^11.7.2",
    "@emotion/react": "^11.7.1",
    "@emotion/styled": "^11.6.0",
    "@mantine/core": "^4.1.0",
    "@mantine/notifications": "^4.1.0",
    "@mantine/dropzone": "^4.1.0",
    "@mantine/hooks": "^4.1.0",
    "@mantine/prism": "^4.1.0",
    "@notifire/shared": "^0.3.5",
    "@sentry/react": "^6.3.1",
    "@sentry/tracing": "^6.3.1",
    "@storybook/addon-docs": "^6.4.19",
    "@storybook/theming": "^6.4.19",
    "@testing-library/jest-dom": "^5.11.4",
    "@testing-library/react": "^11.1.0",
    "@testing-library/user-event": "^12.1.10",
    "@types/jest": "^26.0.15",
    "@types/node": "^12.0.0",
    "@types/react": "^17.0.0",
    "@types/react-dom": "^17.0.0",
    "@types/react-table": "^7.7.9",
    "ace-builds": "^1.4.12",
    "antd": "^4.10.0",
    "autoprefixer": "^9.8.6",
    "axios": "^0.21.1",
    "babel-plugin-import": "^1.13.3",
<<<<<<< HEAD
    "chart.js": "^3.7.1",
=======
    "customize-cra": "^1.0.0",
>>>>>>> 3a24179c
    "graphql": "^15.4.0",
    "jwt-decode": "^3.1.2",
    "less": "^4.1.0",
    "lodash.capitalize": "^4.2.1",
    "lodash.clonedeep": "^4.5.0",
    "moment": "^2.29.1",
    "polished": "^4.1.3",
    "react": "^17.0.1",
    "react-ace": "^9.4.3",
<<<<<<< HEAD
    "react-chartjs-2": "^4.0.1",
=======
    "react-app-rewired": "^2.2.1",
>>>>>>> 3a24179c
    "react-color": "^2.19.3",
    "react-css-theme-switcher": "^0.2.2",
    "react-custom-scrollbars": "^4.2.1",
    "react-dom": "^17.0.1",
    "react-editor-js": "^1.9.0",
    "react-hook-form": "^7.2.3",
    "react-query": "^3.5.16",
    "react-router-dom": "^6.2.2",
    "react-scripts": "^5.0.0",
    "react-syntax-highlighter": "^15.4.3",
    "react-table": "^7.7.0",
    "storybook-dark-mode": "^1.0.8",
    "styled-components": "^5.2.1",
    "typescript": "^4.1.2",
    "uniqid": "^5.3.0",
    "web-vitals": "^1.0.1"
  },
  "devDependencies": {
    "@babel/polyfill": "^7.12.1",
    "@babel/preset-env": "^7.13.15",
    "@babel/preset-react": "^7.13.13",
    "@babel/preset-typescript": "^7.13.0",
    "@babel/runtime": "^7.14.6",
    "@notifire/dal": "^0.3.5",
    "@notifire/testing": "^0.3.5",
    "@storybook/addon-actions": "^6.4.14",
    "@storybook/addon-essentials": "^6.4.14",
    "@storybook/addon-links": "^6.4.14",
    "@storybook/node-logger": "^6.4.14",
    "@storybook/preset-create-react-app": "^4.0.0",
    "@storybook/react": "^6.4.14",
    "@types/react": "^17.0.0",
    "@types/styled-components": "^5.1.7",
    "babel-plugin-styled-components": "^1.12.0",
    "cypress": "^9.5.2",
    "cypress-localstorage-commands": "^1.7.0",
    "eslint-plugin-cypress": "^2.12.1",
    "http-server": "^0.12.3",
    "less-loader": "4.1.0",
    "nodemon": "^2.0.15",
    "react-error-overlay": "6.0.9",
    "start-server-and-test": "1.11.6",
    "webpack": "4.46.0"
  },
  "scripts": {
    "start": "PORT=4200 react-app-rewired start",
    "build": "react-app-rewired build",
    "test": "react-app-rewired test",
    "precommit": "lint-staged",
    "start:static:build": "http-server build -p 4200 --proxy http://localhost:4200?",
    "start:docker": "pnpm build && pnpm start:static:build",
    "start:dev": "pnpm start",
    "cypress:run": "NODE_ENV=test cypress run",
    "cypress:open": "NODE_ENV=test cypress open",
    "start:api": "cd ../../ && pnpm start:e2e:api",
    "storybook": "start-storybook -p 6006 -s public",
    "build-storybook": "build-storybook -s public",
    "lint": "eslint src",
    "lint:fix": "pnpm lint -- --fix"
  },
  "browserslist": {
    "production": [
      ">0.2%",
      "not dead",
      "not op_mini all"
    ],
    "development": [
      "last 1 chrome version",
      "last 1 firefox version",
      "last 1 safari version"
    ]
  },
  "workspaces": {
    "nohoist": [
      "**/@ant-design/icons",
      "**/@ant-design/icons/**",
      "**/antd",
      "**/antd/**",
      "**/react-scripts",
      "**/react-scripts/**",
      "**/react",
      "**/react-dom",
      "**/react/**",
      "**/react-router",
      "**/react-router/**",
      "**/react-router-dom",
      "**/react-router-dom/**",
      "**/@cypress",
      "**/@storybook/**",
      "**/@storybook",
      "**/@babel",
      "**/@babel/**"
    ]
  },
  "lint-staged": {
    "*.{js,jsx,ts,tsx}": [
      "eslint"
    ]
  },
  "resolutions": {
    "react-error-overlay": "6.0.9"
  },
  "eslintConfig": {
    "overrides": [
      {
        "files": [
          "**/*.stories.*"
        ],
        "rules": {
          "import/no-anonymous-default-export": "off"
        }
      }
    ]
  }
}<|MERGE_RESOLUTION|>--- conflicted
+++ resolved
@@ -37,11 +37,8 @@
     "autoprefixer": "^9.8.6",
     "axios": "^0.21.1",
     "babel-plugin-import": "^1.13.3",
-<<<<<<< HEAD
     "chart.js": "^3.7.1",
-=======
     "customize-cra": "^1.0.0",
->>>>>>> 3a24179c
     "graphql": "^15.4.0",
     "jwt-decode": "^3.1.2",
     "less": "^4.1.0",
@@ -51,11 +48,8 @@
     "polished": "^4.1.3",
     "react": "^17.0.1",
     "react-ace": "^9.4.3",
-<<<<<<< HEAD
     "react-chartjs-2": "^4.0.1",
-=======
     "react-app-rewired": "^2.2.1",
->>>>>>> 3a24179c
     "react-color": "^2.19.3",
     "react-css-theme-switcher": "^0.2.2",
     "react-custom-scrollbars": "^4.2.1",
