--- conflicted
+++ resolved
@@ -1,10 +1,6 @@
 {
   "name": "@novu/web",
-<<<<<<< HEAD
-  "version": "0.5.0-alpha.1",
-=======
   "version": "0.5.0",
->>>>>>> 09e39a51
   "private": true,
   "dependencies": {
     "@ant-design/icons": "^4.6.2",
@@ -24,13 +20,8 @@
     "@mantine/hooks": "^4.1.0",
     "@mantine/notifications": "^4.1.0",
     "@mantine/prism": "^4.1.0",
-<<<<<<< HEAD
-    "@novu/notification-center": "^0.5.0-alpha.1",
-    "@novu/shared": "^0.5.0-alpha.0",
-=======
     "@novu/notification-center": "^0.5.0",
     "@novu/shared": "^0.5.0",
->>>>>>> 09e39a51
     "@sentry/react": "^6.3.1",
     "@sentry/tracing": "^6.3.1",
     "@storybook/addon-docs": "^6.4.19",
@@ -87,13 +78,8 @@
     "@babel/preset-react": "^7.13.13",
     "@babel/preset-typescript": "^7.13.0",
     "@babel/runtime": "^7.14.6",
-<<<<<<< HEAD
-    "@novu/dal": "^0.5.0-alpha.0",
-    "@novu/testing": "^0.5.0-alpha.0",
-=======
     "@novu/dal": "^0.5.0",
     "@novu/testing": "^0.5.0",
->>>>>>> 09e39a51
     "@storybook/addon-actions": "^6.4.14",
     "@storybook/addon-essentials": "^6.4.14",
     "@storybook/addon-links": "^6.4.14",
