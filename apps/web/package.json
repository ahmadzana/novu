{
  "name": "@novu/web",
  "version": "0.4.0-alpha.8",
  "private": true,
  "dependencies": {
    "@ant-design/icons": "^4.6.2",
    "@auth0/nextjs-auth0": "^0.16.0",
    "@babel/plugin-proposal-optional-chaining": "^7.16.5",
    "@babel/plugin-transform-runtime": "^7.16.5",
    "@cypress/react": "^5.12.4",
    "@cypress/webpack-dev-server": "^1.8.2",
    "@editorjs/editorjs": "^2.19.3",
    "@editorjs/paragraph": "^2.8.0",
    "@emotion/babel-plugin": "^11.7.2",
    "@emotion/react": "^11.7.1",
    "@emotion/styled": "^11.6.0",
    "@mantine/core": "^4.1.0",
    "@mantine/dropzone": "^4.1.0",
    "@mantine/hooks": "^4.1.0",
    "@mantine/notifications": "^4.1.0",
    "@mantine/prism": "^4.1.0",
<<<<<<< HEAD
    "@novu/bell": "^0.4.0-alpha.3",
    "@novu/shared": "^0.4.0-alpha.3",
=======
    "@novu/shared": "^0.4.0-alpha.7",
>>>>>>> c5713bfc
    "@sentry/react": "^6.3.1",
    "@sentry/tracing": "^6.3.1",
    "@storybook/addon-docs": "^6.4.19",
    "@storybook/theming": "^6.4.19",
    "@testing-library/jest-dom": "^5.11.4",
    "@testing-library/react": "^11.1.0",
    "@testing-library/user-event": "^12.1.10",
    "@types/jest": "^26.0.15",
    "@types/node": "^12.0.0",
    "@types/react": "^17.0.0",
    "@types/react-dom": "^17.0.0",
    "@types/react-table": "^7.7.9",
    "ace-builds": "^1.4.12",
    "antd": "^4.10.0",
    "autoprefixer": "^9.8.6",
    "axios": "^0.21.1",
    "babel-plugin-import": "^1.13.3",
    "chart.js": "^3.7.1",
    "customize-cra": "^1.0.0",
    "graphql": "^15.4.0",
    "jwt-decode": "^3.1.2",
    "less": "^4.1.0",
    "lodash.capitalize": "^4.2.1",
    "lodash.clonedeep": "^4.5.0",
    "moment": "^2.29.1",
    "polished": "^4.1.3",
    "react": "^17.0.1",
    "react-ace": "^9.4.3",
    "react-app-rewired": "^2.2.1",
    "react-chartjs-2": "^4.0.1",
    "react-color": "^2.19.3",
    "react-css-theme-switcher": "^0.2.2",
    "react-custom-scrollbars": "^4.2.1",
    "react-dom": "^17.0.1",
    "react-editor-js": "^1.9.0",
    "react-helmet-async": "^1.3.0",
    "react-hook-form": "^7.2.3",
    "react-query": "^3.5.16",
    "react-router-dom": "^6.2.2",
    "react-scripts": "^5.0.0",
    "react-syntax-highlighter": "^15.4.3",
    "react-table": "^7.7.0",
    "storybook-dark-mode": "^1.0.8",
    "styled-components": "^5.2.1",
    "typescript": "4.5.4",
    "uniqid": "^5.3.0",
    "web-vitals": "^1.0.1"
  },
  "devDependencies": {
    "@babel/polyfill": "^7.12.1",
    "@babel/preset-env": "^7.13.15",
    "@babel/preset-react": "^7.13.13",
    "@babel/preset-typescript": "^7.13.0",
    "@babel/runtime": "^7.14.6",
    "@novu/dal": "^0.4.0-alpha.8",
    "@novu/testing": "^0.4.0-alpha.8",
    "@storybook/addon-actions": "^6.4.14",
    "@storybook/addon-essentials": "^6.4.14",
    "@storybook/addon-links": "^6.4.14",
    "@storybook/node-logger": "^6.4.14",
    "@storybook/preset-create-react-app": "^4.1.0",
    "@storybook/react": "^6.4.21",
    "@types/react": "^17.0.0",
    "@types/styled-components": "^5.1.7",
    "babel-plugin-styled-components": "^1.12.0",
    "cypress": "^9.5.2",
    "cypress-localstorage-commands": "^1.7.0",
    "eslint-plugin-cypress": "^2.12.1",
    "http-server": "^0.12.3",
    "less-loader": "4.1.0",
    "nodemon": "^2.0.15",
    "react-error-overlay": "6.0.9",
    "start-server-and-test": "1.11.6",
    "webpack": "4.46.0"
  },
  "scripts": {
    "start": "PORT=4200 react-app-rewired start",
    "build": "react-app-rewired build",
    "test": "react-app-rewired test",
    "precommit": "lint-staged",
    "envsetup:docker": "chmod +x ./env.sh && ./env.sh && mv ./env-config.js ./build/env-config.js",
    "envsetup": "chmod +x ./env.sh && ./env.sh && mv env-config.js ./public/env-config.js",
    "start:static:build": "pnpm envsetup:docker && http-server build -p 4200 --proxy http://localhost:4200?",
    "start:docker": "pnpm build && pnpm start:static:build",
    "start:dev": "pnpm start",
    "cypress:run": "NODE_ENV=test cypress run",
    "cypress:open": "NODE_ENV=test cypress open",
    "start:api": "cd ../../ && pnpm start:e2e:api",
    "storybook": "start-storybook -p 6006 -s public",
    "build-storybook": "build-storybook -s public",
    "lint": "eslint src",
    "lint:fix": "pnpm lint -- --fix"
  },
  "browserslist": {
    "production": [
      ">0.2%",
      "not dead",
      "not op_mini all"
    ],
    "development": [
      "last 1 chrome version",
      "last 1 firefox version",
      "last 1 safari version"
    ]
  },
  "workspaces": {
    "nohoist": [
      "**/@ant-design/icons",
      "**/@ant-design/icons/**",
      "**/antd",
      "**/antd/**",
      "**/react-scripts",
      "**/react-scripts/**",
      "**/react",
      "**/react-dom",
      "**/react/**",
      "**/react-router",
      "**/react-router/**",
      "**/react-router-dom",
      "**/react-router-dom/**",
      "**/@cypress",
      "**/@storybook/**",
      "**/@storybook",
      "**/@babel",
      "**/@babel/**"
    ]
  },
  "lint-staged": {
    "*.{js,jsx,ts,tsx}": [
      "eslint"
    ]
  },
  "resolutions": {
    "react-error-overlay": "6.0.9"
  },
  "eslintConfig": {
    "overrides": [
      {
        "files": [
          "**/*.stories.*"
        ],
        "rules": {
          "import/no-anonymous-default-export": "off"
        }
      }
    ]
  }
}<|MERGE_RESOLUTION|>--- conflicted
+++ resolved
@@ -19,12 +19,8 @@
     "@mantine/hooks": "^4.1.0",
     "@mantine/notifications": "^4.1.0",
     "@mantine/prism": "^4.1.0",
-<<<<<<< HEAD
     "@novu/bell": "^0.4.0-alpha.3",
-    "@novu/shared": "^0.4.0-alpha.3",
-=======
     "@novu/shared": "^0.4.0-alpha.7",
->>>>>>> c5713bfc
     "@sentry/react": "^6.3.1",
     "@sentry/tracing": "^6.3.1",
     "@storybook/addon-docs": "^6.4.19",
