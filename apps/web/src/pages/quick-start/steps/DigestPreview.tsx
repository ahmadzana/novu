import React, { useEffect } from 'react';
import { useNavigate } from 'react-router-dom';
import { Center } from '@mantine/core';
import styled from '@emotion/styled';
import { ReactFlowProvider } from 'react-flow-renderer';

import { useSegment } from '../../../components/providers/SegmentProvider';
import { GetStartedLayout } from '../components/layout/GetStartedLayout';
import { DigestDemoFlow } from '../../../components';
import useStyles from '../components/OnboardingSteps.styles';
import { localNavigate } from '../components/route/store';
import { ArrowLeft } from '../../../design-system/icons';
import { Button } from '../../../design-system';
import { ArrowLeftGradient } from '../../../design-system/icons/gradient/ArrowLeftGradient';
import { Label } from '../../../design-system/typography/label';
import { getStartedSteps } from '../consts';
import { ROUTES } from '../../../constants/routes.enum';
import { HeaderSecondaryTitle, HeaderTitle } from '../components/layout/HeaderLayout';

export function DigestPreview() {
  const segment = useSegment();
  const { theme } = useStyles();
  const gradientColor = theme.colorScheme === 'dark' ? 'none' : 'red';

  useEffect(() => {
    // segment.track(OnBoardingAnalyticsEnum.QUICK_START_VISIT);
  }, []);

  return (
    <GetStartedLayout
      header={
        <>
          <HeaderTitle>Set-up steps to get started</HeaderTitle>
          <HeaderSecondaryTitle>Quick Start Guide</HeaderSecondaryTitle>
        </>
      }
      footer={{
        leftSide: (
          <NavButton navigateTo={getStartedSteps.first}>
            <ThemeArrowLeft style={{ marginRight: '10px' }} />
            <Label gradientColor={gradientColor}>Previous Page</Label>
          </NavButton>
        ),
        rightSide: <RightSide />,
      }}
    >
<<<<<<< HEAD
      <ReactFlowProvider>
        <DigestDemoFlow />
      </ReactFlowProvider>
=======
      <DemoContainer>
        <ReactFlowProvider>
          <DigestDemoFlow />
        </ReactFlowProvider>
      </DemoContainer>
>>>>>>> d63c751f
    </GetStartedLayout>
  );
}

function RightSide() {
  return (
    <>
      <NavButton navigateTo={ROUTES.TEMPLATES} style={{ marginRight: '40px' }}>
        <ButtonText>Build a Workflow</ButtonText>
      </NavButton>
      <NavButton pulse={true} navigateTo={ROUTES.TEMPLATES} variant={'gradient'}>
        <ButtonText>Try the Digest Playground</ButtonText>
      </NavButton>
    </>
  );
}

const DemoContainer = styled.div`
  width: 400px;

  @media screen and (min-width: 1367px) {
    width: 450px;
  }

  @media screen and (min-width: 1921px) {
    width: 600px;
  }
`;

const ButtonText = styled.div`
  font-size: 16px;
`;

export function NavButton({
  pulse = false,
  navigateTo,
  variant,
  children,
  ...props
}: {
  pulse?: boolean;
  navigateTo: string;
  variant?: 'outline' | 'gradient';
  children: React.ReactNode;
} & React.HTMLAttributes<HTMLDivElement>) {
  const navigate = useNavigate();

  function handleOnClick() {
    localNavigate().push(navigateTo);

    if (navigateTo) {
      navigate(navigateTo);
    }
  }

  return (
    <Center data-test-id="get-started-footer-left-side" inline onClick={handleOnClick} {...props}>
      <StyledButton fullWidth variant={variant ?? 'outline'} pulse={pulse}>
        <>{children}</>
      </StyledButton>
    </Center>
  );
}

function ThemeArrowLeft(props: React.ComponentPropsWithoutRef<'svg'>) {
  const { theme } = useStyles();

  return <>{theme.colorScheme === 'dark' ? <ArrowLeft {...props} /> : <ArrowLeftGradient {...props} />}</>;
}

const StyledButton = styled(Button)`
  height: 50px;
`;<|MERGE_RESOLUTION|>--- conflicted
+++ resolved
@@ -44,17 +44,11 @@
         rightSide: <RightSide />,
       }}
     >
-<<<<<<< HEAD
-      <ReactFlowProvider>
-        <DigestDemoFlow />
-      </ReactFlowProvider>
-=======
       <DemoContainer>
         <ReactFlowProvider>
           <DigestDemoFlow />
         </ReactFlowProvider>
       </DemoContainer>
->>>>>>> d63c751f
     </GetStartedLayout>
   );
 }
