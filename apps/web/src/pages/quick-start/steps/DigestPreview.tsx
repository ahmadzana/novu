--- conflicted
+++ resolved
@@ -11,12 +11,10 @@
 import { Label } from '../../../design-system/typography/label';
 import { ROUTES } from '../../../constants/routes.enum';
 import { HeaderSecondaryTitle, HeaderTitle } from '../components/layout/HeaderLayout';
-<<<<<<< HEAD
 import { NavButton } from '../components/NavButton';
 import { useSegment } from '../../../components/providers/SegmentProvider';
-=======
 import { useCreateDigestDemoWorkflow } from '../../../api/hooks/notification-templates/useCreateDigestDemoWorkflow';
->>>>>>> e565a5ff
+import { Button } from '../../../design-system';
 
 export function DigestPreview() {
   const segment = useSegment();
@@ -34,18 +32,8 @@
         </>
       }
       footer={{
-<<<<<<< HEAD
         leftSide: <FooterLeftSide />,
         rightSide: <FooterRightSide />,
-=======
-        leftSide: (
-          <NavButton navigateTo={getStartedSteps.first}>
-            <ThemeArrowLeft style={{ marginRight: '10px' }} />
-            <Label gradientColor={gradientColor}>Previous</Label>
-          </NavButton>
-        ),
-        rightSide: <RightSide />,
->>>>>>> e565a5ff
       }}
     >
       <DemoContainer>
@@ -68,13 +56,14 @@
   return (
     <NavButton navigateTo={getStartedSteps.first} handleOnClick={handleOnClick}>
       <ThemeArrowLeft style={{ marginRight: '10px' }} />
-      <Label gradientColor={gradientColor}>Previous Page</Label>
+      <Label gradientColor={gradientColor}>Previous</Label>
     </NavButton>
   );
 }
 
 function FooterRightSide() {
   const segment = useSegment();
+  const { createDigestDemoWorkflow, isLoading: isCreating } = useCreateDigestDemoWorkflow();
 
   function handlerBuildWorkflowClick() {
     segment.track(OnBoardingAnalyticsEnum.BUILD_WORKFLOW_NAVIGATION_CLICK_BUILD_WORKFLOW);
@@ -82,35 +71,28 @@
 
   function handlerTryDigestClick() {
     segment.track(OnBoardingAnalyticsEnum.BUILD_WORKFLOW_NAVIGATION_CLICK_TRY_DIGEST);
+    createDigestDemoWorkflow();
   }
 
-<<<<<<< HEAD
   return (
-    <>
+    <ButtonsHolder>
       <NavButton
-        navigateTo={ROUTES.TEMPLATES}
+        navigateTo={ROUTES.TEMPLATES_CREATE}
         handleOnClick={handlerBuildWorkflowClick}
         style={{ marginRight: '40px' }}
       >
         <ButtonText>Build a Workflow</ButtonText>
       </NavButton>
-      <NavButton pulse={true} navigateTo={ROUTES.TEMPLATES} handleOnClick={handlerTryDigestClick} variant={'gradient'}>
-=======
-function RightSide() {
-  const { createDigestDemoWorkflow, isLoading: isCreating } = useCreateDigestDemoWorkflow();
-
-  return (
-    <ButtonsHolder>
-      <NavButton navigateTo={ROUTES.TEMPLATES_CREATE}>
-        <ButtonText>Build a Workflow</ButtonText>
-      </NavButton>
-      <StyledButton fullWidth pulse onClick={createDigestDemoWorkflow} loading={isCreating}>
->>>>>>> e565a5ff
+      <StyledButton fullWidth pulse onClick={handlerTryDigestClick} loading={isCreating}>
         <ButtonText>Try the Digest Playground</ButtonText>
       </StyledButton>
     </ButtonsHolder>
   );
 }
+
+const StyledButton = styled(Button)`
+  height: 50px;
+`;
 
 const DigestDemoFlowStyled = styled(DigestDemoFlow)`
   height: 400px;
