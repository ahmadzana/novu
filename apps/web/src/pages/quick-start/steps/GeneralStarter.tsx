import React, { useEffect } from 'react';
import { useNavigate } from 'react-router-dom';
import { Center } from '@mantine/core';
import { useMutation, useQueryClient } from '@tanstack/react-query';

import { IUserEntity } from '@novu/shared';

import { colors, Text, Title } from '../../../design-system';
import PageMeta from '../../../components/layout/components/PageMeta';
import PageContainer from '../../../components/layout/components/PageContainer';
import { updateUserOnBoarding } from '../../../api/user';
import { OnboardingSteps } from '../components/OnboardingSteps';
import { useSegment } from '../../../hooks/useSegment';
<<<<<<< HEAD
import { FlowTypeEnum, OnBoardingAnalyticsEnum } from '../consts';
=======
import { ROUTES } from '../../../constants/routes.enum';
>>>>>>> bd9365bd

export function GeneralStarter() {
  const segment = useSegment();
  const queryClient = useQueryClient();
  const navigate = useNavigate();

  useEffect(() => {
    segment.track(OnBoardingAnalyticsEnum.FLOW_SELECTED, { flow: FlowTypeEnum.OTHER });
  }, []);

  const { mutateAsync: updateOnBoardingStatus } = useMutation<
    IUserEntity,
    { error: string; message: string; statusCode: number },
    { showOnBoarding: boolean }
  >(({ showOnBoarding }) => updateUserOnBoarding(showOnBoarding));

  async function disableOnboarding() {
    await updateOnBoardingStatus({ showOnBoarding: false });
  }

  async function onDismissOnboarding() {
    await disableOnboarding();
    await queryClient.refetchQueries(['/v1/users/me']);
    navigate(ROUTES.TEMPLATES);
  }

  return (
    <PageContainer>
      <PageMeta title="Getting Started" />
      <div style={{ padding: '16px' }}>
        <div style={{ padding: '40px' }}>
          <Center>
            <Title>Welcome to Novu!</Title>
          </Center>
          <Center>
            <Text my={10} color={colors.B60}>
              Let's get you started
            </Text>
          </Center>
        </div>
        <div style={{ maxWidth: '800px', margin: 'auto' }}>
          <OnboardingSteps onFinishedAll={disableOnboarding} />
        </div>
        <Center>
          <Text my={40} color={colors.B60}>
            <div
              onClick={onDismissOnboarding}
              style={{ cursor: 'pointer' }}
              data-test-id="dismiss-onboarding-btn"
              role="link"
            >
              Don't show onboarding guide
            </div>
          </Text>
        </Center>
      </div>
    </PageContainer>
  );
}<|MERGE_RESOLUTION|>--- conflicted
+++ resolved
@@ -11,11 +11,8 @@
 import { updateUserOnBoarding } from '../../../api/user';
 import { OnboardingSteps } from '../components/OnboardingSteps';
 import { useSegment } from '../../../hooks/useSegment';
-<<<<<<< HEAD
+import { ROUTES } from '../../../constants/routes.enum';
 import { FlowTypeEnum, OnBoardingAnalyticsEnum } from '../consts';
-=======
-import { ROUTES } from '../../../constants/routes.enum';
->>>>>>> bd9365bd
 
 export function GeneralStarter() {
   const segment = useSegment();
