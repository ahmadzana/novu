--- conflicted
+++ resolved
@@ -1,8 +1,4 @@
-<<<<<<< HEAD
-import React, { Dispatch } from 'react';
-=======
-import { Dispatch, useEffect } from 'react';
->>>>>>> e565a5ff
+import { Dispatch } from 'react';
 import { useNavigate } from 'react-router-dom';
 import styled from '@emotion/styled';
 import { Grid } from '@mantine/core';
@@ -56,7 +52,7 @@
                 <StyledButton
                   variant={'outline'}
                   onClick={() => {
-                    trackClick(channel, integrationStatus);
+                    trackClick(channel, isIntegrationActive);
 
                     channel.clickHandler({
                       navigate,
@@ -122,32 +118,9 @@
   height: 100%;
 `;
 
-<<<<<<< HEAD
-/**
- * return if channel contains active integration
- * due the missing in-app integrations we return default true for Novu 'provider starter'
- * @param integrations
- */
-function getIntegrationsStatus(integrations): Record<ChannelTypeEnum, boolean> {
-  const integrationStatus: Record<ChannelTypeEnum, boolean> = integrations?.reduce((acc, obj) => {
-    if (!acc.hasOwnProperty(obj.channel)) {
-      acc[obj.channel] = obj.active;
-    } else if (obj.active && !acc[obj.channel]) {
-      acc[obj.channel] = true;
-    }
-
-    return acc;
-  }, {} as Record<ChannelTypeEnum, boolean>);
-
-  const noActiveIntegration = integrationStatus && !integrationStatus[ChannelTypeEnum.EMAIL];
-  if (noActiveIntegration) {
-    integrationStatus[ChannelTypeEnum.EMAIL] = true;
-  }
-=======
 const CardCol = styled(Grid.Col)`
   margin-bottom: 40px;
   width: 300px;
->>>>>>> e565a5ff
 
   @media screen and (min-width: 1369px) {
     width: initial;
