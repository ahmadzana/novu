import { useContext } from 'react';
import { Container } from '@mantine/core';

import PageMeta from '../../components/layout/components/PageMeta';
import PageHeader from '../../components/layout/components/PageHeader';
import PageContainer from '../../components/layout/components/PageContainer';
import { Tabs } from '../../design-system';
import { ApiKeysCard, InAppCenterCard } from './tabs';
import { AuthContext } from '../../store/authContext';
import { EmailSettings } from './tabs/EmailSettings';

<<<<<<< HEAD
enum MenuTitleEnum {
  BRANDING = 'Branding',
  IN_APP_CENTER = 'In App Center',
  API_KEYS = 'API Keys',
  EMAIL_SETTINGS = 'Email Settings',
}
=======
const IN_APP_CENTER = 'In App Center';
const API_KEYS = 'API Keys';
>>>>>>> 1e21505a

export function SettingsPage() {
  const { currentOrganization } = useContext(AuthContext);
  const selfHosted = process.env.REACT_APP_DOCKER_HOSTED_ENV === 'true';

  let menuTabs = [
    {
<<<<<<< HEAD
      value: MenuTitleEnum.BRANDING,
      content: <BrandingForm isLoading={!currentOrganization} organization={currentOrganization} />,
    },
    {
      value: MenuTitleEnum.IN_APP_CENTER,
=======
      value: IN_APP_CENTER,
>>>>>>> 1e21505a
      content: <InAppCenterCard />,
    },
    {
      value: MenuTitleEnum.API_KEYS,
      content: <ApiKeysCard />,
    },
  ];

  if (!selfHosted) {
    menuTabs = [
      ...menuTabs,
      {
        value: MenuTitleEnum.EMAIL_SETTINGS,
        content: <EmailSettings />,
      },
    ];
  }

  return (
    <PageContainer>
      <PageMeta title="Settings" />
      <PageHeader title="Settings" />
      <Container fluid mt={15} ml={5}>
<<<<<<< HEAD
        <Tabs loading={!currentOrganization} menuTabs={menuTabs} defaultValue={MenuTitleEnum.BRANDING} />
=======
        <Tabs loading={!currentOrganization} menuTabs={menuTabs} defaultValue={IN_APP_CENTER} />
>>>>>>> 1e21505a
      </Container>
    </PageContainer>
  );
}<|MERGE_RESOLUTION|>--- conflicted
+++ resolved
@@ -9,17 +9,11 @@
 import { AuthContext } from '../../store/authContext';
 import { EmailSettings } from './tabs/EmailSettings';
 
-<<<<<<< HEAD
 enum MenuTitleEnum {
-  BRANDING = 'Branding',
   IN_APP_CENTER = 'In App Center',
   API_KEYS = 'API Keys',
   EMAIL_SETTINGS = 'Email Settings',
 }
-=======
-const IN_APP_CENTER = 'In App Center';
-const API_KEYS = 'API Keys';
->>>>>>> 1e21505a
 
 export function SettingsPage() {
   const { currentOrganization } = useContext(AuthContext);
@@ -27,15 +21,7 @@
 
   let menuTabs = [
     {
-<<<<<<< HEAD
-      value: MenuTitleEnum.BRANDING,
-      content: <BrandingForm isLoading={!currentOrganization} organization={currentOrganization} />,
-    },
-    {
       value: MenuTitleEnum.IN_APP_CENTER,
-=======
-      value: IN_APP_CENTER,
->>>>>>> 1e21505a
       content: <InAppCenterCard />,
     },
     {
@@ -59,11 +45,7 @@
       <PageMeta title="Settings" />
       <PageHeader title="Settings" />
       <Container fluid mt={15} ml={5}>
-<<<<<<< HEAD
-        <Tabs loading={!currentOrganization} menuTabs={menuTabs} defaultValue={MenuTitleEnum.BRANDING} />
-=======
-        <Tabs loading={!currentOrganization} menuTabs={menuTabs} defaultValue={IN_APP_CENTER} />
->>>>>>> 1e21505a
+        <Tabs loading={!currentOrganization} menuTabs={menuTabs} defaultValue={MenuTitleEnum.IN_APP_CENTER} />
       </Container>
     </PageContainer>
   );
