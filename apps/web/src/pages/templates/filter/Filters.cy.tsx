--- conflicted
+++ resolved
@@ -7,18 +7,23 @@
   FilterPartTypeEnum,
   TimeOperatorEnum,
 } from '@novu/shared';
-<<<<<<< HEAD
+import { FormProvider, useForm } from 'react-hook-form';
 
-=======
-import { FormProvider, useForm } from 'react-hook-form';
->>>>>>> d479ad7f
 import { TestWrapper } from '../../../testing';
 import { IStepEntity } from '../components/formTypes';
 import { Filters, translateOperator, getFilterLabel } from './Filters';
 
-<<<<<<< HEAD
 const defaultStep: IStepEntity = {
-=======
+  id: '',
+  _templateId: '',
+  template: {
+    type: StepTypeEnum.EMAIL,
+    content: '',
+  },
+  active: true,
+  shouldStopOnFail: false,
+};
+
 const TestFormProvider = ({ children }) => {
   const methods = useForm({
     defaultValues: {
@@ -28,18 +33,6 @@
   });
 
   return <FormProvider {...methods}>{children}</FormProvider>;
-};
-
-const defaultStep = {
->>>>>>> d479ad7f
-  id: '',
-  _templateId: '',
-  template: {
-    type: StepTypeEnum.EMAIL,
-    content: '',
-  },
-  active: true,
-  shouldStopOnFail: false,
 };
 
 describe('Filters Component', function () {
