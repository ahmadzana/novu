--- conflicted
+++ resolved
@@ -1,9 +1,4 @@
-<<<<<<< HEAD
 import { Group, Radio, SimpleGrid, Text } from '@mantine/core';
-import { DigestUnitEnum } from '@novu/shared';
-=======
-import { Group, Radio, SimpleGrid } from '@mantine/core';
->>>>>>> 1f563528
 import { Controller, useFormContext } from 'react-hook-form';
 import { DigestUnitEnum, OrdinalEnum, OrdinalValueEnum, MonthlyTypeEnum } from '@novu/shared';
 
