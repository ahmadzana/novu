--- conflicted
+++ resolved
@@ -318,9 +318,7 @@
                 handleDisplayAddNodeOnEdge(`edge-button-${edge.source}`);
               }
             }}
-<<<<<<< HEAD
             onPaneClick={() => setSelectedNodeId('')}
-=======
             /*
              * TODO: for now this disables the deletion of a step using delete/backspace keys
              * as it will require some sort of refactoring of how we save the workflow state
@@ -328,7 +326,6 @@
              * Remove this line once we tackle the workflow state handling
              */
             deleteKeyCode={null}
->>>>>>> 28d8bdda
             {...reactFlowDefaultProps}
           >
             <MinimalTemplatesSideBar
