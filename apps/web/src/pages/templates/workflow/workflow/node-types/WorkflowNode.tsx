import styled from '@emotion/styled';
import { createStyles, Group, Popover as MantinePopover, UnstyledButton, useMantineColorScheme } from '@mantine/core';
import {
  ChannelTypeEnum,
  EmailProviderIdEnum,
  InAppProviderIdEnum,
  providers,
  SmsProviderIdEnum,
  StepTypeEnum,
} from '@novu/shared';
import React, { useEffect, useMemo, useState } from 'react';
import { useViewport } from 'react-flow-renderer';
import { useFormContext } from 'react-hook-form';

import { useSegment } from '../../../../../components/providers/SegmentProvider';
import { When } from '../../../../../components/utils/When';
import { CONTEXT_PATH } from '../../../../../config';
import { Switch } from '../../../../../design-system';
import { Button } from '../../../../../design-system/button/Button';
import { colors } from '../../../../../design-system/config';
import { Trash } from '../../../../../design-system/icons';
import { Popover } from '../../../../../design-system/popover';
import { useStyles } from '../../../../../design-system/template-button/TemplateButton.styles';
import { Text } from '../../../../../design-system/typography/text/Text';
import {
  useActiveIntegrations,
  useEnvController,
  useIntegrationLimit,
  useIsMultiProviderConfigurationEnabled,
} from '../../../../../hooks';
import { CHANNEL_TYPE_TO_STRING } from '../../../../../utils/channels';
import { IntegrationsListModal } from '../../../../integrations/IntegrationsListModal';
import { IntegrationsStoreModal } from '../../../../integrations/IntegrationsStoreModal';
import { TemplateEditorAnalyticsEnum } from '../../../constants';
import { getFormattedStepErrors } from '../../../shared/errors';
import { DisplayPrimaryProviderIcon } from '../../DisplayPrimaryProviderIcon';

interface ITemplateButtonProps {
  Icon: React.FC<any>;
  label: string;
  active?: boolean;
  action?: boolean;
  testId?: string;
  tabKey?: ChannelTypeEnum;
  channelType: StepTypeEnum;
  checked?: boolean;
  readonly?: boolean;
  switchButton?: (boolean) => void;
  changeTab?: (string) => void;
  errors?: boolean | string;
  showDelete?: boolean;
  id?: string;
  index?: number;
  onDelete?: () => void;
  dragging?: boolean;
  disabled?: boolean;
  subtitle?: string | React.ReactNode;
}

const usePopoverStyles = createStyles(() => ({
  dropdown: {
    padding: '12px 15px 14px',
    backgroundColor: colors.error,
    color: colors.white,
    border: 'none',
    maxWidth: 300,
  },
  arrow: {
    backgroundColor: colors.error,
    width: '7px',
    height: '7px',
    margin: '0px',
  },
}));

const MENU_CLICK_OUTSIDE_EVENTS = ['click', 'mousedown', 'touchstart'];

export function WorkflowNode({
  active = false,
  action = false,
  switchButton,
  checked = false,
  readonly = false,
  label,
  Icon,
  tabKey,
  channelType,
  index,
  testId,
  errors: initialErrors = false,
  showDelete = true,
  id = undefined,
  onDelete = () => {},
  dragging = false,
  disabled: initDisabled,
  subtitle,
}: ITemplateButtonProps) {
  const segment = useSegment();
  const { readonly: readonlyEnv, environment } = useEnvController();
  const { integrations } = useActiveIntegrations({ refetchOnMount: false, refetchOnWindowFocus: false });
  const { cx, classes, theme } = useStyles();
  const [popoverOpened, setPopoverOpened] = useState(false);
  const [disabled, setDisabled] = useState(initDisabled);
  const [isIntegrationsModalVisible, setIntegrationsModalVisible] = useState(false);
  const disabledColor = disabled ? { color: theme.colorScheme === 'dark' ? colors.B40 : colors.B70 } : {};
  const disabledProp = disabled ? { disabled: disabled } : {};
  const { classes: popoverClasses } = usePopoverStyles();
  const viewport = useViewport();
  const channelKey = tabKey ?? '';
  const { isLimitReached: isEmailLimitReached } = useIntegrationLimit(ChannelTypeEnum.EMAIL);
  const { isLimitReached: isSmsLimitReached } = useIntegrationLimit(ChannelTypeEnum.SMS);
  const [hover, setHover] = useState(false);
  const isMultiProviderConfigurationEnabled = useIsMultiProviderConfigurationEnabled();
  const { colorScheme } = useMantineColorScheme();
  const isChannelStep = useMemo(() => {
    return [StepTypeEnum.IN_APP, StepTypeEnum.EMAIL, StepTypeEnum.PUSH, StepTypeEnum.SMS, StepTypeEnum.CHAT].includes(
      channelType
    );
  }, [channelType]);

  const integrationsByEnv = useMemo(() => {
    return integrations?.filter((integration) => integration._environmentId === environment?._id);
  }, [environment, integrations]);

  const hasActiveIntegration = useMemo(() => {
    const isEmailStep = channelType === StepTypeEnum.EMAIL;
    const isSmsStep = channelType === StepTypeEnum.SMS;

    if (isChannelStep) {
      const isActive = !!integrationsByEnv?.some((integration) => integration.channel === tabKey);

      if (isActive && isEmailStep) {
        const isNovuProvider = integrationsByEnv?.some(
          (integration) => integration.providerId === EmailProviderIdEnum.Novu && integration.primary
        );

        return isNovuProvider ? !isEmailLimitReached : isActive;
      }

      if (isActive && isSmsStep) {
        const isNovuProvider = integrationsByEnv?.some(
          (integration) => integration.providerId === SmsProviderIdEnum.Novu && integration.primary
        );

        return isNovuProvider ? !isSmsLimitReached : isActive;
      }

      return isActive;
    }

    return true;
<<<<<<< HEAD
  }, [channelType, integrations, tabKey, isEmailLimitReached, isSmsLimitReached]);
=======
  }, [integrationsByEnv, tabKey, isEmailLimitReached, isSmsLimitReached, isChannelStep]);

  const getPrimaryIntegration = useMemo(() => {
    if (!hasActiveIntegration) {
      return undefined;
    }
    if (isChannelStep) {
      if ([StepTypeEnum.EMAIL, StepTypeEnum.SMS].includes(channelType)) {
        return integrationsByEnv?.find((integration) => integration.primary && integration.channel === channelKey)
          ?.providerId;
      }

      return integrationsByEnv?.find((integration) => integration.channel === channelKey)?.providerId;
    }

    return undefined;
  }, [isChannelStep, hasActiveIntegration, integrationsByEnv, channelKey, channelType]);
>>>>>>> 1154ef60

  const onIntegrationModalClose = () => {
    setIntegrationsModalVisible(false);
    setPopoverOpened(false);
  };

  const {
    watch,
    formState: { errors },
  } = useFormContext();

  let stepErrorContent = initialErrors;

  if (typeof index === 'number') {
    stepErrorContent = getFormattedStepErrors(index, errors);
  }

  useEffect(() => {
    const subscription = watch((values) => {
      const thisStep = values.steps.find((step) => step._id === id);

      if (thisStep) {
        setDisabled(!thisStep.active);
      }
    });

    return () => subscription.unsubscribe();
  }, [watch, id]);

  const provider = providers.find((_provider) => _provider.id === getPrimaryIntegration);

  const logoSrc = provider && `${CONTEXT_PATH}/static/images/providers/${colorScheme}/square/${provider.id}.svg`;

  return (
    <>
      <UnstyledButtonStyled
        role={'button'}
        onMouseEnter={() => {
          setPopoverOpened(true);
          setHover(true);
        }}
        onMouseLeave={() => {
          setPopoverOpened(false);
          setHover(false);
        }}
        data-test-id={testId}
        className={cx(classes.button, { [classes.active]: active })}
      >
        <Group w="100%" noWrap>
          <LeftContainerWrapper>
            <DisplayPrimaryProviderIcon
              Icon={Icon}
              disabledProp={disabledProp}
              getPrimaryIntegration={getPrimaryIntegration}
              isChannelStep={isChannelStep}
              logoSrc={logoSrc}
            />

            <StyledContentWrapper>
              <Text {...disabledColor} weight="bold" size={16} data-test-id="workflow-node-label">
                {label}
              </Text>
              {subtitle && (
                <Text {...disabledColor} size={12} color={colors.B60} rows={1} data-test-id="workflow-node-subtitle">
                  {subtitle}
                </Text>
              )}
            </StyledContentWrapper>
          </LeftContainerWrapper>

          <ActionWrapper>
            {action && !readonly && (
              <Switch checked={checked} onChange={(e) => switchButton && switchButton(e.target.checked)} />
            )}
            <When truthy={showDelete && !readonlyEnv && !dragging && hover}>
              <UnstyledButton
                onClick={(e) => {
                  e.stopPropagation();
                  onDelete();
                }}
                sx={{
                  lineHeight: 1,
                  zIndex: 9999,
                }}
                data-test-id="delete-step-action"
              >
                <Trash
                  style={{
                    background: 'transparent',
                  }}
                />
              </UnstyledButton>
            </When>
          </ActionWrapper>
        </Group>
        {!hasActiveIntegration && (
          <Popover
            opened={popoverOpened}
            withinPortal
            transition="rotate-left"
            transitionDuration={250}
            offset={theme.spacing.xs}
            target={<ErrorCircle data-test-id="error-circle" dark={theme.colorScheme === 'dark'} />}
            title="Connect provider"
            titleGradient="red"
            description={`Please configure a ${CHANNEL_TYPE_TO_STRING[
              channelKey
            ]?.toLowerCase()} provider to send notifications over this channel`}
            content={
              <ConfigureProviderButton
                onClick={() => {
                  segment.track(TemplateEditorAnalyticsEnum.CONFIGURE_PROVIDER_POPOVER_CLICK);
                  setIntegrationsModalVisible(true);
                  setPopoverOpened(false);
                }}
              >
                Configure
              </ConfigureProviderButton>
            }
          />
        )}
        {hasActiveIntegration && stepErrorContent && (
          <MantinePopover
            withinPortal
            classNames={popoverClasses}
            withArrow
            opened={popoverOpened && Object.keys(stepErrorContent).length > 0}
            transition="rotate-left"
            transitionDuration={250}
            offset={theme.spacing.xs}
            position="right"
            zIndex={4}
            positionDependencies={[dragging, viewport]}
            clickOutsideEvents={MENU_CLICK_OUTSIDE_EVENTS}
          >
            <MantinePopover.Target>
              <ErrorCircle data-test-id="error-circle" dark={theme.colorScheme === 'dark'} />
            </MantinePopover.Target>
            <MantinePopover.Dropdown>
              <Text rows={1} color={colors.white}>
                {stepErrorContent || 'Something is missing here'}
              </Text>
            </MantinePopover.Dropdown>
          </MantinePopover>
        )}
      </UnstyledButtonStyled>
      {isMultiProviderConfigurationEnabled ? (
        <IntegrationsListModal
          isOpen={isIntegrationsModalVisible}
          onClose={onIntegrationModalClose}
          scrollTo={tabKey}
        />
      ) : (
        <IntegrationsStoreModal
          openIntegration={isIntegrationsModalVisible}
          closeIntegration={onIntegrationModalClose}
          scrollTo={tabKey}
        />
      )}
    </>
  );
}

const ConfigureProviderButton = styled(Button)`
  margin-top: 16px;
`;

const ErrorCircle = styled.div<{ dark: boolean }>`
  width: 11px;
  height: 11px;
  display: inline-block;
  position: absolute;
  right: -6px;
  top: calc(50% - 4px);
  background: ${colors.error};
  border-radius: 50%;
  border: 3px solid ${({ dark }) => (dark ? colors.B15 : 'white')};
`;

const ActionWrapper = styled.div`
  display: flex;
  align-items: center;
`;

const LeftContainerWrapper = styled.div`
  display: flex;
  align-items: center;
  gap: 16px;
  flex: 1 1 auto;
`;

const StyledContentWrapper = styled.div`
  display: flex;
  flex-direction: column;
  gap: 4px;
  overflow: hidden;
  justify-content: flex-start;
  width: 100%;
  flex: 1;
`;

const UnstyledButtonStyled = styled.div`
  display: flex;
  align-items: center;
  justify-content: space-between;
  position: relative;
  pointer-events: all;
  background-color: ${({ theme }) => (theme.colorScheme === 'dark' ? colors.B17 : colors.white)};
  width: 280px;
  padding: 20px;
`;<|MERGE_RESOLUTION|>--- conflicted
+++ resolved
@@ -149,10 +149,7 @@
     }
 
     return true;
-<<<<<<< HEAD
-  }, [channelType, integrations, tabKey, isEmailLimitReached, isSmsLimitReached]);
-=======
-  }, [integrationsByEnv, tabKey, isEmailLimitReached, isSmsLimitReached, isChannelStep]);
+  }, [channelType, integrationsByEnv, tabKey, isEmailLimitReached, isSmsLimitReached, isChannelStep]);
 
   const getPrimaryIntegration = useMemo(() => {
     if (!hasActiveIntegration) {
@@ -169,7 +166,6 @@
 
     return undefined;
   }, [isChannelStep, hasActiveIntegration, integrationsByEnv, channelKey, channelType]);
->>>>>>> 1154ef60
 
   const onIntegrationModalClose = () => {
     setIntegrationsModalVisible(false);
