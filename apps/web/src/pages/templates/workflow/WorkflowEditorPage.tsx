--- conflicted
+++ resolved
@@ -59,13 +59,9 @@
       <Grid gutter={0} grow style={{ minHeight: 500 }}>
         <Grid.Col md={9} sm={6}>
           <FlowEditor
-<<<<<<< HEAD
             dragging={dragging}
             templateId={templateId}
-=======
-            templateId={templateId}
             errors={errors}
->>>>>>> ae55fb58
             steps={steps}
             addStep={addStep}
             setSelectedNodeId={setSelectedNodeId}
