import FlowEditor from '../../../components/workflow/FlowEditor';
import styled from '@emotion/styled';
import { Button, colors, DragButton, Text, Title } from '../../../design-system';
import { ActionIcon, Divider, Grid, Stack, useMantineColorScheme } from '@mantine/core';
import { useEffect, useState } from 'react';
import { ChannelTypeEnum } from '@novu/shared';
import { Close } from '../../../design-system/icons/actions/Close';
import { channels, getChannel } from '../shared/channels';
<<<<<<< HEAD
import { useTemplateController, StepEntity } from '../../../components/templates/use-template-controller.hook';
=======
import { useTemplateController } from '../../../components/templates/use-template-controller.hook';
import { StepActiveSwitch } from './StepActiveSwitch';
>>>>>>> 7ed88ed6

const capitalize = (text: string) => {
  if (typeof text !== 'string') return '';

  return text.charAt(0).toUpperCase() + text.slice(1);
};

const WorkflowEditorPage = ({
  setActivePage,
  templateId,
  setActiveStep,
}: {
  setActivePage: (string) => void;
  setActiveStep: any;
  templateId: string;
}) => {
  const { colorScheme } = useMantineColorScheme();
  const [selectedChannel, setSelectedChannel] = useState<ChannelTypeEnum | null>(null);
<<<<<<< HEAD
  const [selectedStep, setSelectedStep] = useState<StepEntity | null>(null);
=======
  const [selectedStep, setSelectedStep] = useState<number>(-1);
>>>>>>> 7ed88ed6
  const [selectedNodeId, setSelectedNodeId] = useState<string>('');
  const onDragStart = (event, nodeType) => {
    event.dataTransfer.setData('application/reactflow', nodeType);
    event.dataTransfer.effectAllowed = 'move';
  };
<<<<<<< HEAD
  const { addStep, stepFields, updateStep } = useTemplateController(templateId);
=======
  const { addStep, control, watch } = useTemplateController(templateId);
  const steps = watch('steps');
>>>>>>> 7ed88ed6

  useEffect(() => {
    if (selectedNodeId.length === 0) {
      return;
    }
<<<<<<< HEAD
    const step = stepFields.find((item) => item._id === selectedNodeId || item.id === selectedNodeId);
    if (!step) {
      return;
    }
    setSelectedStep(step);
=======
    const step = steps.find((item) => item._id === selectedNodeId || item.id === selectedNodeId);
    const index = steps.findIndex((item) => item._id === selectedNodeId || item.id === selectedNodeId);
    if (!step) {
      return;
    }
    setSelectedStep(index);
>>>>>>> 7ed88ed6
    setSelectedChannel(step.template.type);
    setActiveStep(step._id || step.id);
  }, [selectedNodeId]);

  return (
    <div style={{ minHeight: 500 }}>
      <Grid gutter={0} grow style={{ minHeight: 500 }}>
        <Grid.Col md={9} sm={6}>
<<<<<<< HEAD
          <FlowEditor steps={stepFields} addStep={addStep} setSelectedNodeId={setSelectedNodeId} />
=======
          <FlowEditor steps={steps} addStep={addStep} setSelectedNodeId={setSelectedNodeId} />
>>>>>>> 7ed88ed6
        </Grid.Col>
        <Grid.Col md={3} sm={6}>
          <SideBarWrapper dark={colorScheme === 'dark'}>
            {selectedChannel ? (
              <StyledNav>
                <NavSection>
                  <ButtonWrapper>
                    <Title size={2}>{getChannel(selectedChannel)?.label} Properties</Title>
                    <ActionIcon variant="transparent" onClick={() => setSelectedChannel(null)}>
                      <Close />
                    </ActionIcon>
                  </ButtonWrapper>
                </NavSection>
                <NavSection>
                  <EditTemplateButton
                    mt={10}
                    variant="outline"
                    fullWidth
                    onClick={() =>
                      setActivePage(
                        selectedChannel === ChannelTypeEnum.IN_APP ? selectedChannel : capitalize(selectedChannel)
                      )
                    }
                  >
                    Edit Template
                  </EditTemplateButton>
                  <Divider my={30} />
<<<<<<< HEAD
                  <StyledSwitch
                    checked={selectedStep?.active}
                    label={'Step is Active'}
                    onChange={(event) => {
                      if (!selectedStep) {
                        return;
                      }
                      const step = {
                        ...selectedStep,
                        active: !selectedStep?.active,
                      };
                      const index = stepFields.findIndex((item) =>
                        item._id === step?._id || item.id === step?.id ? step : item
                      );
                      updateStep(step, index);
                      setSelectedStep(step);
                    }}
                  />
=======
                  <StepActiveSwitch index={selectedStep} control={control} />
>>>>>>> 7ed88ed6
                </NavSection>
              </StyledNav>
            ) : (
              <StyledNav>
                <NavSection>
                  <Title size={2}>Steps to add</Title>
                  <Text color={colors.B60} mt={10}>
                    You can drag and drop new steps to the flow
                  </Text>
                </NavSection>
                <Stack>
                  {channels.map((channel) => (
                    <div
                      key={channel.tabKey}
                      onDragStart={(event) => onDragStart(event, channel.channelType)}
                      draggable
                    >
                      <DragButton Icon={channel.Icon} description={channel.description} label={channel.label} />
                    </div>
                  ))}
                </Stack>
              </StyledNav>
            )}
          </SideBarWrapper>
        </Grid.Col>
      </Grid>
    </div>
  );
};

export default WorkflowEditorPage;

const SideBarWrapper = styled.div<{ dark: boolean }>`
  background-color: ${({ dark }) => (dark ? colors.B17 : colors.white)};
  height: 100%;
`;

const StyledNav = styled.div`
  padding: 15px 20px;
  height: 100%;
`;

const NavSection = styled.div`
  padding-bottom: 20px;
`;

const ButtonWrapper = styled.div`
  display: flex;
  justify-content: space-between;
`;

const EditTemplateButton = styled(Button)`
  background-color: transparent;
`;<|MERGE_RESOLUTION|>--- conflicted
+++ resolved
@@ -6,12 +6,8 @@
 import { ChannelTypeEnum } from '@novu/shared';
 import { Close } from '../../../design-system/icons/actions/Close';
 import { channels, getChannel } from '../shared/channels';
-<<<<<<< HEAD
-import { useTemplateController, StepEntity } from '../../../components/templates/use-template-controller.hook';
-=======
 import { useTemplateController } from '../../../components/templates/use-template-controller.hook';
 import { StepActiveSwitch } from './StepActiveSwitch';
->>>>>>> 7ed88ed6
 
 const capitalize = (text: string) => {
   if (typeof text !== 'string') return '';
@@ -30,41 +26,25 @@
 }) => {
   const { colorScheme } = useMantineColorScheme();
   const [selectedChannel, setSelectedChannel] = useState<ChannelTypeEnum | null>(null);
-<<<<<<< HEAD
-  const [selectedStep, setSelectedStep] = useState<StepEntity | null>(null);
-=======
   const [selectedStep, setSelectedStep] = useState<number>(-1);
->>>>>>> 7ed88ed6
   const [selectedNodeId, setSelectedNodeId] = useState<string>('');
   const onDragStart = (event, nodeType) => {
     event.dataTransfer.setData('application/reactflow', nodeType);
     event.dataTransfer.effectAllowed = 'move';
   };
-<<<<<<< HEAD
-  const { addStep, stepFields, updateStep } = useTemplateController(templateId);
-=======
   const { addStep, control, watch } = useTemplateController(templateId);
   const steps = watch('steps');
->>>>>>> 7ed88ed6
 
   useEffect(() => {
     if (selectedNodeId.length === 0) {
       return;
     }
-<<<<<<< HEAD
-    const step = stepFields.find((item) => item._id === selectedNodeId || item.id === selectedNodeId);
-    if (!step) {
-      return;
-    }
-    setSelectedStep(step);
-=======
     const step = steps.find((item) => item._id === selectedNodeId || item.id === selectedNodeId);
     const index = steps.findIndex((item) => item._id === selectedNodeId || item.id === selectedNodeId);
     if (!step) {
       return;
     }
     setSelectedStep(index);
->>>>>>> 7ed88ed6
     setSelectedChannel(step.template.type);
     setActiveStep(step._id || step.id);
   }, [selectedNodeId]);
@@ -73,11 +53,7 @@
     <div style={{ minHeight: 500 }}>
       <Grid gutter={0} grow style={{ minHeight: 500 }}>
         <Grid.Col md={9} sm={6}>
-<<<<<<< HEAD
-          <FlowEditor steps={stepFields} addStep={addStep} setSelectedNodeId={setSelectedNodeId} />
-=======
           <FlowEditor steps={steps} addStep={addStep} setSelectedNodeId={setSelectedNodeId} />
->>>>>>> 7ed88ed6
         </Grid.Col>
         <Grid.Col md={3} sm={6}>
           <SideBarWrapper dark={colorScheme === 'dark'}>
@@ -105,28 +81,7 @@
                     Edit Template
                   </EditTemplateButton>
                   <Divider my={30} />
-<<<<<<< HEAD
-                  <StyledSwitch
-                    checked={selectedStep?.active}
-                    label={'Step is Active'}
-                    onChange={(event) => {
-                      if (!selectedStep) {
-                        return;
-                      }
-                      const step = {
-                        ...selectedStep,
-                        active: !selectedStep?.active,
-                      };
-                      const index = stepFields.findIndex((item) =>
-                        item._id === step?._id || item.id === step?.id ? step : item
-                      );
-                      updateStep(step, index);
-                      setSelectedStep(step);
-                    }}
-                  />
-=======
                   <StepActiveSwitch index={selectedStep} control={control} />
->>>>>>> 7ed88ed6
                 </NavSection>
               </StyledNav>
             ) : (
