--- conflicted
+++ resolved
@@ -13,12 +13,8 @@
 import { WillBeSentHeader } from './digest/WillBeSentHeader';
 import { ScheduleMonthlyFields } from './digest/ScheduleMonthlyFields';
 import { useEffect } from 'react';
-<<<<<<< HEAD
 import { RegularInfo } from './digest/icons/RegularInfo';
-=======
-import { RegularInfo } from './digest/RegularInfo';
 import { format } from 'date-fns';
->>>>>>> f586e58d
 
 const convertUnitToLabel = (unit: DigestUnitEnum) => {
   switch (unit) {
