<<<<<<< HEAD
import 'reactflow/dist/style.css';
import { useState } from 'react';
=======
import { useCallback, useState } from 'react';
>>>>>>> 70b6dfe9
import { useFormContext } from 'react-hook-form';
import styled from '@emotion/styled';
import { Link, Outlet, useLocation, useNavigate, useParams } from 'react-router-dom';
import { Container, Group, Stack } from '@mantine/core';
import { showNotification } from '@mantine/notifications';
import { FilterPartTypeEnum, StepTypeEnum } from '@novu/shared';

import { FlowEditor } from '../../../components/workflow';
import { channels } from '../../../utils/channels';
import type { IForm } from '../components/formTypes';
import { DeleteConfirmModal } from '../components/DeleteConfirmModal';
import { useTemplateEditorForm } from '../components/TemplateEditorFormProvider';
import { useEnvController } from '../../../hooks';
import { When } from '../../../components/utils/When';
import { useBasePath } from '../hooks/useBasePath';
import { UpdateButton } from '../components/UpdateButton';
import { NameInput } from './NameInput';
import { Settings } from '../../../design-system/icons';
import { Button } from '../../../design-system';
import ChannelNode from './workflow/node-types/ChannelNode';
import TriggerNode from './workflow/node-types/TriggerNode';
import AddNode from './workflow/node-types/AddNode';
import { AddNodeEdge } from './workflow/edge-types/AddNodeEdge';
import { getFormattedStepErrors } from '../shared/errors';

const nodeTypes = {
  channelNode: ChannelNode,
  triggerNode: TriggerNode,
  addNode: AddNode,
};

const edgeTypes = { special: AddNodeEdge };

const WorkflowEditor = () => {
  const { addStep, deleteStep } = useTemplateEditorForm();
  const { channel } = useParams<{
    channel: StepTypeEnum | undefined;
  }>();
  const [dragging, setDragging] = useState(false);

  const {
    trigger,
    watch,
    formState: { errors },
  } = useFormContext<IForm>();
  const { readonly } = useEnvController();
  const steps = watch('steps');

  const [toDelete, setToDelete] = useState<string>('');
  const basePath = useBasePath();
  const { pathname } = useLocation();
  const navigate = useNavigate();

  const onNodeClick = useCallback(
    (event, node) => {
      event.preventDefault();

      if (node.type === 'channelNode') {
        navigate(basePath + `/${node.data.channelType}/${node.data.uuid}`);
      }
      if (node.type === 'triggerNode') {
        navigate(basePath + '/test-workflow');
      }
    },
    [basePath]
  );

  const confirmDelete = () => {
    const index = steps.findIndex((item) => item.uuid === toDelete);
    deleteStep(index);
    setToDelete('');
  };

  const cancelDelete = () => {
    setToDelete('');
  };

  const onDelete = (uuid) => {
    const stepToDelete = steps.find((step) => step.uuid === uuid);

    if (!stepToDelete) {
      setToDelete(uuid);

      return;
    }

    const dependingStep = steps.find((step) => {
      return (
        step.filters?.find(
          (filter) =>
            filter.children?.find(
              (item) => item.on === FilterPartTypeEnum.PREVIOUS_STEP && item.step === stepToDelete.uuid
            ) !== undefined
        ) !== undefined
      );
    });

    if (dependingStep) {
      const sameTypeSteps = steps.filter((step) => step.template.type === dependingStep.template.type);
      const foundIndex = sameTypeSteps.findIndex((step) => step.uuid === dependingStep.uuid);

      const label = channels.find((item) => item.channelType === dependingStep.template.type)?.label;

      showNotification({
        message: `${label} ${
          sameTypeSteps.length > 1 ? `(${foundIndex + 1}) ` : ''
        } filters is depending on the step you try to delete`,
        color: 'red',
      });

      return;
    }

    setToDelete(uuid);
  };

  const onStepInit = async () => {
    await trigger('steps');
  };

  const onGetStepError = (i: number) => getFormattedStepErrors(i, errors);

  if (readonly && pathname === basePath) {
    return (
      <div style={{ minHeight: '600px', display: 'flex', flexFlow: 'row' }}>
        <div
          style={{
            flex: '1 1 auto',
            display: 'flex',
            flexFlow: 'Column',
          }}
        >
          <Container fluid sx={{ width: '100%', height: '74px' }}>
            <Stack
              justify="center"
              sx={{
                height: '100%',
              }}
            >
              <Group>
                <NameInput />
                <UpdateButton />
                <Button
                  onClick={() => {
                    navigate(basePath + '/snippet');
                  }}
                  data-test-id="get-snippet-btn"
                >
                  Get Snippet
                </Button>
                <Link data-test-id="settings-page" to="settings">
                  <Settings />
                </Link>
              </Group>
            </Stack>
          </Container>
          <FlowEditor
            onDelete={onDelete}
            dragging={dragging}
            errors={errors}
            steps={steps}
            nodeTypes={nodeTypes}
            edgeTypes={edgeTypes}
            addStep={addStep}
            onStepInit={onStepInit}
            onGetStepError={onGetStepError}
            onNodeClick={onNodeClick}
          />
        </div>
      </div>
    );
  }

  return (
    <>
      <When truthy={channel && [StepTypeEnum.EMAIL, StepTypeEnum.IN_APP].includes(channel)}>
        <Outlet
          context={{
            setDragging,
            onDelete,
          }}
        />
      </When>
      <When truthy={readonly && pathname === basePath}>{null}</When>
      <When truthy={!channel || ![StepTypeEnum.EMAIL, StepTypeEnum.IN_APP].includes(channel)}>
        <div style={{ minHeight: '600px', display: 'flex', flexFlow: 'row' }}>
          <div
            style={{
              flex: '1 1 auto',
              display: 'flex',
              flexFlow: 'Column',
            }}
          >
            <Container fluid sx={{ width: '100%', height: '74px' }}>
              <Stack
                justify="center"
                sx={{
                  height: '100%',
                }}
              >
                <Group>
                  <NameInput />
                  <When truthy={pathname !== basePath}>
                    <UpdateButton />
                  </When>
                </Group>
              </Stack>
            </Container>
            <FlowEditor
              onDelete={onDelete}
              dragging={dragging}
              errors={errors}
              steps={steps}
              nodeTypes={nodeTypes}
              edgeTypes={edgeTypes}
              addStep={addStep}
              onStepInit={onStepInit}
              onGetStepError={onGetStepError}
              onNodeClick={onNodeClick}
            />
          </div>
          <div
            style={{
              position: 'relative',
              minWidth: '260px',
              width: 'auto',
              minHeight: '600px',
            }}
          >
            <Outlet
              context={{
                setDragging,
                onDelete,
              }}
            />
          </div>
        </div>
      </When>
      <DeleteConfirmModal
        description={
          'This cannot be undone. ' +
          'The trigger code will be updated and this step will no longer participate in the notification workflow.'
        }
        target="step"
        title={`Delete step?`}
        isOpen={toDelete.length > 0}
        confirm={confirmDelete}
        cancel={cancelDelete}
        confirmButtonText="Delete step"
        cancelButtonText="Cancel"
      />
    </>
  );
};

export default WorkflowEditor;

export const StyledNav = styled.div`
  padding: 15px 20px;
  height: 100%;
`;<|MERGE_RESOLUTION|>--- conflicted
+++ resolved
@@ -1,9 +1,5 @@
-<<<<<<< HEAD
 import 'reactflow/dist/style.css';
-import { useState } from 'react';
-=======
 import { useCallback, useState } from 'react';
->>>>>>> 70b6dfe9
 import { useFormContext } from 'react-hook-form';
 import styled from '@emotion/styled';
 import { Link, Outlet, useLocation, useNavigate, useParams } from 'react-router-dom';
