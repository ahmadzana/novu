--- conflicted
+++ resolved
@@ -201,7 +201,7 @@
         />
       </When>
       <When truthy={!channel || ![StepTypeEnum.EMAIL, StepTypeEnum.IN_APP].includes(channel)}>
-        <div style={{ display: 'flex', flexFlow: 'row' }}>
+        <div style={{ display: 'flex', flexFlow: 'row', position: 'relative' }}>
           <div
             style={{
               flex: '1 1 auto',
@@ -251,19 +251,10 @@
               onNodeClick={onNodeClick}
             />
           </div>
-
-<<<<<<< HEAD
-          <div
-            style={{
-              width: 'auto',
-              minHeight: '600px',
-              position: 'relative',
-=======
           <Outlet
             context={{
               setDragging,
               onDelete,
->>>>>>> b8cb9daa
             }}
           />
         </div>
