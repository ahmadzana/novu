import { useState } from 'react';
import { Group } from '@mantine/core';
import { ChannelTypeEnum, StepTypeEnum } from '@novu/shared';
import { When } from '../../../components/utils/When';
import { GenerateContentButton } from './GenerateContentButton';
import { UpdateButton } from './UpdateButton';
import { StepNameInput } from './StepNameInput';
import { stepIcon, stepNames } from '../constants';
import { GenerateContentContextModal } from './GenerateContentContextModal';

export const StepName = ({
  channel,
  color = undefined,
  index,
}: {
  channel: StepTypeEnum | ChannelTypeEnum;
  index: number;
  color?: any;
}) => {
  const [context, setContext] = useState('');
  const [generateContentInChatGpt, setGenerateContentInChatGpt] = useState(false);
  const [isGeneratingContentInChatGpt, setIsGeneratingContentInChatGpt] = useState(false);
  const [isError, setIsError] = useState<string | undefined>(undefined);

  const onContextChange = (event) => {
    const { value } = event.target;
    setContext(value);
  };

  const confirmGenerateContentInChatGpt = async () => {
    setIsGeneratingContentInChatGpt(true);
    setIsError(undefined);
    try {
      // call to chat gpt
      console.log({ context });
      setIsGeneratingContentInChatGpt(false);
      setGenerateContentInChatGpt(false);
    } catch (e: any) {
      setIsGeneratingContentInChatGpt(false);
      setIsError(e?.message || 'Unknown error');
    }
  };

  const cancelGenerateContentInChatGpt = () => {
    setGenerateContentInChatGpt(false);
    setIsGeneratingContentInChatGpt(false);
  };

  const onGenerateContent = () => {
    setIsError(undefined);
    setGenerateContentInChatGpt(true);
  };

  const Icon = stepIcon[channel];

  return (
    <>
      <Group spacing={16}>
        <Icon color={color} /> <StepNameInput defaultValue={stepNames[channel]} index={index} />
        <When truthy={['in_app', 'email'].includes(channel)}>
          <div
            style={{
              marginRight: 32,
            }}
          >
            <GenerateContentButton onClick={onGenerateContent} />
            &nbsp;
            <UpdateButton />
          </div>
        </When>
      </Group>
      <GenerateContentContextModal
<<<<<<< HEAD
        description={'Please provide more context, so we can generate content for you.'}
=======
        stepIndex={index}
>>>>>>> d2e1f831
        isOpen={generateContentInChatGpt}
        isLoading={isGeneratingContentInChatGpt}
        error={isError}
        onChange={onContextChange}
        confirm={confirmGenerateContentInChatGpt}
        cancel={cancelGenerateContentInChatGpt}
        confirmButtonText="Generate Content"
        cancelButtonText="Cancel"
      />
    </>
  );
};<|MERGE_RESOLUTION|>--- conflicted
+++ resolved
@@ -70,11 +70,8 @@
         </When>
       </Group>
       <GenerateContentContextModal
-<<<<<<< HEAD
         description={'Please provide more context, so we can generate content for you.'}
-=======
         stepIndex={index}
->>>>>>> d2e1f831
         isOpen={generateContentInChatGpt}
         isLoading={isGeneratingContentInChatGpt}
         error={isError}
