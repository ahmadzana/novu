--- conflicted
+++ resolved
@@ -10,11 +10,7 @@
 import { TemplateEditor } from '../../../components/templates/TemplateEditor';
 import { TemplateSettings } from '../../../components/templates/TemplateSettings';
 import { TemplatePageHeader } from '../../../components/templates/TemplatePageHeader';
-<<<<<<< HEAD
-import { TemplateTriggerModal } from '../../../components/templates/TemplateTriggerModal';
-=======
 import { ReactFlowProvider } from 'react-flow-renderer';
->>>>>>> aa1df6d5
 
 export enum ActivePageEnum {
   SETTINGS = 'Settings',
@@ -77,37 +73,6 @@
             showErrors={methods.formState.isSubmitted && Object.keys(errors).length > 0}
             templateId={templateId}
           />
-<<<<<<< HEAD
-          {(activePage === ActivePageEnum.SETTINGS || activePage === ActivePageEnum.TRIGGER_SNIPPET) && (
-            <TemplateSettings
-              activePage={activePage}
-              setActivePage={setActivePage}
-              showErrors={methods.formState.isSubmitted && Object.keys(errors).length > 0}
-              templateId={templateId}
-            />
-          )}
-          {activePage === ActivePageEnum.WORKFLOW && (
-            <WorkflowEditorPage
-              handleAddChannel={handleAddChannel}
-              channelButtons={channelButtons}
-              toggleChannel={toggleChannel}
-              activeChannels={activeChannels}
-            />
-          )}
-          {!loadingEditTemplate && !isIntegrationsLoading ? (
-            <TemplateEditor
-              activePage={activePage}
-              disableSave={readonly || loadingEditTemplate || isLoading || !isDirty}
-              loading={isLoading || isUpdateLoading}
-              templateId={templateId}
-            />
-          ) : null}
-          {trigger && (
-            <TemplateTriggerModal trigger={trigger} onDismiss={onTriggerModalDismiss} isVisible={isEmbedModalVisible} />
-          )}
-        </form>
-      </FormProvider>
-=======
         )}
         {activePage === ActivePageEnum.WORKFLOW && (
           <ReactFlowProvider>
@@ -118,7 +83,6 @@
           <TemplateEditor activeStep={activeStep} activePage={activePage} templateId={templateId} />
         ) : null}
       </form>
->>>>>>> aa1df6d5
     </PageContainer>
   );
 }