--- conflicted
+++ resolved
@@ -21,15 +21,12 @@
 import { TestWorkflowModal } from '../../../components/templates/TestWorkflowModal';
 import { SaveChangesModal } from '../../../components/templates/SaveChangesModal';
 import { ExecutionDetailsModalWrapper } from '../../../components/templates/ExecutionDetailsModalWrapper';
-<<<<<<< HEAD
-import { ROUTES } from '../../../constants/routes.enum';
-=======
 import { useSearchParams } from '../../../hooks/useSearchParams';
 import { BlueprintModal } from '../../../components/templates/BlueprintModal';
 import { useTemplateEditor } from '../../../components/templates/TemplateEditorProvider';
 import { errorMessage } from '../../../utils/notifications';
 import { getExplicitErrors } from '../shared/errors';
->>>>>>> dd090f5f
+import { ROUTES } from '../../../constants/routes.enum';
 
 export enum ActivePageEnum {
   SETTINGS = 'Settings',
@@ -80,20 +77,9 @@
   const {
     formState: { isDirty },
     handleSubmit,
-<<<<<<< HEAD
-    errors,
-    methods,
-    isDirty,
-    isEmbedModalVisible,
-    trigger,
-    onTriggerModalDismiss,
-  } = useTemplateController(templateId);
+  } = methods;
+
   const isCreateTemplatePage = location.pathname === ROUTES.TEMPLATES_CREATE;
-=======
-  } = methods;
->>>>>>> dd090f5f
-
-  const isCreateTemplatePage = location.pathname === '/templates/create';
   const [showModal, confirmNavigation, cancelNavigation] = usePrompt(isDirty);
 
   const onInvalid = async (errors: FieldErrors<IForm>) => {
