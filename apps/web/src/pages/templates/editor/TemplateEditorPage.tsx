import { useEffect, useState } from 'react';
import { useNavigate, useParams } from 'react-router-dom';
import PageContainer from '../../../components/layout/components/PageContainer';
import PageMeta from '../../../components/layout/components/PageMeta';
import { useTemplateController } from '../../../components/templates/use-template-controller.hook';
import { useActiveIntegrations } from '../../../api/hooks';
import { useEnvController } from '../../../store/use-env-controller';
import WorkflowEditorPage from '../workflow/WorkflowEditorPage';
import { TemplateEditor } from '../../../components/templates/TemplateEditor';
import { TemplateSettings } from '../../../components/templates/TemplateSettings';
import { TemplatePageHeader } from '../../../components/templates/TemplatePageHeader';
import { ReactFlowProvider } from 'react-flow-renderer';
import { TemplateTriggerModal } from '../../../components/templates/TemplateTriggerModal';
import { usePrompt } from '../../../hooks/use-prompt';
import { UnsavedChangesModal } from '../../../components/templates/UnsavedChangesModal';
import { When } from '../../../components/utils/When';

export enum ActivePageEnum {
  SETTINGS = 'Settings',
  WORKFLOW = 'Workflow',
  SMS = 'Sms',
  EMAIL = 'Email',
  IN_APP = 'in_app',
<<<<<<< HEAD
  PUSH = 'Push',
=======
  DIRECT = 'Direct',
>>>>>>> dd3c91f6
  TRIGGER_SNIPPET = 'TriggerSnippet',
}

export default function TemplateEditorPage() {
  const { templateId = '' } = useParams<{ templateId: string }>();
  const navigate = useNavigate();
  const { readonly, environment } = useEnvController();
  const [activeStep, setActiveStep] = useState<number>(-1);
  const [activePage, setActivePage] = useState<ActivePageEnum>(ActivePageEnum.SETTINGS);
  const { loading: isIntegrationsLoading } = useActiveIntegrations();
  const {
    editMode,
    template,
    isLoading,
    isUpdateLoading,
    onSubmit,
    loadingEditTemplate,
    handleSubmit,
    errors,
    methods,
    isDirty,
    isEmbedModalVisible,
    trigger,
    onTriggerModalDismiss,
  } = useTemplateController(templateId);
  const [showModal, confirmNavigation, cancelNavigation] = usePrompt(isDirty);

  useEffect(() => {
    if (environment && template) {
      if (environment._id !== template._environmentId && template._parentId) {
        navigate(`/templates/edit/${template._parentId}`);
      }
    }
  }, [environment, template]);

  if (isLoading) return null;

  return (
    <>
      <PageContainer>
        <PageMeta title={editMode ? template?.name : 'Create Template'} />
        <form name="template-form" noValidate onSubmit={handleSubmit(onSubmit)}>
          <When truthy={activePage !== ActivePageEnum.WORKFLOW}>
            <TemplatePageHeader
              loading={isLoading || isUpdateLoading}
              disableSubmit={readonly || loadingEditTemplate || isLoading || !isDirty}
              templateId={templateId}
              setActivePage={setActivePage}
              activePage={activePage}
            />
          </When>
          {(activePage === ActivePageEnum.SETTINGS || activePage === ActivePageEnum.TRIGGER_SNIPPET) && (
            <TemplateSettings
              activePage={activePage}
              setActivePage={setActivePage}
              showErrors={methods.formState.isSubmitted && Object.keys(errors).length > 0}
              templateId={templateId}
            />
          )}
          {activePage === ActivePageEnum.WORKFLOW && (
            <ReactFlowProvider>
              <WorkflowEditorPage
                activePage={activePage}
                activeStep={activeStep}
                setActiveStep={setActiveStep}
                templateId={templateId}
                setActivePage={setActivePage}
              />
            </ReactFlowProvider>
          )}
          {!loadingEditTemplate && !isIntegrationsLoading ? (
            <TemplateEditor activeStep={activeStep} activePage={activePage} templateId={templateId} />
          ) : null}
          {trigger && (
            <TemplateTriggerModal trigger={trigger} onDismiss={onTriggerModalDismiss} isVisible={isEmbedModalVisible} />
          )}
        </form>
      </PageContainer>
      <UnsavedChangesModal
        isOpen={showModal}
        cancelNavigation={cancelNavigation}
        confirmNavigation={confirmNavigation}
      />
    </>
  );
}<|MERGE_RESOLUTION|>--- conflicted
+++ resolved
@@ -21,11 +21,8 @@
   SMS = 'Sms',
   EMAIL = 'Email',
   IN_APP = 'in_app',
-<<<<<<< HEAD
   PUSH = 'Push',
-=======
   DIRECT = 'Direct',
->>>>>>> dd3c91f6
   TRIGGER_SNIPPET = 'TriggerSnippet',
 }
 
