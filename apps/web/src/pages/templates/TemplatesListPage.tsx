<<<<<<< HEAD
import { useState } from 'react';
import moment from 'moment';
=======
>>>>>>> d0423e44
import { Badge, ActionIcon, useMantineTheme } from '@mantine/core';
import { Link, useNavigate } from 'react-router-dom';
import { ColumnWithStrictAccessor } from 'react-table';
import styled from '@emotion/styled';
import { format } from 'date-fns';
import { useTemplates } from '../../api/hooks/use-templates';
import PageMeta from '../../components/layout/components/PageMeta';
import PageHeader from '../../components/layout/components/PageHeader';
import PageContainer from '../../components/layout/components/PageContainer';
import { Tag, Button, Table, colors, Text } from '../../design-system';
import { Edit, PlusCircle } from '../../design-system/icons';
import { Tooltip } from '../../design-system';
import { Data } from '../../design-system/table/Table';
import { useEnvController } from '../../store/use-env-controller';

function NotificationList() {
  const { readonly } = useEnvController();
  const [page, setPage] = useState<number>(0);
  const { templates, loading: isLoading, totalCount: totalTemplatesCount, pageSize } = useTemplates(page);
  const theme = useMantineTheme();
  const navigate = useNavigate();

  function handleTableChange(pageIndex) {
    setPage(pageIndex);
  }

  const columns: ColumnWithStrictAccessor<Data>[] = [
    {
      accessor: 'identifier',
      Header: 'Trigger ID',
      Cell: ({ triggers }: any) => (
        <Tooltip label={triggers ? triggers[0].identifier : 'Unknown'}>
          <Text rows={1}>{triggers ? triggers[0].identifier : 'Unknown'}</Text>
        </Tooltip>
      ),
    },
    {
      accessor: 'name',
      Header: 'Name',
      Cell: ({ name }: any) => (
        <Tooltip label={name}>
          <Text rows={1}>{name}</Text>
        </Tooltip>
      ),
    },
    {
      accessor: 'notificationGroup.name',
      Header: 'Category',
      Cell: ({ notificationGroup }: any) => <Tag data-test-id="category-label"> {notificationGroup?.name}</Tag>,
    },
    {
      accessor: 'createdAt',
      Header: 'Created At',
      Cell: ({ createdAt }: any) => format(new Date(createdAt), 'dd/MM/yyyy HH:mm'),
    },
    {
      accessor: 'status',
      Header: 'Status',
      width: 125,
      maxWidth: 125,
      Cell: ({ draft, active }: any) => (
        <>
          {draft ? (
            <Badge variant="outline" size="md" color="yellow">
              Disabled
            </Badge>
          ) : null}{' '}
          {active ? (
            <Badge variant="outline" size="md" color="green" data-test-id="active-status-label">
              Active
            </Badge>
          ) : null}{' '}
        </>
      ),
    },
    {
      accessor: '_id',
      Header: '',
      maxWidth: 50,
      Cell: ({ _id }: any) => (
        <ActionButtonWrapper>
          <ActionIcon
            variant="transparent"
            component={Link}
            to={`/templates/edit/${_id}`}
            data-test-id="template-edit-link"
          >
            <Edit color={theme.colorScheme === 'dark' ? colors.B40 : colors.B80} />
          </ActionIcon>
        </ActionButtonWrapper>
      ),
    },
  ];

  function onRowClick(row) {
    navigate(`/templates/edit/${row.values._id}`);
  }

  return (
    <PageContainer>
      <PageMeta title="Templates" />
      <PageHeader
        title="Notification Template"
        actions={
          <Link to="/templates/create" data-test-id="create-template-btn">
            <Button disabled={readonly} icon={<PlusCircle />}>
              New
            </Button>
          </Link>
        }
      />
      <TemplateListTableWrapper>
        <Table
          onRowClick={onRowClick}
          loading={isLoading}
          data-test-id="notifications-template"
          columns={columns}
          data={templates || []}
          pagination={{
            pageSize: pageSize,
            current: page,
            total: totalTemplatesCount,
            onPageChange: handleTableChange,
          }}
        >
          {' '}
        </Table>
      </TemplateListTableWrapper>
    </PageContainer>
  );
}

export default NotificationList;

const ActionButtonWrapper = styled.div`
  text-align: right;

  a {
    display: inline-block;
    opacity: 0;
    transition: opacity 0.1s ease-in;
  }
`;

const TemplateListTableWrapper = styled.div`
  tr:hover {
    cursor: pointer;

    ${ActionButtonWrapper} {
      a {
        opacity: 1;
      }
    }
  }
`;<|MERGE_RESOLUTION|>--- conflicted
+++ resolved
@@ -1,8 +1,4 @@
-<<<<<<< HEAD
 import { useState } from 'react';
-import moment from 'moment';
-=======
->>>>>>> d0423e44
 import { Badge, ActionIcon, useMantineTheme } from '@mantine/core';
 import { Link, useNavigate } from 'react-router-dom';
 import { ColumnWithStrictAccessor } from 'react-table';
