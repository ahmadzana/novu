--- conflicted
+++ resolved
@@ -29,9 +29,8 @@
   {
     tabKey: ChannelTypeEnum.DIRECT,
     label: 'Direct',
-<<<<<<< HEAD
-    description: 'Send an Direct message to a user',
-    Icon: MobileGradient,
+    description: 'Send a direct message',
+    Icon: SmsGradient,
     testId: 'directSelector',
     channelType: ChannelTypeEnum.DIRECT,
   },
@@ -43,13 +42,6 @@
     testId: 'pushSelector',
     channelType: ChannelTypeEnum.PUSH,
   },
-=======
-    description: 'Send an direct messages',
-    Icon: SmsGradient,
-    testId: 'directSelector',
-    channelType: ChannelTypeEnum.DIRECT,
-  },
->>>>>>> dd3c91f6
 ];
 
 export const getChannel = (channelKey: string) => {
