import React, { useState, useEffect } from 'react';
import { ChannelTypeEnum } from '@novu/shared';
import { useQuery } from 'react-query';
import { ColumnWithStrictAccessor } from 'react-table';
import moment from 'moment';
import { Controller, useForm } from 'react-hook-form';
import * as capitalize from 'lodash.capitalize';
import styled from '@emotion/styled';
import { useTemplates } from '../../api/hooks/use-templates';
import { getActivityList } from '../../api/activity';
import PageContainer from '../../components/layout/components/PageContainer';
import PageMeta from '../../components/layout/components/PageMeta';
import PageHeader from '../../components/layout/components/PageHeader';
import { Data, Table } from '../../design-system/table/Table';
import { Select, Tag, Text, Tooltip, Input, colors } from '../../design-system';
import { ActivityStatistics } from './components/ActivityStatistics';
import { ActivityGraph } from './components/ActivityGraph';

interface IFiltersForm {
  channels?: ChannelTypeEnum[];
}

export function ActivitiesPage() {
  const { templates, loading: loadingTemplates } = useTemplates();
  const [page, setPage] = useState<number>(0);
  const [filters, setFilters] = useState<IFiltersForm>({ channels: [] });
  const { data, isLoading, isFetching } = useQuery<{ data: any[]; totalCount: number; pageSize: number }>(
    ['activitiesList', page, filters],
    () => getActivityList(page, filters),
    { keepPreviousData: true }
  );

  function onFiltersChange(formData: IFiltersForm) {
    setFilters(formData);
  }

  function handleTableChange(pageIndex) {
    setPage(pageIndex);
  }

  const { handleSubmit, control, watch } = useForm({});

  useEffect(() => {
    const subscription = watch((values) => handleSubmit(onFiltersChange)());

    return () => subscription.unsubscribe();
  }, [watch]);

  function capitalizeSubscriberIfExist(subscriber) {
    return subscriber
      ? `${subscriber.firstName ? capitalize(subscriber.firstName) : ''} ${
          subscriber.lastName ? capitalize(subscriber.lastName) : ''
        }`
      : 'Deleted Subscriber';
  }

  const columns: ColumnWithStrictAccessor<Data>[] = [
    {
      accessor: 'status',
      Header: '',
      maxWidth: 10,
      width: 10,
      Cell: ({ status, errorText }: any) => (
        <div style={{ display: 'flex', justifyContent: 'center' }}>
          {status === 'sent' ? <StatusBadge status="success" data-test-id={'status-badge'} /> : null}
          {status === 'error' ? (
            <Tooltip label={errorText}>
              <StatusBadge status="error" data-test-id={'status-badge'} />
            </Tooltip>
          ) : null}
          {status === 'warning' ? (
            <Tooltip label={errorText}>
              <StatusBadge status="error" data-test-id={'status-badge'} />
            </Tooltip>
          ) : null}
        </div>
      ),
    },
    {
      accessor: 'template',
      Header: 'Template Name',
      Cell: ({ template }: any) => (
        <Tooltip label={template.name}>
          <Text data-test-id="row-template-name" rows={1}>
            {template.name}
          </Text>
        </Tooltip>
      ),
    },
    {
      accessor: 'subscriber',
      Header: 'Subscriber',
      Cell: ({ subscriber }: any) => (
        <Text data-test-id="subscriber-name" rows={1}>
          {capitalizeSubscriberIfExist(subscriber)}
        </Text>
      ),
    },
    {
      accessor: 'recipient',
      Header: 'Recipient',
      Cell: ({ channel, email, phone, notificationIdentifiers }: any) => (
        <Text rows={1}>
          {channel === ChannelTypeEnum.EMAIL ? email : ''} {channel === ChannelTypeEnum.SMS ? phone : ''}{' '}
          {channel === ChannelTypeEnum.PUSH ? notificationIdentifiers.join(',') : ''}
        </Text>
      ),
    },
    {
      accessor: 'channel',
      Header: 'Channel',
      Cell: ({ channel }: any) => (
        <>
          {channel === ChannelTypeEnum.EMAIL ? (
            <Tooltip label="Delivered on Email Channel">
              <Tag data-test-id="row-email-channel">Email</Tag>
            </Tooltip>
          ) : null}
          {channel === ChannelTypeEnum.IN_APP ? (
            <Tooltip label="Delivered on Inbox Channel">
              <Tag data-test-id="row-in-app-channel">In-App</Tag>
            </Tooltip>
          ) : null}
          {channel === ChannelTypeEnum.SMS ? (
            <Tooltip label="Delivered on SMS Channel">
              <Tag data-test-id="row-sms-channel">SMS</Tag>
            </Tooltip>
          ) : null}
<<<<<<< HEAD
          {channel === ChannelTypeEnum.PUSH ? (
            <Tooltip label="Delivered on Push Channel">
              <Tag data-test-id="row-sms-channel">Push</Tag>
=======
          {channel === ChannelTypeEnum.DIRECT ? (
            <Tooltip label="Delivered on Direct Channel">
              <Tag data-test-id="row-direct-channel">Direct</Tag>
>>>>>>> dd3c91f6
            </Tooltip>
          ) : null}
        </>
      ),
    },
    {
      accessor: 'providerId',
      Header: 'Provider',
      Cell: ({ providerId }: any) => (
        <Text data-test-id="provider-id" rows={1}>
          {providerId ? capitalize(providerId) : ''}
        </Text>
      ),
    },

    {
      accessor: 'createdAt',
      Header: 'Sent On',
      Cell: ({ createdAt }: any) => {
        return moment(createdAt).isAfter(moment().subtract(1, 'day'))
          ? moment(createdAt).fromNow()
          : moment(createdAt).format('DD/MM/YYYY HH:mm');
      },
    },
  ];

  return (
    <PageContainer>
      <PageMeta title="Activity Feed" />
      <PageHeader title="Activity Feed" />
      <ActivityStatistics />
      <ActivityGraph />
      <form>
        <div style={{ width: '80%', display: 'flex', flexDirection: 'row', gap: '15px', padding: '30px' }}>
          <div style={{ minWidth: '250px' }}>
            <Controller
              render={({ field }) => (
                <Select
                  label="Channels"
                  type="multiselect"
                  placeholder="Select channel"
                  data={[
                    { value: ChannelTypeEnum.SMS, label: 'SMS' },
                    { value: ChannelTypeEnum.EMAIL, label: 'Email' },
                    { value: ChannelTypeEnum.IN_APP, label: 'In-App' },
                    { value: ChannelTypeEnum.PUSH, label: 'Push' },
                  ]}
                  data-test-id="activities-filter"
                  {...field}
                />
              )}
              control={control}
              name="channels"
            />
          </div>
          <div style={{ minWidth: '250px' }}>
            <Controller
              render={({ field }) => (
                <Select
                  label="Templates"
                  type="multiselect"
                  data-test-id="templates-filter"
                  loading={loadingTemplates}
                  placeholder="Select template"
                  data={(templates || []).map((template) => ({ value: template._id as string, label: template.name }))}
                  {...field}
                />
              )}
              control={control}
              name="templates"
            />
          </div>
          <div style={{ minWidth: '250px' }}>
            <Controller
              render={({ field }) => (
                <Input {...field} label="Search" placeholder="Select Email or ID" value={field.value || ''} />
              )}
              control={control}
              name="search"
            />
          </div>
        </div>
      </form>
      <Table
        data-test-id="activities-table"
        loading={isLoading || isFetching}
        data={data?.data || []}
        columns={columns}
        pagination={{
          pageSize: data?.pageSize,
          current: page,
          total: data?.totalCount,
          onPageChange: handleTableChange,
        }}
      >
        {' '}
      </Table>
    </PageContainer>
  );
}

const StatusBadge = styled.div<{ status: 'success' | 'error' | 'warning' }>`
  display: inline-block;
  width: 6px;
  min-width: 6px;
  height: 6px;
  border-radius: 100%;

  background-color: ${({ status }) => {
    switch (status) {
      case 'success':
        return colors.success;
      case 'warning':
        return '#eca237';
      case 'error':
        return colors.error;
      default:
        return '#b2b2b2';
    }
  }};
`;<|MERGE_RESOLUTION|>--- conflicted
+++ resolved
@@ -126,15 +126,14 @@
               <Tag data-test-id="row-sms-channel">SMS</Tag>
             </Tooltip>
           ) : null}
-<<<<<<< HEAD
           {channel === ChannelTypeEnum.PUSH ? (
             <Tooltip label="Delivered on Push Channel">
               <Tag data-test-id="row-sms-channel">Push</Tag>
-=======
+            </Tooltip>
+          ) : null}
           {channel === ChannelTypeEnum.DIRECT ? (
             <Tooltip label="Delivered on Direct Channel">
               <Tag data-test-id="row-direct-channel">Direct</Tag>
->>>>>>> dd3c91f6
             </Tooltip>
           ) : null}
         </>
