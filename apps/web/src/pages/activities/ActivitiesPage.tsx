import React, { useState, useEffect } from 'react';
import { ChannelTypeEnum } from '@notifire/shared';
import { useQuery } from 'react-query';
import { ColumnWithStrictAccessor } from 'react-table';
import moment from 'moment';
import { Badge } from 'antd';
import { Controller, useForm } from 'react-hook-form';
import * as capitalize from 'lodash.capitalize';
import { useTemplates } from '../../api/hooks/use-templates';
import { getActivityList } from '../../api/activity';
import PageContainer from '../../components/layout/components/PageContainer';
import PageHeader from '../../components/layout/components/PageHeader';
import { Data, Table } from '../../design-system/table/Table';
import { Select, Tag, Text, Tooltip, Input } from '../../design-system';
import { ActivityStatistics } from './components/ActivityStatistics';
import { ActivityGraph } from './components/ActivityGraph';

interface IFiltersForm {
  channels: ChannelTypeEnum[];
}

export function ActivitiesPage() {
  const { templates, loading: loadingTemplates } = useTemplates();
  const [page, setPage] = useState<number>(0);
  const [filters, setFilters] = useState<IFiltersForm>({ channels: [] });
  const { data, isLoading, isFetching } = useQuery<{ data: any[]; totalCount: number; pageSize: number }>(
    ['activitiesList', page, filters],
    () => getActivityList(page, filters),
    { keepPreviousData: true }
  );

  function onFiltersChange(formData: IFiltersForm) {
    setFilters(formData);
  }

  function handleTableChange(pageIndex) {
    setPage(pageIndex);
  }

  const { handleSubmit, control, watch } = useForm({});

  useEffect(() => {
    const subscription = watch((values) => handleSubmit(onFiltersChange)());

    return () => subscription.unsubscribe();
  }, [watch]);

  const columns: ColumnWithStrictAccessor<Data>[] = [
    {
      accessor: 'status',
      Header: '',
      maxWidth: 10,
      width: 10,
      Cell: ({ status, errorText }: any) => (
        <div style={{ display: 'flex', justifyContent: 'center' }}>
          {status === 'sent' ? <Badge status="success" title="Message Processed" /> : null}
          {status === 'error' ? (
            <Tooltip label={errorText}>
              <Badge status="error" title={errorText} />
            </Tooltip>
          ) : null}
          {status === 'warning' ? (
            <Tooltip label={errorText}>
              <Badge status="warning" title={errorText} />
            </Tooltip>
          ) : null}
        </div>
      ),
    },
    {
      accessor: 'template',
      Header: 'Template Name',
      Cell: ({ template }: any) => (
        <Tooltip label={template.name}>
          <Text data-test-id="row-template-name" rows={1}>
            {template.name}
          </Text>
        </Tooltip>
      ),
    },
    {
      accessor: 'subscriber',
      Header: 'Subscriber',
      Cell: ({ subscriber }: any) => (
        <Text data-test-id="subscriber-name" rows={1}>
          {capitalize(subscriber.firstName)} {capitalize(subscriber.lastName)}
        </Text>
      ),
    },
    {
      accessor: 'recipient',
      Header: 'Recipient',
      Cell: ({ channel, email, phone }: any) => (
        <Text rows={1}>
          {channel === ChannelTypeEnum.EMAIL ? email : ''} {channel === ChannelTypeEnum.SMS ? phone : ''}
        </Text>
      ),
    },
    {
      accessor: 'channel',
      Header: 'Channel',
      Cell: ({ channel }: any) => (
        <>
          {channel === ChannelTypeEnum.EMAIL ? (
            <Tooltip label="Delivered on Email Channel">
              <Tag data-test-id="row-email-channel">Email</Tag>
            </Tooltip>
          ) : null}
          {channel === ChannelTypeEnum.IN_APP ? (
            <Tooltip label="Delivered on Inbox Channel">
              <Tag data-test-id="row-in-app-channel">In-App</Tag>
            </Tooltip>
          ) : null}
          {channel === ChannelTypeEnum.SMS ? (
            <Tooltip label="Delivered on SMS Channel">
              <Tag data-test-id="row-sms-channel">SMS</Tag>
            </Tooltip>
          ) : null}
        </>
      ),
    },
    {
      accessor: 'createdAt',
      Header: 'Sent On',
      Cell: ({ createdAt }: any) => {
        return moment(createdAt).isAfter(moment().subtract(1, 'day'))
          ? moment(createdAt).fromNow()
          : moment(createdAt).format('DD/MM/YYYY HH:mm');
      },
    },
  ];

  return (
    <PageContainer>
      <PageHeader title="Activity Feed" />
<<<<<<< HEAD
      <ActivityStatistics />
      <ActivityGraph />
      <form onChange={handleSubmit(onFiltersChange)}>
        <Group>
          <Controller
            render={({ field }) => (
              <Select
                label="Channels"
                type="multiselect"
                placeholder="Select channel"
                data={[
                  { value: ChannelTypeEnum.SMS, label: 'SMS' },
                  { value: ChannelTypeEnum.EMAIL, label: 'Email' },
                  { value: ChannelTypeEnum.IN_APP, label: 'In-App' },
                ]}
                data-test-id="activities-filter"
                {...field}
              />
            )}
            control={control}
            name="channels"
          />
          <Controller
            render={({ field }) => (
              <Select
                label="Templates"
                type="multiselect"
                data-test-id="templates-filter"
                placeholder="Select template"
                data={(templates || []).map((template) => ({ value: template._id as string, label: template.name }))}
                {...field}
              />
            )}
            control={control}
            name="templates"
          />
          <Controller
            render={({ field }) => (
              <Input {...field} label="Search" placeholder="Select Email or ID" value={field.value || ''} />
            )}
            control={control}
            name="search"
          />
        </Group>
=======
      <form>
        <div style={{ width: '80%', display: 'flex', flexDirection: 'row', gap: '15px', padding: '30px' }}>
          <div style={{ minWidth: '250px' }}>
            <Controller
              render={({ field }) => (
                <Select
                  label="Channels"
                  type="multiselect"
                  placeholder="Select channel"
                  data={[
                    { value: ChannelTypeEnum.SMS, label: 'SMS' },
                    { value: ChannelTypeEnum.EMAIL, label: 'Email' },
                    { value: ChannelTypeEnum.IN_APP, label: 'In-App' },
                  ]}
                  data-test-id="activities-filter"
                  {...field}
                />
              )}
              control={control}
              name="channels"
            />
          </div>
          <div style={{ minWidth: '250px' }}>
            <Controller
              render={({ field }) => (
                <Select
                  label="Templates"
                  type="multiselect"
                  data-test-id="templates-filter"
                  loading={loadingTemplates}
                  placeholder="Select template"
                  data={(templates || []).map((template) => ({ value: template._id as string, label: template.name }))}
                  {...field}
                />
              )}
              control={control}
              name="templates"
            />
          </div>
          <div style={{ minWidth: '250px' }}>
            <Controller
              render={({ field }) => (
                <Input {...field} label="Search" placeholder="Select Email or ID" value={field.value || ''} />
              )}
              control={control}
              name="search"
            />
          </div>
        </div>
>>>>>>> 957985ce
      </form>
      <Table
        data-test-id="activities-table"
        loading={isLoading || isFetching}
        data={data?.data || []}
        columns={columns}
        pagination={{
          pageSize: data?.pageSize,
          current: page,
          total: data?.totalCount,
          onPageChange: handleTableChange,
        }}>
        {' '}
      </Table>
    </PageContainer>
  );
}<|MERGE_RESOLUTION|>--- conflicted
+++ resolved
@@ -133,52 +133,8 @@
   return (
     <PageContainer>
       <PageHeader title="Activity Feed" />
-<<<<<<< HEAD
       <ActivityStatistics />
       <ActivityGraph />
-      <form onChange={handleSubmit(onFiltersChange)}>
-        <Group>
-          <Controller
-            render={({ field }) => (
-              <Select
-                label="Channels"
-                type="multiselect"
-                placeholder="Select channel"
-                data={[
-                  { value: ChannelTypeEnum.SMS, label: 'SMS' },
-                  { value: ChannelTypeEnum.EMAIL, label: 'Email' },
-                  { value: ChannelTypeEnum.IN_APP, label: 'In-App' },
-                ]}
-                data-test-id="activities-filter"
-                {...field}
-              />
-            )}
-            control={control}
-            name="channels"
-          />
-          <Controller
-            render={({ field }) => (
-              <Select
-                label="Templates"
-                type="multiselect"
-                data-test-id="templates-filter"
-                placeholder="Select template"
-                data={(templates || []).map((template) => ({ value: template._id as string, label: template.name }))}
-                {...field}
-              />
-            )}
-            control={control}
-            name="templates"
-          />
-          <Controller
-            render={({ field }) => (
-              <Input {...field} label="Search" placeholder="Select Email or ID" value={field.value || ''} />
-            )}
-            control={control}
-            name="search"
-          />
-        </Group>
-=======
       <form>
         <div style={{ width: '80%', display: 'flex', flexDirection: 'row', gap: '15px', padding: '30px' }}>
           <div style={{ minWidth: '250px' }}>
@@ -228,7 +184,6 @@
             />
           </div>
         </div>
->>>>>>> 957985ce
       </form>
       <Table
         data-test-id="activities-table"
