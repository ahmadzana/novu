import { useMemo } from 'react';
import * as cloneDeep from 'lodash.clonedeep';
import {
  ChannelTypeEnum,
  IConfigCredentials,
  IProviderConfig,
  NOVU_PROVIDERS,
  providers,
  PushProviderIdEnum,
} from '@novu/shared';

import { useIntegrations, useIsMultiProviderConfigurationEnabled } from '../../hooks';
import type { IIntegratedProvider, IntegrationEntity } from './types';
import { IS_DOCKER_HOSTED } from '../../config';

<<<<<<< HEAD
export const NOVU_SMS_EMAIL_PROVIDERS: ProvidersIdEnum[] = [SmsProviderIdEnum.Novu, EmailProviderIdEnum.Novu];

=======
>>>>>>> baec93c4
/*
 * temporary patch before migration script
 */
function fcmFallback(integration: IntegrationEntity | undefined, clonedCredentials) {
  if (integration?.providerId === PushProviderIdEnum.FCM) {
    const serviceAccount = integration?.credentials.serviceAccount
      ? integration?.credentials.serviceAccount
      : integration?.credentials.user;

    clonedCredentials?.forEach((cred) => {
      if (cred.key === 'serviceAccount') {
        cred.value = serviceAccount;
      }
    });
  }
}

function initializeProviders(integrations: IntegrationEntity[]): IIntegratedProvider[] {
  return providers
    .filter((provider) => !NOVU_SMS_EMAIL_PROVIDERS.includes(provider.id))
    .map((providerItem) => {
      const integration = integrations.find((integrationItem) => integrationItem.providerId === providerItem.id);

      const clonedCredentials = cloneDeep(providerItem.credentials);

      if (integration?.credentials && Object.keys(clonedCredentials).length !== 0) {
        clonedCredentials.forEach((credential) => {
          // eslint-disable-next-line no-param-reassign
          credential.value = integration.credentials[credential.key]?.toString();
        });
      }

      // Remove this like after the run of the fcm-credentials-migration script
      fcmFallback(integration, clonedCredentials);

      return {
        providerId: providerItem.id,
        integrationId: integration?._id ? integration._id : '',
        displayName: providerItem.displayName,
        channel: providerItem.channel,
        credentials: integration?.credentials ? clonedCredentials : providerItem.credentials,
        docReference: providerItem.docReference,
        comingSoon: !!providerItem.comingSoon,
        betaVersion: !!providerItem.betaVersion,
        active: integration?.active ?? false,
        connected: !!integration,
        logoFileName: providerItem.logoFileName,
        environmentId: integration?._environmentId,
        primary: integration?.primary ?? false,
      };
    });
}

function initializeProvidersByIntegration(integrations: IntegrationEntity[]): IIntegratedProvider[] {
  return integrations
    .filter((integrationItem) => {
      if (!IS_DOCKER_HOSTED) {
        return true;
      }

      return !NOVU_SMS_EMAIL_PROVIDERS.includes(integrationItem.providerId);
    })
    .map((integrationItem) => {
      const providerItem = providers.find((provItem) => integrationItem.providerId === provItem.id) as IProviderConfig;

      const clonedCredentials: IConfigCredentials[] = cloneDeep(providerItem?.credentials);

      if (
        typeof clonedCredentials === 'object' &&
        integrationItem?.credentials &&
        Object.keys(clonedCredentials).length !== 0
      ) {
        clonedCredentials.forEach((credential) => {
          if (credential.type === 'boolean' || credential.type === 'switch') {
            credential.value = integrationItem.credentials[credential.key];

            return;
          }

          // eslint-disable-next-line
          credential.value = integrationItem.credentials[credential.key]?.toString();
        });
      }

      // Remove this like after the run of the fcm-credentials-migration script
      fcmFallback(integrationItem, clonedCredentials);

      return {
        providerId: providerItem?.id || integrationItem.providerId,
        integrationId: integrationItem?._id ? integrationItem._id : '',
        displayName: providerItem?.displayName || integrationItem.name,
        channel: providerItem?.channel || integrationItem.channel,
        credentials: (integrationItem?.credentials ? clonedCredentials : providerItem?.credentials) || [],
        docReference: providerItem?.docReference || '',
        comingSoon: !!providerItem?.comingSoon,
        betaVersion: !!providerItem?.betaVersion,
        active: integrationItem?.active ?? false,
        connected: !!integrationItem,
        logoFileName: providerItem?.logoFileName,
        environmentId: integrationItem?._environmentId,
        name: integrationItem?.name,
        identifier: integrationItem?.identifier,
        primary: integrationItem?.primary ?? false,
      };
    });
}

function isConnected(provider: IIntegratedProvider) {
  if (!provider.credentials.length) return false;

  return provider.credentials?.some((cred) => {
    return cred.value;
  });
}

const sortProviders = (unsortedProviders: IIntegratedProvider[]) => {
  return unsortedProviders
    .sort((a, b) => Number(b.active) - Number(a.active))
    .sort((a, b) => Number(isConnected(b)) - Number(isConnected(a)));
};

export const useProviders = () => {
  const { integrations, loading: isLoading, refetch } = useIntegrations();
  const isMultiProviderConfigurationEnabled = useIsMultiProviderConfigurationEnabled();

  const sortedProviders = useMemo(() => {
    if (integrations) {
      const initializedProviders = isMultiProviderConfigurationEnabled
        ? initializeProvidersByIntegration(integrations)
        : initializeProviders(integrations);

      return {
        emailProviders: sortProviders(
          initializedProviders.filter((providerItem) => providerItem.channel === ChannelTypeEnum.EMAIL)
        ),
        smsProvider: sortProviders(
          initializedProviders.filter((providerItem) => providerItem.channel === ChannelTypeEnum.SMS)
        ),
        chatProvider: sortProviders(
          initializedProviders.filter((providerItem) => providerItem.channel === ChannelTypeEnum.CHAT)
        ),
        pushProvider: sortProviders(
          initializedProviders.filter((providerItem) => providerItem.channel === ChannelTypeEnum.PUSH)
        ),
        inAppProvider: sortProviders(
          initializedProviders.filter((providerItem) => providerItem.channel === ChannelTypeEnum.IN_APP)
        ),
        providers: initializedProviders,
      };
    }

    return {
      emailProviders: [],
      smsProvider: [],
      chatProvider: [],
      pushProvider: [],
      inAppProvider: [],
      providers: [],
    };
  }, [isMultiProviderConfigurationEnabled, integrations]);

  return {
    ...sortedProviders,
    isLoading,
    refetch,
  };
};<|MERGE_RESOLUTION|>--- conflicted
+++ resolved
@@ -4,7 +4,7 @@
   ChannelTypeEnum,
   IConfigCredentials,
   IProviderConfig,
-  NOVU_PROVIDERS,
+  NOVU_SMS_EMAIL_PROVIDERS,
   providers,
   PushProviderIdEnum,
 } from '@novu/shared';
@@ -13,11 +13,6 @@
 import type { IIntegratedProvider, IntegrationEntity } from './types';
 import { IS_DOCKER_HOSTED } from '../../config';
 
-<<<<<<< HEAD
-export const NOVU_SMS_EMAIL_PROVIDERS: ProvidersIdEnum[] = [SmsProviderIdEnum.Novu, EmailProviderIdEnum.Novu];
-
-=======
->>>>>>> baec93c4
 /*
  * temporary patch before migration script
  */
