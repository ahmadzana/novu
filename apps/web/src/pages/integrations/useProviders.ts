--- conflicted
+++ resolved
@@ -13,11 +13,6 @@
 import type { IIntegratedProvider, IntegrationEntity } from './types';
 import { IS_DOCKER_HOSTED } from '../../config';
 
-<<<<<<< HEAD
-=======
-export const NOVU_PROVIDERS: ProvidersIdEnum[] = [SmsProviderIdEnum.Novu, EmailProviderIdEnum.Novu];
-
->>>>>>> 992d8e0e
 /*
  * temporary patch before migration script
  */
