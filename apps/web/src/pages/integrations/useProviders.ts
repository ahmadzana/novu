--- conflicted
+++ resolved
@@ -82,26 +82,6 @@
     .map((integrationItem) => {
       const providerItem = providers.find((provItem) => integrationItem.providerId === provItem.id) as IProviderConfig;
 
-<<<<<<< HEAD
-    return {
-      providerId: providerItem?.id || integrationItem.providerId,
-      integrationId: integrationItem?._id ? integrationItem._id : '',
-      displayName: providerItem?.displayName || integrationItem.name,
-      channel: providerItem?.channel || integrationItem.channel,
-      credentials: (integrationItem?.credentials ? clonedCredentials : providerItem?.credentials) || [],
-      docReference: providerItem?.docReference || '',
-      comingSoon: !!providerItem?.comingSoon,
-      betaVersion: !!providerItem?.betaVersion,
-      active: integrationItem?.active ?? false,
-      connected: !!integrationItem,
-      logoFileName: providerItem?.logoFileName,
-      environmentId: integrationItem?._environmentId,
-      name: integrationItem?.name,
-      identifier: integrationItem?.identifier,
-      primary: integrationItem?.primary ?? false,
-    };
-  });
-=======
       const clonedCredentials: IConfigCredentials[] = cloneDeep(providerItem?.credentials);
 
       if (
@@ -139,9 +119,9 @@
         environmentId: integrationItem?._environmentId,
         name: integrationItem?.name,
         identifier: integrationItem?.identifier,
+        primary: integrationItem?.primary ?? false,
       };
     });
->>>>>>> b9a004bc
 }
 
 function isConnected(provider: IIntegratedProvider) {
