import { useCallback, useEffect, useState } from 'react';
import styled from '@emotion/styled';
import { Grid, Group, Modal, ActionIcon, createStyles, MantineTheme, Drawer } from '@mantine/core';
<<<<<<< HEAD
import { ChannelTypeEnum, EmailProviderIdEnum, InAppProviderIdEnum, SmsProviderIdEnum } from '@novu/shared';
=======
import {
  ChannelTypeEnum,
  EmailProviderIdEnum,
  InAppProviderIdEnum,
  SmsProviderIdEnum,
  ICredentials,
} from '@novu/shared';
>>>>>>> 5fbdccaa

import { useAuthController, useEnvController } from '../../hooks';
import { When } from '../../components/utils/When';
import { NovuEmailProviderModal } from './components/NovuEmailProviderModal';
import { NovuInAppProviderModal } from './components/NovuInAppProviderModal';
import { ChannelGroup } from './components/Modal/ChannelGroup';
import { colors, shadows, Title } from '../../design-system';
import { ConnectIntegrationForm } from './components/Modal/ConnectIntegrationForm';
import { Close } from '../../design-system/icons';
import { useProviders } from './useProviders';
import { useSegment } from '../../components/providers/SegmentProvider';
import { IntegrationsStoreModalAnalytics } from './constants';
import { NovuSmsProviderModal } from './components/NovuSmsProviderModal';
import { useCreateInAppIntegration } from '../../hooks/useCreateInAppIntegration';
<<<<<<< HEAD
import type { IIntegratedProvider } from './types';
=======
import { IIntegratedProvider } from './IntegrationsStorePage';
>>>>>>> 5fbdccaa

export function IntegrationsStoreModal({
  scrollTo,
  openIntegration,
  closeIntegration,
  selectedProvider = null,
}: {
  scrollTo?: ChannelTypeEnum;
  openIntegration: boolean;
  closeIntegration: () => void;
  selectedProvider?: IIntegratedProvider | null;
}) {
  const segment = useSegment();
  const { environment } = useEnvController();
  const { organization } = useAuthController();
  const { emailProviders, smsProvider, chatProvider, pushProvider, inAppProvider, isLoading } = useProviders();
  const [isFormOpened, setFormIsOpened] = useState(false);
  const [isCreateIntegrationModal, setIsCreateIntegrationModal] = useState(false);
  const [provider, setProvider] = useState<IIntegratedProvider | null>(null);
  const { create } = useCreateInAppIntegration((data: any) => {
    setProvider({
      ...(provider as IIntegratedProvider),
      integrationId: data._id,
      active: data.active,
    });
  });

  const { classes } = useModalStyles();
  const { classes: drawerClasses } = useDrawerStyles();

  useEffect(() => {
    setFormIsOpened(selectedProvider !== null);
    setProvider(selectedProvider);
  }, [selectedProvider]);

  async function handleOnProviderClick(
    visible: boolean,
    createIntegrationModal: boolean,
    providerConfig: IIntegratedProvider
  ) {
    setFormIsOpened(visible);
    if (providerConfig.providerId === InAppProviderIdEnum.Novu && providerConfig.channel === ChannelTypeEnum.IN_APP) {
      create();
    }
    setProvider(providerConfig);
    setIsCreateIntegrationModal(createIntegrationModal);
    segment.track(IntegrationsStoreModalAnalytics.SELECT_PROVIDER_CLICK, {
      providerId: provider?.providerId,
      channel: provider?.channel,
      name: provider?.displayName,
      active: provider?.active,
    });
  }

  const handleModalClose = useCallback(() => {
    closeIntegration();
    setFormIsOpened(false);
    setProvider(null);
    segment.track(IntegrationsStoreModalAnalytics.CLOSE_MODAL);
  }, [closeIntegration]);

  const handleCloseForm = useCallback(() => {
    if (isFormOpened) {
      setProvider(null);
      setFormIsOpened(false);

      return;
    }

    closeIntegration();
    segment.track(IntegrationsStoreModalAnalytics.CLOSE_MODAL);
  }, [isFormOpened, setProvider, setFormIsOpened, closeIntegration]);

  useEffect(() => {
    const handleKeyDown = (e) => {
      if (openIntegration && e.key === 'Escape') {
        handleCloseForm();
      }
    };

    document.addEventListener('keydown', handleKeyDown);

    return () => document.removeEventListener('keydown', handleKeyDown);
  }, [openIntegration, handleCloseForm]);

  useEffect(() => {
    if (!scrollTo || !openIntegration) return;

    setTimeout(() => {
      const channelSection = document.getElementById(scrollTo);
      const modalContainer = document.querySelector('.mantine-Modal-modal');
      if (channelSection && modalContainer) {
        modalContainer.scrollBy({
          top: channelSection.getBoundingClientRect().top - HEADER_HEIGHT - HEADER_MARGIN,
          behavior: 'smooth',
        });
      }
    }, 0);
  }, [openIntegration, scrollTo]);

  return (
    <Modal
      withinPortal
      withCloseButton={false}
      closeOnEscape={!isFormOpened}
      title={
        <Group style={{ width: '100%' }} position={'apart'}>
          <Title>Integration Store</Title>
          <ActionIcon variant={'transparent'} onClick={handleModalClose}>
            <Close />
          </ActionIcon>
        </Group>
      }
      classNames={classes}
      fullScreen
      opened={openIntegration}
      onClose={handleModalClose}
    >
      <Grid gutter={24} sx={{ margin: 0 }}>
        <Grid.Col lg={12}>
          {!isLoading ? (
            <>
              <ChannelGroup
                selectedProvider={provider?.providerId}
                channel={ChannelTypeEnum.IN_APP}
                providers={inAppProvider}
                title="In-App"
                onProviderClick={handleOnProviderClick}
              />
              <ChannelGroup
                selectedProvider={provider?.providerId}
                channel={ChannelTypeEnum.EMAIL}
                providers={emailProviders}
                title="Email"
                onProviderClick={handleOnProviderClick}
              />
              <ChannelGroup
                selectedProvider={provider?.providerId}
                channel={ChannelTypeEnum.SMS}
                providers={smsProvider}
                title="SMS"
                onProviderClick={handleOnProviderClick}
              />
              <ChannelGroup
                selectedProvider={provider?.providerId}
                channel={ChannelTypeEnum.CHAT}
                providers={chatProvider}
                title="Chat"
                onProviderClick={handleOnProviderClick}
              />
              <ChannelGroup
                selectedProvider={provider?.providerId}
                channel={ChannelTypeEnum.PUSH}
                providers={pushProvider}
                title="Push"
                onProviderClick={handleOnProviderClick}
              />
            </>
          ) : null}
        </Grid.Col>
        <Drawer
          opened={isFormOpened}
          position="right"
          onClose={handleCloseForm}
          withOverlay={false}
          withCloseButton={false}
          closeOnEscape={false}
          classNames={drawerClasses}
        >
          <IntegrationCardWrapper>
            <When truthy={provider && !provider?.novu && provider?.providerId !== InAppProviderIdEnum.Novu}>
              <ConnectIntegrationForm
                onClose={handleCloseForm}
                onSuccessFormSubmit={closeIntegration}
                key={provider?.providerId}
                provider={provider as IIntegratedProvider}
                createModel={isCreateIntegrationModal}
                organization={organization}
                environment={environment}
              />
            </When>
            <When truthy={provider?.providerId === EmailProviderIdEnum.Novu}>
              <div style={{ padding: '30px' }}>
                <NovuEmailProviderModal onClose={handleCloseForm} />
              </div>
            </When>
            <When truthy={provider?.providerId === InAppProviderIdEnum.Novu}>
              <div style={{ padding: '30px' }}>
                <NovuInAppProviderModal showModal={closeIntegration} provider={provider} onClose={handleCloseForm} />
              </div>
            </When>
            <When truthy={provider?.providerId === SmsProviderIdEnum.Novu}>
              <div style={{ padding: '30px' }}>
                <NovuSmsProviderModal onClose={handleCloseForm} />
              </div>
            </When>
          </IntegrationCardWrapper>
        </Drawer>
      </Grid>
    </Modal>
  );
}
const DRAWER_PADDING = 40;
const DRAWER_PADDING_SMALL = 20;
const HEADER_HEIGHT_SMALL = 70;
const HEADER_HEIGHT = 90;
const HEADER_MARGIN = 10;
const DISTANCE_FROM_HEADER = 64;
const INTEGRATION_SETTING_TOP_SMALL = HEADER_HEIGHT_SMALL + HEADER_MARGIN;
const INTEGRATION_SETTING_TOP = HEADER_HEIGHT + HEADER_MARGIN + DISTANCE_FROM_HEADER;

const IntegrationCardWrapper = styled.div`
  position: sticky;
  box-sizing: border-box;
  padding: 0;
  display: flex;
  justify-content: space-between;
  flex-direction: column;
  height: calc(100vh - ${INTEGRATION_SETTING_TOP_SMALL + DRAWER_PADDING_SMALL}px);
  box-shadow: ${({ theme }) => (theme.colorScheme === 'dark' ? shadows.dark : shadows.medium)};
  border-radius: 7px;
  background-color: ${({ theme }) => (theme.colorScheme === 'dark' ? colors.B20 : colors.B98)};
  overflow: hidden;

  @media screen and (min-width: 1367px) {
    top: ${INTEGRATION_SETTING_TOP}px;
    height: calc(100vh - ${INTEGRATION_SETTING_TOP + DRAWER_PADDING}px);
  }
`;

const useModalStyles = createStyles((theme: MantineTheme) => {
  const dark = theme.colorScheme === 'dark';

  return {
    header: {
      position: 'sticky',
      top: 0,
      padding: '30px',
      marginLeft: '-30px',
      marginRight: '-30px',
      height: HEADER_HEIGHT_SMALL,
      zIndex: 9,
      boxShadow: dark ? shadows.dark : shadows.medium,
      backgroundColor: dark ? colors.BGDark : colors.white,
      marginBottom: 10,
      '@media screen and (min-width: 1367px)': {
        height: HEADER_HEIGHT,
      },
    },
    title: {
      width: '100%',
      marginRight: 0,
      h1: {
        fontSize: 22,
      },
      '@media screen and (min-width: 1367px)': {
        h1: {
          fontSize: 26,
        },
      },
    },
    modal: {
      backdropFilter: 'blur(15px)',
      padding: '0px 30px !important',
      backgroundColor: dark ? theme.fn.rgba(colors.BGDark, 0.8) : theme.fn.rgba(colors.white, 0.7),
    },
  };
});

const useDrawerStyles = createStyles((theme: MantineTheme) => {
  return {
    drawer: {
      top: `${INTEGRATION_SETTING_TOP_SMALL - DRAWER_PADDING_SMALL}px`,
      display: 'flex',
      flexDirection: 'column',
      justifyContent: 'end',
      background: 'transparent',
      width: 660,
      padding: `${DRAWER_PADDING_SMALL}px !important`,
      boxShadow: 'none',

      '@media screen and (min-width: 1367px)': {
        top: `${INTEGRATION_SETTING_TOP - DRAWER_PADDING}px`,
        padding: `${DRAWER_PADDING}px !important`,
      },
    },
  };
<<<<<<< HEAD
});
=======
});

export interface IntegrationEntity {
  _id?: string;

  _environmentId: string;

  _organizationId: string;

  providerId: string;

  channel: ChannelTypeEnum;

  credentials: ICredentials;

  active: boolean;

  deleted: boolean;

  deletedAt: string;

  deletedBy: string;
}
>>>>>>> 5fbdccaa
<|MERGE_RESOLUTION|>--- conflicted
+++ resolved
@@ -1,9 +1,6 @@
 import { useCallback, useEffect, useState } from 'react';
 import styled from '@emotion/styled';
 import { Grid, Group, Modal, ActionIcon, createStyles, MantineTheme, Drawer } from '@mantine/core';
-<<<<<<< HEAD
-import { ChannelTypeEnum, EmailProviderIdEnum, InAppProviderIdEnum, SmsProviderIdEnum } from '@novu/shared';
-=======
 import {
   ChannelTypeEnum,
   EmailProviderIdEnum,
@@ -11,7 +8,6 @@
   SmsProviderIdEnum,
   ICredentials,
 } from '@novu/shared';
->>>>>>> 5fbdccaa
 
 import { useAuthController, useEnvController } from '../../hooks';
 import { When } from '../../components/utils/When';
@@ -26,11 +22,7 @@
 import { IntegrationsStoreModalAnalytics } from './constants';
 import { NovuSmsProviderModal } from './components/NovuSmsProviderModal';
 import { useCreateInAppIntegration } from '../../hooks/useCreateInAppIntegration';
-<<<<<<< HEAD
 import type { IIntegratedProvider } from './types';
-=======
-import { IIntegratedProvider } from './IntegrationsStorePage';
->>>>>>> 5fbdccaa
 
 export function IntegrationsStoreModal({
   scrollTo,
@@ -318,30 +310,4 @@
       },
     },
   };
-<<<<<<< HEAD
-});
-=======
-});
-
-export interface IntegrationEntity {
-  _id?: string;
-
-  _environmentId: string;
-
-  _organizationId: string;
-
-  providerId: string;
-
-  channel: ChannelTypeEnum;
-
-  credentials: ICredentials;
-
-  active: boolean;
-
-  deleted: boolean;
-
-  deletedAt: string;
-
-  deletedBy: string;
-}
->>>>>>> 5fbdccaa
+});