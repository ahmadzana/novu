import styled from '@emotion/styled';
<<<<<<< HEAD
import { Skeleton } from '@mantine/core';
import { useMantineColorScheme } from '@mantine/core';
import { useState } from 'react';
=======
import { Skeleton, useMantineColorScheme } from '@mantine/core';
>>>>>>> 449af08e

import { colors, IExtendedCellProps, Popover, Text } from '../../../design-system';
import { Star } from '../../../design-system/icons';
import type { ITableIntegration } from '../types';
import { ChannelTypeEnum } from '@novu/shared';

const CellHolder = styled.div`
  display: flex;
  align-items: center;
  gap: 16px;
`;

const NameHolder = styled.div`
  display: flex;
  gap: 8px;
`;

const DetailsHolder = styled.div`
  display: flex;
  flex-direction: column;
  gap: 4px;
`;

const Free = styled.span`
  color: ${colors.success};
  font-size: 14px;
  min-width: fit-content;
`;

const Identifier = styled.span`
  color: ${colors.B40};
  font-size: 12px;
  text-overflow: ellipsis;
  white-space: nowrap;
  overflow: hidden;
`;

const IconHolder = styled.div`
  position: relative;
  display: flex;
`;

const Image = styled.img`
  width: 24px;
  min-width: 24px;
  height: 24px;
`;

const Description = styled(Text)`
  color: ${colors.B60};
  font-size: 14px;
  line-height: 20px;
`;

export const IntegrationNameCell = ({ row: { original }, isLoading }: IExtendedCellProps<ITableIntegration>) => {
  const { colorScheme } = useMantineColorScheme();
  const [isPopoverOpened, setPopoverOpened] = useState(false);

  if (isLoading) {
    return (
      <CellHolder data-test-id="integration-name-cell-loading">
        <Skeleton width={24} height={24} />
        <DetailsHolder>
          <NameHolder>
            <Skeleton width={120} height={18} />
          </NameHolder>
          <Skeleton width={100} height={14} />
        </DetailsHolder>
      </CellHolder>
    );
  }

  return (
    <CellHolder data-test-id="integration-name-cell">
      <Popover
        opened={isPopoverOpened && original.primary}
        withArrow
        withinPortal
        offset={10}
        transitionDuration={300}
        position="top"
        width={230}
        styles={{ dropdown: { minHeight: 'initial !important' } }}
        content={
          <Description>
            {`The primary provider instance within the ${original.channel.toLowerCase()} ` +
              `channel in the ${original.environment.toLowerCase()} environment.`}
          </Description>
        }
        target={
          <IconHolder onMouseEnter={() => setPopoverOpened(true)} onMouseLeave={() => setPopoverOpened(false)}>
            <Image src={original.logoFileName[`${colorScheme}`]} alt={original.name} />
            {original.primary && <Star />}
          </IconHolder>
        }
      />

      <DetailsHolder>
        <NameHolder>
          <Text rows={1}>{original.name}</Text>
          {original.name.toLowerCase().includes('novu') && original.channelType !== ChannelTypeEnum.IN_APP && (
            <Free>Test Provider</Free>
          )}
        </NameHolder>
        {original.identifier && <Identifier>Key: {original.identifier}</Identifier>}
      </DetailsHolder>
    </CellHolder>
  );
};<|MERGE_RESOLUTION|>--- conflicted
+++ resolved
@@ -1,11 +1,6 @@
 import styled from '@emotion/styled';
-<<<<<<< HEAD
-import { Skeleton } from '@mantine/core';
-import { useMantineColorScheme } from '@mantine/core';
+import { Skeleton, useMantineColorScheme } from '@mantine/core';
 import { useState } from 'react';
-=======
-import { Skeleton, useMantineColorScheme } from '@mantine/core';
->>>>>>> 449af08e
 
 import { colors, IExtendedCellProps, Popover, Text } from '../../../design-system';
 import { Star } from '../../../design-system/icons';
