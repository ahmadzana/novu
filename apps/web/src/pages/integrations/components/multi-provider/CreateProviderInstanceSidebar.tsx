--- conflicted
+++ resolved
@@ -2,6 +2,7 @@
 import { useEffect, useMemo } from 'react';
 import { useMutation, useQueryClient } from '@tanstack/react-query';
 import { Controller, useForm } from 'react-hook-form';
+import styled from '@emotion/styled';
 import { ChannelTypeEnum, ICreateIntegrationBodyDto, InAppProviderIdEnum, providers } from '@novu/shared';
 
 import { Button, colors, NameInput, Sidebar } from '../../../../design-system';
@@ -16,18 +17,13 @@
 import { ProviderImage } from './SelectProviderSidebar';
 import { CHANNEL_TYPE_TO_STRING } from '../../../../utils/channels';
 import type { IntegrationEntity } from '../../types';
-<<<<<<< HEAD
-import { useIntegrations } from '../../../../hooks';
+import { useProviders } from '../../useProviders';
+import { When } from '../../../../components/utils/When';
 
 interface ICreateProviderInstanceForm {
   name: string;
   environmentId: string;
 }
-=======
-import { useProviders } from '../../useProviders';
-import { When } from '../../../../components/utils/When';
-import styled from '@emotion/styled';
->>>>>>> f8145776
 
 export function CreateProviderInstanceSidebar({
   isOpened,
@@ -45,13 +41,8 @@
   onIntegrationCreated: (id: string) => void;
 }) {
   const { environments, isLoading: areEnvironmentsLoading } = useFetchEnvironments();
-<<<<<<< HEAD
-  const { loading: areIntegrationsLoading } = useIntegrations();
+  const { isLoading: areIntegrationsLoading, providers: integrations } = useProviders();
   const isLoading = areEnvironmentsLoading || areIntegrationsLoading;
-
-=======
-  const { isLoading: isIntegrationsLoading, providers: integrations } = useProviders();
->>>>>>> f8145776
   const queryClient = useQueryClient();
   const segment = useSegment();
 
@@ -66,11 +57,7 @@
     ICreateIntegrationBodyDto
   >(createIntegration);
 
-<<<<<<< HEAD
-  const { handleSubmit, control, reset } = useForm<ICreateProviderInstanceForm>({
-=======
-  const { handleSubmit, control, reset, watch } = useForm({
->>>>>>> f8145776
+  const { handleSubmit, control, reset, watch } = useForm<ICreateProviderInstanceForm>({
     shouldUseNativeValidation: false,
     defaultValues: {
       name: '',
@@ -78,9 +65,6 @@
     },
   });
 
-<<<<<<< HEAD
-  const onCreateIntegrationInstance = async (data: ICreateProviderInstanceForm) => {
-=======
   const selectedEnvironmentId = watch('environmentId');
 
   const showInAppErrorMessage = useMemo(() => {
@@ -95,8 +79,7 @@
     return found !== undefined;
   }, [integrations, provider, selectedEnvironmentId]);
 
-  const onCreateIntegrationInstance = async (data) => {
->>>>>>> f8145776
+  const onCreateIntegrationInstance = async (data: ICreateProviderInstanceForm) => {
     try {
       if (!provider) {
         return;
@@ -151,11 +134,7 @@
   return (
     <Sidebar
       isOpened={isOpened}
-<<<<<<< HEAD
       isLoading={isLoading}
-=======
-      isLoading={areEnvironmentsLoading || isIntegrationsLoading}
->>>>>>> f8145776
       onSubmit={(e) => {
         handleSubmit(onCreateIntegrationInstance)(e);
         e.stopPropagation();
@@ -191,11 +170,7 @@
             Cancel
           </Button>
           <Button
-<<<<<<< HEAD
-            disabled={isLoading || isLoadingCreate}
-=======
-            disabled={areEnvironmentsLoading || isLoadingCreate || showInAppErrorMessage}
->>>>>>> f8145776
+            disabled={isLoading || isLoadingCreate || showInAppErrorMessage}
             loading={isLoadingCreate}
             submit
             data-test-id="create-provider-instance-sidebar-create"
