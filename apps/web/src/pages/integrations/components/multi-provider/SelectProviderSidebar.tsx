--- conflicted
+++ resolved
@@ -131,22 +131,6 @@
         </Tabs>
         <Space h={20} />
         <CenterDiv>
-<<<<<<< HEAD
-          <When truthy={Object.values(providersList).every((list) => list.length === 0)}>
-            <Image src={`${CONTEXT_PATH}/static/images/empty-provider-search.png`} />
-          </When>
-          {CHANNELS_ORDER.map((channelType) => {
-            return (
-              <ListProviders
-                key={channelType}
-                selectedProvider={selectedProvider}
-                onProviderClick={onProviderClick}
-                channelProviders={providersList[channelType]}
-                channelType={channelType}
-              />
-            );
-          })}
-=======
           <When truthy={emptyProvidersList}>
             <Image src={`${CONTEXT_PATH}/static/images/empty-provider-search.svg`} />
           </When>
@@ -162,7 +146,6 @@
                 />
               );
             })}
->>>>>>> 81ab25c3
         </CenterDiv>
         <Footer>
           <Group>
