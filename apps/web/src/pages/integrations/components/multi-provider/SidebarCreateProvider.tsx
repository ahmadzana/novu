--- conflicted
+++ resolved
@@ -24,9 +24,6 @@
 import { useNavigate } from 'react-router-dom';
 import { CHANNELS_ORDER } from '../IntegrationsListNoData';
 
-<<<<<<< HEAD
-export const getLogoFileName = (id, schema: ColorScheme) => {
-=======
 const mapStructure = (listProv): IIntegratedProvider[] =>
   listProv.map((providerItem) => ({
     providerId: providerItem.id,
@@ -36,7 +33,6 @@
   }));
 
 const getLogoFileName = (id, schema: ColorScheme): string => {
->>>>>>> b35e608f
   if (schema === 'dark') {
     return `${CONTEXT_PATH}/static/images/providers/dark/square/${id}.svg`;
   }
