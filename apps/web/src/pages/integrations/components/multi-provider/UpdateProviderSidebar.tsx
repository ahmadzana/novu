import { useEffect, useMemo, useState } from 'react';
import { Group, Center, Box } from '@mantine/core';
import styled from '@emotion/styled';
import slugify from 'slugify';
import { Controller, FormProvider, useForm } from 'react-hook-form';
import {
  CHANNELS_WITH_PRIMARY,
  EmailProviderIdEnum,
  IConfigCredentials,
  IConstructIntegrationDto,
  ICredentialsDto,
  InAppProviderIdEnum,
  NOVU_PROVIDERS,
  SmsProviderIdEnum,
} from '@novu/shared';

import { Button, colors, Sidebar, Text } from '../../../../design-system';
import { useProviders } from '../../useProviders';
import type { IIntegratedProvider } from '../../types';
import { IntegrationInput } from '../../components/IntegrationInput';
import { useFetchEnvironments } from '../../../../hooks/useFetchEnvironments';
import { useUpdateIntegration } from '../../../../api/hooks/useUpdateIntegration';
import { successMessage } from '../../../../utils/notifications';
import { UpdateIntegrationSidebarHeader } from '../../components/UpdateIntegrationSidebarHeader';
import { SetupWarning } from '../../components/SetupWarning';
import { UpdateIntegrationCommonFields } from '../../components/UpdateIntegrationCommonFields';
import { NovuInAppFrameworks } from '../../components/NovuInAppFrameworks';
import { FrameworkEnum } from '../../../quick-start/consts';
import { When } from '../../../../components/utils/When';
import { SetupTimeline } from '../../../quick-start/components/SetupTimeline';
import { Faq } from '../../../quick-start/components/QuickStartWrapper';
import { NovuInAppFrameworkHeader } from '../../components/NovuInAppFrameworkHeader';
import { NovuInAppSetupWarning } from '../../components/NovuInAppSetupWarning';
import { NovuProviderSidebarContent } from '../../components/multi-provider/NovuProviderSidebarContent';
import { useIntercom } from 'react-use-intercom';
import { useEffectOnce } from '../../../../hooks';
import { useSelectPrimaryIntegrationModal } from './useSelectPrimaryIntegrationModal';

interface IProviderForm {
  name: string;
  credentials: ICredentialsDto;
  active: boolean;
  identifier: string;
}

enum SidebarStateEnum {
  NORMAL = 'normal',
  EXPANDED = 'expanded',
}

export function UpdateProviderSidebar({
  isOpened,
  integrationId,
  onClose,
}: {
  isOpened: boolean;
  integrationId?: string;
  onClose: () => void;
}) {
  const { update } = useIntercom();
  const { isLoading: areEnvironmentsLoading } = useFetchEnvironments();
  const [selectedProvider, setSelectedProvider] = useState<IIntegratedProvider | null>(null);
  const [sidebarState, setSidebarState] = useState<SidebarStateEnum>(SidebarStateEnum.NORMAL);
  const [framework, setFramework] = useState<FrameworkEnum | null>(null);
  const { providers, isLoading: areProvidersLoading } = useProviders();
  const isNovuInAppProvider = selectedProvider?.providerId === InAppProviderIdEnum.Novu;

  const { openModal: openSelectPrimaryIntegrationModal, SelectPrimaryIntegrationModal } =
    useSelectPrimaryIntegrationModal();

  const { updateIntegration, isLoadingUpdate } = useUpdateIntegration(selectedProvider?.integrationId || '');

  const methods = useForm<IProviderForm>({
    shouldUseNativeValidation: false,
    shouldFocusError: false,
    defaultValues: {
      name: '',
      credentials: {},
      active: false,
      identifier: '',
    },
  });
  const {
    control,
    handleSubmit,
    reset,
    watch,
    setValue,
    formState: { errors, isDirty, dirtyFields },
  } = methods;

  const credentials = watch('credentials');
  const isActive = watch('active');
  const isSidebarOpened = !!selectedProvider && isOpened;

  const haveAllCredentials = useMemo(() => {
    if (selectedProvider === null) {
      return false;
    }
    const missingCredentials = selectedProvider.credentials
      .filter((credential) => credential.required)
      .filter((credential) => {
        const value = credentials[credential.key];

        return !value;
      });

    return missingCredentials.length === 0;
  }, [selectedProvider, credentials]);

  useEffect(() => {
    if (selectedProvider && !selectedProvider?.identifier) {
      const newIdentifier = slugify(selectedProvider?.displayName, {
        lower: true,
        strict: true,
      });

      setValue('identifier', newIdentifier);
    }
  }, [selectedProvider]);

  useEffect(() => {
    if (integrationId === undefined || providers.length === 0) {
      return;
    }
    const foundProvider = providers.find((provider) => provider.integrationId === integrationId);
    if (!foundProvider) {
      return;
    }

    setSelectedProvider(foundProvider);
    reset({
      name: foundProvider.name ?? foundProvider.displayName,
      identifier: foundProvider.identifier,
      credentials: foundProvider.credentials.reduce((prev, credential) => {
        prev[credential.key] = credential.value;

        return prev;
      }, {} as any),
      active: foundProvider.active,
    });
  }, [integrationId, providers]);

  const onFrameworkClickCallback = (newFramework: FrameworkEnum) => {
    setSidebarState(SidebarStateEnum.EXPANDED);
    setFramework(newFramework);
  };

  const onBack = () => {
    if (sidebarState === SidebarStateEnum.EXPANDED) {
      setSidebarState(SidebarStateEnum.NORMAL);
      setFramework(null);
    }
  };

  const onSidebarClose = () => {
    if (sidebarState === SidebarStateEnum.EXPANDED) {
      setSidebarState(SidebarStateEnum.NORMAL);
    }
    onClose();
    update({ hideDefaultLauncher: false });
  };

  const updateAndSelectPrimaryIntegration = async (data: IConstructIntegrationDto) => {
    if (!selectedProvider) {
      return;
    }

    const { channel: selectedChannel, environmentId, primary } = selectedProvider;
    const isActiveFieldChanged = dirtyFields.active;
    const hasSameChannelActiveIntegration = !!providers
      .filter((el) => !NOVU_PROVIDERS.includes(el.providerId))
      .find((el) => el.active && el.channel === selectedChannel && el.environmentId === environmentId);
    const isChannelSupportPrimary = CHANNELS_WITH_PRIMARY.includes(selectedChannel);

    if (
      isActiveFieldChanged &&
      isChannelSupportPrimary &&
      ((isActive && hasSameChannelActiveIntegration) || (!isActive && primary))
    ) {
      openSelectPrimaryIntegrationModal({
        environmentId: selectedProvider?.environmentId,
        channelType: selectedProvider?.channel,
        onClose: () => {
          updateIntegration(data);
        },
      });

      return;
    }

    updateIntegration(data);
  };

  const onSubmit: React.FormEventHandler<HTMLFormElement> = (e) => {
    e.stopPropagation();
    e.preventDefault();

    handleSubmit(updateAndSelectPrimaryIntegration)(e);
  };

  if (
    SmsProviderIdEnum.Novu === selectedProvider?.providerId ||
    EmailProviderIdEnum.Novu === selectedProvider?.providerId
  ) {
    return (
      <FormProvider {...methods}>
        <Sidebar
          isOpened={isSidebarOpened}
          isLoading={areProvidersLoading || areEnvironmentsLoading}
          onClose={onSidebarClose}
          onSubmit={(e) => {
            handleSubmit(onUpdateIntegration)(e);
            e.stopPropagation();
          }}
          customHeader={
            <UpdateIntegrationSidebarHeader provider={selectedProvider} onSuccessDelete={onSidebarClose}>
              <Free>Test Provider</Free>
            </UpdateIntegrationSidebarHeader>
          }
          data-test-id="update-provider-sidebar-novu"
          customFooter={
            <Group position="right" w="100%">
              <Button
                disabled={!isDirty || isLoadingUpdate}
                submit
                loading={isLoadingUpdate}
                data-test-id="update-provider-sidebar-update"
              >
                Update
              </Button>
            </Group>
          }
        >
          <NovuProviderSidebarContent provider={selectedProvider} />
          <UpdateIntegrationCommonFields provider={selectedProvider} showActive={false} />
        </Sidebar>
      </FormProvider>
    );
  }

  return (
    <FormProvider {...methods}>
      <Sidebar
        isOpened={isSidebarOpened}
        isLoading={areProvidersLoading || areEnvironmentsLoading}
<<<<<<< HEAD
        isExpanded={sidebarState === 'expanded'}
        onSubmit={onSubmit}
=======
        isExpanded={sidebarState === SidebarStateEnum.EXPANDED}
        onSubmit={(e) => {
          handleSubmit(onUpdateIntegration)(e);
          e.stopPropagation();
        }}
>>>>>>> b9a004bc
        onClose={onSidebarClose}
        onBack={onBack}
        customHeader={
          sidebarState === SidebarStateEnum.NORMAL ? (
            <UpdateIntegrationSidebarHeader provider={selectedProvider} onSuccessDelete={onSidebarClose} />
          ) : (
            <>
              <When truthy={isNovuInAppProvider}>
                <NovuInAppFrameworkHeader framework={framework} />
              </When>
            </>
          )
        }
        customFooter={
          <Group position="apart" w="100%">
            <Center inline>
              <Text mr={5}>Explore our</Text>
              <Text gradient>
                <a href={selectedProvider?.docReference} target="_blank" rel="noopener noreferrer">
                  set-up guide
                </a>
              </Text>
            </Center>
            <Button
              disabled={!isDirty || isLoadingUpdate}
              submit
              loading={isLoadingUpdate}
              data-test-id="update-provider-sidebar-update"
            >
              Update
            </Button>
          </Group>
        }
        data-test-id="update-provider-sidebar"
      >
        <When truthy={sidebarState === SidebarStateEnum.NORMAL}>
          <SetupWarning
            show={!haveAllCredentials}
            message="Set up credentials to start sending notifications."
            docReference={selectedProvider?.docReference}
          />
          {isNovuInAppProvider && <NovuInAppSetupWarning provider={selectedProvider} />}
          <UpdateIntegrationCommonFields provider={selectedProvider} />
          {selectedProvider?.credentials.map((credential: IConfigCredentials) => (
            <InputWrapper key={credential.key}>
              <Controller
                name={`credentials.${credential.key}`}
                control={control}
                defaultValue={credential.type === 'boolean' || credential.type === 'switch' ? false : ''}
                rules={{
                  required: credential.required ? `Please enter a ${credential.displayName.toLowerCase()}` : undefined,
                }}
                render={({ field }) => (
                  <IntegrationInput credential={credential} errors={errors?.credentials ?? {}} field={field} />
                )}
              />
            </InputWrapper>
          ))}
          {isNovuInAppProvider && <NovuInAppFrameworks onFrameworkClick={onFrameworkClickCallback} />}
        </When>
        <When truthy={isNovuInAppProvider && sidebarState === SidebarStateEnum.EXPANDED}>
          <SetupTimeline
            framework={framework?.toString() ?? ''}
            onDone={() => {
              setSidebarState(SidebarStateEnum.NORMAL);
              successMessage('Successfully configured Novu In-App');
            }}
            onConfigureLater={() => {
              setSidebarState(SidebarStateEnum.NORMAL);
            }}
          />
          <Box ml={70}>
            <Faq />
          </Box>
        </When>
      </Sidebar>
      <SelectPrimaryIntegrationModal />
    </FormProvider>
  );
}

const InputWrapper = styled.div`
  > div {
    width: 100%;
  }
`;

const Free = styled.span`
  color: ${colors.success};
  font-size: 14px;
  min-width: fit-content;
  margin-left: -4px;
`;<|MERGE_RESOLUTION|>--- conflicted
+++ resolved
@@ -244,16 +244,8 @@
       <Sidebar
         isOpened={isSidebarOpened}
         isLoading={areProvidersLoading || areEnvironmentsLoading}
-<<<<<<< HEAD
-        isExpanded={sidebarState === 'expanded'}
+        isExpanded={sidebarState === SidebarStateEnum.EXPANDED}
         onSubmit={onSubmit}
-=======
-        isExpanded={sidebarState === SidebarStateEnum.EXPANDED}
-        onSubmit={(e) => {
-          handleSubmit(onUpdateIntegration)(e);
-          e.stopPropagation();
-        }}
->>>>>>> b9a004bc
         onClose={onSidebarClose}
         onBack={onBack}
         customHeader={
