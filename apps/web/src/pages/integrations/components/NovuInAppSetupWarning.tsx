<<<<<<< HEAD
import type { IIntegratedProvider } from '../types';
=======
>>>>>>> 5fbdccaa
import { SetupWarning } from './SetupWarning';
import { useInAppActivated } from '../../../api/hooks';
import { IIntegratedProvider } from '../IntegrationsStorePage';

export const NovuInAppSetupWarning = ({ provider }: { provider: IIntegratedProvider | null }) => {
  const { isInAppActive } = useInAppActivated();

  if (!provider) return null;

  return (
    <SetupWarning
      show={!isInAppActive}
      message="Select a framework to set up credentials to start sending notifications."
      docReference={provider.docReference}
    />
  );
};<|MERGE_RESOLUTION|>--- conflicted
+++ resolved
@@ -1,10 +1,6 @@
-<<<<<<< HEAD
-import type { IIntegratedProvider } from '../types';
-=======
->>>>>>> 5fbdccaa
 import { SetupWarning } from './SetupWarning';
 import { useInAppActivated } from '../../../api/hooks';
-import { IIntegratedProvider } from '../IntegrationsStorePage';
+import type { IIntegratedProvider } from '../types';
 
 export const NovuInAppSetupWarning = ({ provider }: { provider: IIntegratedProvider | null }) => {
   const { isInAppActive } = useInAppActivated();
