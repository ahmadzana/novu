import { QueryClient, QueryClientProvider } from '@tanstack/react-query';
<<<<<<< HEAD
import { MemoryRouter as Router } from 'react-router-dom';
import { ChannelTypeEnum, CredentialsKeyEnum, EmailProviderIdEnum } from '@novu/shared';
=======
import { CredentialsKeyEnum, ChannelTypeEnum } from '@novu/shared';
>>>>>>> 87fc26ea

import { ConnectIntegrationForm } from './ConnectIntegrationForm';
import { TestWrapper } from '../../../testing';
import { IIntegratedProvider } from '../IntegrationsStorePage';

const exampleProvider: IIntegratedProvider = {
  providerId: EmailProviderIdEnum.EmailJS,
  active: false,
  channel: ChannelTypeEnum.EMAIL,
  betaVersion: false,
  comingSoon: false,
  connected: false,
  credentials: [],
  displayName: 'Email.js',
  docReference: 'https://www.emailjs.com/docs',
  logoFileName: { light: 'emailjs.svg', dark: 'emailjs.svg' },
  integrationId: '',
};

const defaultProps: {
  provider: IIntegratedProvider | null;
  showModal: (visible: boolean) => void;
  createModel: boolean;
  onClose: () => void;
} = { provider: null, showModal: () => {}, onClose: () => {}, createModel: false };

const queryClient = new QueryClient();

it('displays the correct button text', () => {
  cy.mount(
    <QueryClientProvider client={queryClient}>
      <TestWrapper>
        <ConnectIntegrationForm {...defaultProps} createModel={true} />
      </TestWrapper>
    </QueryClientProvider>
  );

  cy.get('button[type="submit"]').should('contain.text', 'Connect');

  cy.mount(
    <QueryClientProvider client={queryClient}>
      <TestWrapper>
        <ConnectIntegrationForm {...defaultProps} createModel={false} />
      </TestWrapper>
    </QueryClientProvider>
  );

  cy.get('button[type="submit"]').should('contain.text', 'Update');
});

it('close button calls onClose', () => {
  const onCloseStub = cy.stub();

  cy.mount(
    <QueryClientProvider client={queryClient}>
      <TestWrapper>
        <ConnectIntegrationForm {...defaultProps} onClose={onCloseStub} />
      </TestWrapper>
    </QueryClientProvider>
  );

  // eslint-disable-next-line cypress/unsafe-to-chain-command
  cy.get('[data-test-id="connection-integration-form-close"]')
    .should('have.attr', 'type', 'button')
    .click()
    .then((e) => {
      expect(onCloseStub).to.be.called;

      return e;
    });
});

it('shows the configuration for the selected provider', () => {
  const credentials = [
    {
      key: CredentialsKeyEnum.ApiKey,
      displayName: 'API Key',
      type: 'string',
      required: true,
    },
    {
      key: CredentialsKeyEnum.SecretKey,
      displayName: 'API Secret',
      type: 'string',
      required: true,
    },
    {
      key: CredentialsKeyEnum.RequireTls,
      displayName: 'Require Tls',
      type: 'switch',
      required: true,
    },
  ];

  const provider: IIntegratedProvider = {
    ...exampleProvider,
    credentials,
  };

  cy.mount(
    <QueryClientProvider client={queryClient}>
      <TestWrapper>
        <ConnectIntegrationForm {...defaultProps} provider={provider} />
      </TestWrapper>
    </QueryClientProvider>
  );

  cy.get(`img[alt="emailjs image"]`)
    .then((e) => e.attr('src'))
    .should('match', /.*emailjs\.svg$/);
  cy.get('a').should('have.text', 'here.').and('have.attr', 'href', 'https://www.emailjs.com/docs');

  // We may use a for-loop here since order of checks is not important
  for (const cred of credentials) {
    if (cred.key === CredentialsKeyEnum.RequireTls)
      cy.get(`input[name="${cred.key}"]`).should('have.attr', 'type', 'checkbox');
    else cy.get(`input[name="${cred.key}"]`).should('have.attr', 'placeholder', cred.displayName);
  }

  cy.get('[data-test-id="connect-integration-form-active-text"]').should('have.text', 'Disabled');
});<|MERGE_RESOLUTION|>--- conflicted
+++ resolved
@@ -1,10 +1,5 @@
 import { QueryClient, QueryClientProvider } from '@tanstack/react-query';
-<<<<<<< HEAD
-import { MemoryRouter as Router } from 'react-router-dom';
 import { ChannelTypeEnum, CredentialsKeyEnum, EmailProviderIdEnum } from '@novu/shared';
-=======
-import { CredentialsKeyEnum, ChannelTypeEnum } from '@novu/shared';
->>>>>>> 87fc26ea
 
 import { ConnectIntegrationForm } from './ConnectIntegrationForm';
 import { TestWrapper } from '../../../testing';
