import styled from '@emotion/styled';
import { Group, useMantineColorScheme } from '@mantine/core';
import { Button, colors, shadows } from '../../../design-system';
import { CardStatusBar } from './CardStatusBar';
import { Settings } from '../../../design-system/icons';
import { IIntegratedProvider } from '../IntegrationsStorePage';
import { IConfigCredentials } from '@novu/shared';

export function ProviderCard({
  provider,
  onConnectClick,
}: {
  provider: IIntegratedProvider;
  onConnectClick: (visible: boolean, create: boolean, provider: IIntegratedProvider) => void;
}) {
<<<<<<< HEAD
  const isDark = useMantineColorScheme().colorScheme === 'dark';

  useMantineColorScheme;
  const logoSrc = `/static/images/providers/${isDark ? 'dark' : 'light'}/${provider.providerId}.png`;
  const brightCard =
    provider.active ||
    provider.credentials.some((cred: IConfigCredentials) => {
      return !cred.value;
    });
=======
  const { colorScheme } = useMantineColorScheme();

  const logoSrc = `/static/images/providers/${colorScheme}/${provider.logoFileName[`${colorScheme}`]}`;
>>>>>>> 72f29ad1

  function handleOnClickSettings() {
    onConnectClick(true, false, provider);
  }

  return (
    <StyledCard
      isDark={isDark}
      active={brightCard}
      data-test-id="integration-provider-card"
      onClick={() => {
        if (provider.connected) {
          handleOnClickSettings();
        } else {
          onConnectClick(true, true, provider);
        }
      }}>
      {provider.comingSoon && (
        <RibbonWrapper>
          <ComingSoonRibbon>COMING SOON</ComingSoonRibbon>
        </RibbonWrapper>
      )}
      <StyledGroup position="apart" direction="column">
        <CardHeader>
          <Logo src={logoSrc} alt={provider.displayName} />
          {provider.connected ? <Settings data-test-id="provider-card-settings-svg" /> : null}
        </CardHeader>

        <CardFooter>
          {!provider.connected ? (
            <StyledButton fullWidth variant={'outline'} isDark={isDark}>
              Connect
            </StyledButton>
          ) : (
            <CardStatusBar active={provider.active} />
          )}
        </CardFooter>
      </StyledGroup>
    </StyledCard>
  );
}

const StyledButton = styled(Button)<{ isDark: boolean }>`
  background-image: ${({ isDark }) =>
    isDark
      ? `linear-gradient(0deg, ${colors.B17} 0%, ${colors.B17} 100%),linear-gradient(99deg,#DD2476 0% 0%, #FF512F 100% 100%)`
      : `linear-gradient(0deg, ${colors.B98} 0%, ${colors.B98} 100%),linear-gradient(99deg,#DD2476 0% 0%, #FF512F 100% 100%)`};
`;

const StyledGroup = styled(Group)`
  height: 100%;
  justify-content: space-between;
`;

const RibbonWrapper = styled.div`
  width: 115px;
  height: 115px;
  position: absolute;
  right: 10px;
  top: 10px;
  transform: rotate(45deg);
`;

const ComingSoonRibbon = styled.div`
  background: ${colors.horizontal};
  font-size: 9px;
  width: 100%;
  text-align: center;
  line-height: 20px;
  font-weight: bold;
`;

const CardHeader = styled.div`
  display: flex;
  justify-content: space-between;
  width: 100%;

  svg {
    color: ${colors.B40};
  }
`;

const Logo = styled.img`
  max-width: 140px;
  max-height: 50px;
`;

const CardFooter = styled.div`
  width: 100%;
`;

const StyledCard = styled.div<{ isDark: boolean; active: boolean }>`
  background-color: ${({ isDark }) => (isDark ? colors.B17 : colors.B98)};
  border-radius: 7px;
  display: inline-block;
  padding: 25px;
  height: 200px;
  width: 100%;
  min-width: 205px;
  transition: all 0.15s ease-in;
  position: relative;
  overflow: hidden;

  ${({ active }) => {
    return (
      !active &&
      `
      ${Logo} {
        opacity: 0.5;
      }
    `
    );
  }};

  &:hover {
    cursor: pointer;
    ${({ isDark }) =>
      isDark
        ? `
            background-color: ${colors.B20};
            box-shadow: ${shadows.dark};
          `
        : `
            background-color: ${colors.BGLight};
            box-shadow: ${shadows.light};
          `};
  }
`;<|MERGE_RESOLUTION|>--- conflicted
+++ resolved
@@ -13,21 +13,13 @@
   provider: IIntegratedProvider;
   onConnectClick: (visible: boolean, create: boolean, provider: IIntegratedProvider) => void;
 }) {
-<<<<<<< HEAD
-  const isDark = useMantineColorScheme().colorScheme === 'dark';
-
-  useMantineColorScheme;
-  const logoSrc = `/static/images/providers/${isDark ? 'dark' : 'light'}/${provider.providerId}.png`;
+  const { colorScheme } = useMantineColorScheme();
+  const logoSrc = `/static/images/providers/${colorScheme}/${provider.logoFileName[`${colorScheme}`]}`;
   const brightCard =
     provider.active ||
     provider.credentials.some((cred: IConfigCredentials) => {
       return !cred.value;
     });
-=======
-  const { colorScheme } = useMantineColorScheme();
-
-  const logoSrc = `/static/images/providers/${colorScheme}/${provider.logoFileName[`${colorScheme}`]}`;
->>>>>>> 72f29ad1
 
   function handleOnClickSettings() {
     onConnectClick(true, false, provider);
