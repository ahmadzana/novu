import styled from '@emotion/styled';
import { Button, Text } from '../../../design-system';

const IntegrationsListToolbarHolder = styled.div`
  display: flex;
  justify-content: space-between;
`;

const ButtonStyled = styled(Button)`
  margin-left: -8px;
`;

const PlusSquare = styled.div`
  display: flex;
  align-items: center;
  justify-content: center;
  width: 24px;
  max-width: 24px;
  height: 24px;
  padding: 0;
  font-size: 18px;
  font-weight: 700;
  border-radius: 4px;
`;

export const IntegrationsListToolbar = ({
  areIntegrationsLoading,
  openCreateIntegration,
}: {
  areIntegrationsLoading: boolean;
  openCreateIntegration: () => void;
}) => {
  return (
    <IntegrationsListToolbarHolder>
<<<<<<< HEAD
      <ButtonHolder onClick={openCreateIntegration}>
        <RectangleButton id="add-provider" disabled={areIntegrationsLoading} data-test-id="add-provider">
          +
        </RectangleButton>
        <Label htmlFor="add-provider" data-test-id="add-provider-label">
          <Text gradient>Add a provider</Text>
        </Label>
      </ButtonHolder>
=======
      <ButtonStyled id="add-provider" disabled={areIntegrationsLoading} data-test-id="add-provider" variant="subtle">
        <PlusSquare data-square>+</PlusSquare>
        <Text gradient>Add a provider</Text>
      </ButtonStyled>
>>>>>>> 1074cd54
    </IntegrationsListToolbarHolder>
  );
};<|MERGE_RESOLUTION|>--- conflicted
+++ resolved
@@ -32,21 +32,16 @@
 }) => {
   return (
     <IntegrationsListToolbarHolder>
-<<<<<<< HEAD
-      <ButtonHolder onClick={openCreateIntegration}>
-        <RectangleButton id="add-provider" disabled={areIntegrationsLoading} data-test-id="add-provider">
-          +
-        </RectangleButton>
-        <Label htmlFor="add-provider" data-test-id="add-provider-label">
-          <Text gradient>Add a provider</Text>
-        </Label>
-      </ButtonHolder>
-=======
-      <ButtonStyled id="add-provider" disabled={areIntegrationsLoading} data-test-id="add-provider" variant="subtle">
+      <ButtonStyled
+        id="add-provider"
+        onClick={openCreateIntegration}
+        disabled={areIntegrationsLoading}
+        data-test-id="add-provider"
+        variant="subtle"
+      >
         <PlusSquare data-square>+</PlusSquare>
         <Text gradient>Add a provider</Text>
       </ButtonStyled>
->>>>>>> 1074cd54
     </IntegrationsListToolbarHolder>
   );
 };