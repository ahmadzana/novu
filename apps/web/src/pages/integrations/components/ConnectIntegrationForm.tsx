import React, { useEffect, useState } from 'react';
import { Controller, useForm } from 'react-hook-form';
import styled from '@emotion/styled';
<<<<<<< HEAD
import { ChannelTypeEnum, ICredentialsDto, CredentialsKeyEnum } from '@notifire/shared';
=======
import { ChannelTypeEnum, ICredentialsDto } from '@novu/shared';
>>>>>>> fa3452b4
import { useMutation } from 'react-query';
import { showNotification } from '@mantine/notifications';
import { Image, useMantineColorScheme } from '@mantine/core';
import { Button, colors, Input, PasswordInput, Switch, Text } from '../../../design-system';
import { IIntegratedProvider } from '../IntegrationsStorePage';
import { createIntegration, updateIntegration } from '../../../api/integration';
import { Close } from '../../../design-system/icons/actions/Close';

export function ConnectIntegrationForm({
  provider,
  showModal,
  createModel,
  onClose,
}: {
  provider: IIntegratedProvider | null;
  showModal: (visible: boolean) => void;
  createModel: boolean;
  onClose: () => void;
}) {
  const {
    register,
    handleSubmit,
    setValue,
    formState: { errors },
    control,
  } = useForm({ shouldUseNativeValidation: false });

  const { colorScheme } = useMantineColorScheme();
  const [isActive, setIsActive] = useState<boolean>(!!provider?.active);

  const { mutateAsync: createIntegrationApi } = useMutation<
    { res: string },
    { error: string; message: string; statusCode: number },
    { providerId: string; channel: ChannelTypeEnum | null; credentials: ICredentialsDto; active: boolean }
  >(createIntegration);

  const { mutateAsync: updateIntegrationApi } = useMutation<
    { res: string },
    { error: string; message: string; statusCode: number },
    {
      integrationId: string;
      data: { credentials: ICredentialsDto; active: boolean };
    }
  >(({ integrationId, data }) => updateIntegration(integrationId, data));

  useEffect(() => {
    if (provider?.credentials) {
      for (const credential of provider.credentials) {
        setValue(credential.key, credential.value);
      }
    }
  }, [provider]);

  async function onCreatIntegration(credentials: ICredentialsDto) {
    try {
      if (createModel) {
        await createIntegrationApi({
          providerId: provider?.providerId ? provider?.providerId : '',
          channel: provider?.channel ? provider?.channel : null,
          credentials,
          active: isActive,
        });
      } else {
        await updateIntegrationApi({
          integrationId: provider?.integrationId ? provider?.integrationId : '',
          data: { credentials, active: isActive },
        });
      }
    } catch (e: any) {
      showNotification({
        message: `Exception occurred while fetching integration: ${e?.messages.toString()}`,
        color: 'red',
      });

      return;
    }

    showNotification({
      message: `Successfully ${createModel ? 'added' : 'updated'} integration`,
      color: 'green',
    });

    showModal(false);
  }

  function handlerSwitchChange() {
    setIsActive((prev) => !prev);
  }

  const isDark = colorScheme === 'dark';
  const logoSrc = provider ? `/static/images/providers/${isDark ? 'dark' : 'light'}/${provider.providerId}.png` : '';

  return (
    <Form onSubmit={handleSubmit(onCreatIntegration)}>
      <CloseButton onClick={onClose}>
        <Close />
      </CloseButton>

      <ColumnDiv>
        <Image style={{ maxWidth: 140 }} radius="md" src={logoSrc} alt={`${provider?.providerId} image`} />

        <InlineDiv>
          <span>Read our guide on where to get the credentials </span>
          <a href={provider?.docReference} target="_blank" rel="noreferrer">
            here.
          </a>
        </InlineDiv>
<<<<<<< HEAD
        {provider?.credentials.map((credential) =>
          isNeededToHide(credential.key) ? (
            <InputWrapper key={credential.key}>
              <Controller
                name={credential.key}
                control={control}
                render={({ field }) => (
                  <PasswordInput
                    label={credential.displayName}
                    required
                    placeholder={credential.displayName}
                    data-test-id={credential.key}
                    error={errors[credential.key]?.message}
                    {...field}
                    {...register(credential.key, {
                      required: `Please enter a ${credential.displayName.toLowerCase()}`,
                    })}
                  />
                )}
              />
            </InputWrapper>
          ) : (
            <InputWrapper key={credential.key}>
              <Controller
                name={credential.key}
                control={control}
                render={({ field }) => (
                  <Input
                    label={credential.displayName}
                    required
                    placeholder={credential.displayName}
                    data-test-id={credential.key}
                    error={errors[credential.key]?.message}
                    {...field}
                    {...register(credential.key, {
                      required: `Please enter a ${credential.displayName.toLowerCase()}`,
                    })}
                  />
                )}
              />
            </InputWrapper>
          )
        )}
=======
        {provider?.credentials.map((credential) => (
          <InputWrapper key={credential.key}>
            <Controller
              name={credential.key}
              control={control}
              render={({ field }) => (
                <PasswordInput
                  label={credential.displayName}
                  required
                  placeholder={credential.displayName}
                  description={credential.description ?? ''}
                  data-test-id={credential.key}
                  error={errors[credential.key]?.message}
                  {...field}
                  {...register(credential.key, { required: `Please enter a ${credential.displayName.toLowerCase()}` })}
                />
              )}
            />
          </InputWrapper>
        ))}
>>>>>>> fa3452b4
        <RowDiv>
          <ActiveWrapper active={isActive}>
            <Controller
              control={control}
              name="isActive"
              render={({ field }) => (
                <Switch checked={isActive} data-test-id="is_active_id" {...field} onChange={handlerSwitchChange} />
              )}
            />
            <StyledText>{isActive ? 'Active' : 'Disabled'}</StyledText>
          </ActiveWrapper>
        </RowDiv>
        <Button submit fullWidth>
          {createModel ? 'Connect' : 'Update'}
        </Button>
      </ColumnDiv>
    </Form>
  );
}

function isNeededToHide(keyString: CredentialsKeyEnum): boolean {
  const hideParams: CredentialsKeyEnum[] = [
    CredentialsKeyEnum.ApiKey,
    CredentialsKeyEnum.SecretKey,
    CredentialsKeyEnum.Token,
    CredentialsKeyEnum.Secure,
    CredentialsKeyEnum.Password,
  ];

  return hideParams.some((param) => param === keyString);
}

const StyledText = styled(Text)`
  display: inline-block;
  word-break: normal;
  margin: 0 10px;
`;

const SideElementBase = styled.div`
  display: flex;
  justify-content: flex-start;
`;

const ActiveWrapper = styled(SideElementBase)<{ active: boolean }>`
  align-items: center;

  ${StyledText} {
    color: ${({ active }) => (active ? colors.success : colors.error)};
  }
`;

const ColumnDiv = styled.div`
  display: flex;
  flex-direction: column;
`;

const RowDiv = styled.div`
  justify-content: space-between;
  display: flex;
  flex-direction: row;
  margin: 30px 0 30px 0;
`;

const InlineDiv = styled.div`
  display: flex;
  flex-direction: row;
  margin-bottom: 30px;
  margin-top: 30px;

  span {
    margin-right: 5px;
  }
`;

const CloseButton = styled.button`
  position: absolute;
  right: 0;
  top: 0;
  background: transparent;
  border: none;
  color: ${colors.B40};
  outline: none;

  &:hover {
    cursor: pointer;
  }
`;

const InputWrapper = styled.div`
  margin-bottom: 30px;
  label {
    font-weight: bold;
    margin-bottom: 10px;
    font-size: 14px;
  }
`;

const Form = styled.form`
  position: relative;
`;<|MERGE_RESOLUTION|>--- conflicted
+++ resolved
@@ -1,11 +1,7 @@
 import React, { useEffect, useState } from 'react';
 import { Controller, useForm } from 'react-hook-form';
 import styled from '@emotion/styled';
-<<<<<<< HEAD
-import { ChannelTypeEnum, ICredentialsDto, CredentialsKeyEnum } from '@notifire/shared';
-=======
-import { ChannelTypeEnum, ICredentialsDto } from '@novu/shared';
->>>>>>> fa3452b4
+import { ChannelTypeEnum, ICredentialsDto, CredentialsKeyEnum } from '@novu/shared';
 import { useMutation } from 'react-query';
 import { showNotification } from '@mantine/notifications';
 import { Image, useMantineColorScheme } from '@mantine/core';
@@ -113,7 +109,6 @@
             here.
           </a>
         </InlineDiv>
-<<<<<<< HEAD
         {provider?.credentials.map((credential) =>
           isNeededToHide(credential.key) ? (
             <InputWrapper key={credential.key}>
@@ -125,7 +120,7 @@
                     label={credential.displayName}
                     required
                     placeholder={credential.displayName}
-                    data-test-id={credential.key}
+                    description={credential.description ?? ''}data-test-id={credential.key}
                     error={errors[credential.key]?.message}
                     {...field}
                     {...register(credential.key, {
@@ -157,28 +152,6 @@
             </InputWrapper>
           )
         )}
-=======
-        {provider?.credentials.map((credential) => (
-          <InputWrapper key={credential.key}>
-            <Controller
-              name={credential.key}
-              control={control}
-              render={({ field }) => (
-                <PasswordInput
-                  label={credential.displayName}
-                  required
-                  placeholder={credential.displayName}
-                  description={credential.description ?? ''}
-                  data-test-id={credential.key}
-                  error={errors[credential.key]?.message}
-                  {...field}
-                  {...register(credential.key, { required: `Please enter a ${credential.displayName.toLowerCase()}` })}
-                />
-              )}
-            />
-          </InputWrapper>
-        ))}
->>>>>>> fa3452b4
         <RowDiv>
           <ActiveWrapper active={isActive}>
             <Controller
