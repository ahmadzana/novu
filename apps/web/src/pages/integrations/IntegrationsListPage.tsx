--- conflicted
+++ resolved
@@ -1,4 +1,5 @@
 import { Container } from '@mantine/core';
+import { Outlet, useNavigate } from 'react-router-dom';
 import { useCallback, useMemo } from 'react';
 
 import PageContainer from '../../components/layout/components/PageContainer';
@@ -16,11 +17,7 @@
 import { When } from '../../components/utils/When';
 import { IntegrationsListNoData } from './components/IntegrationsListNoData';
 import { mapToTableIntegration } from './utils';
-<<<<<<< HEAD
-import { Outlet, useNavigate } from 'react-router-dom';
-=======
 import { IntegrationsStore } from './IntegrationsStorePage';
->>>>>>> 383eb925
 
 const columns: IExtendedColumn<ITableIntegration>[] = [
   {
