--- conflicted
+++ resolved
@@ -14,19 +14,13 @@
 import { useFetchEnvironments } from '../../hooks/useFetchEnvironments';
 import { ProviderImage } from './components/multi-provider/SelectProviderSidebar';
 import { When } from '../../components/utils/When';
-<<<<<<< HEAD
-import { useMutation, useQueryClient } from '@tanstack/react-query';
-import { deleteIntegration, updateIntegration } from '../../api/integration';
-import { QueryKeys } from '../../api/query.keys';
+import { useMutation } from '@tanstack/react-query';
+import { deleteIntegration } from '../../api/integration';
 import { errorMessage, successMessage } from '../../utils/notifications';
-import { NovuProviderSidebarContent } from './components/multi-provider/NovuProviderSidebarContent';
 import { ROUTES } from '../../constants/routes.enum';
-=======
-
 import { NovuProviderSidebarContent } from './components/multi-provider/NovuProviderSidebarContent';
 import { useUpdateIntegration } from '../../api/hooks/useUpdateIntegration';
 import { ProviderInfo } from './components/multi-provider/ProviderInfo';
->>>>>>> efba997a
 
 interface IProviderForm {
   name: string;
@@ -39,12 +33,8 @@
   const [isModalOpened, setModalIsOpened] = useState(false);
   const { environments, isLoading: areEnvironmentsLoading } = useFetchEnvironments();
   const [selectedProvider, setSelectedProvider] = useState<IIntegratedProvider | null>(null);
-<<<<<<< HEAD
   const { providers, isLoading, refetch } = useProviders();
-=======
   const { onUpdateIntegration, isLoadingUpdate } = useUpdateIntegration(selectedProvider?.integrationId || '');
-  const { providers, refetch, isLoading } = useProviders();
->>>>>>> efba997a
   const { integrationId } = useParams();
   const navigate = useNavigate();
 
@@ -185,7 +175,6 @@
   }
 
   return (
-<<<<<<< HEAD
     <>
       <SideBarWrapper>
         <Form name={'connect-integration-form'} noValidate onSubmit={handleSubmit(onUpdateIntegration)}>
@@ -207,41 +196,6 @@
               }}
             />
             <Group spacing={16}>
-=======
-    <SideBarWrapper>
-      <Form name={'connect-integration-form'} noValidate onSubmit={handleSubmit(onUpdateIntegration)}>
-        <Group spacing={5}>
-          <ProviderImage providerId={selectedProvider?.providerId} />
-          <Controller
-            control={control}
-            name="name"
-            defaultValue=""
-            render={({ field }) => {
-              return (
-                <NameInput
-                  {...field}
-                  value={field.value ? field.value : selectedProvider?.displayName}
-                  data-test-id="provider-instance-name"
-                  placeholder="Enter instance name"
-                />
-              );
-            }}
-          />
-          <ActionIcon
-            variant={'transparent'}
-            onClick={() => {
-              navigate('/integrations');
-            }}
-          >
-            <Close color={colors.B40} />
-          </ActionIcon>
-        </Group>
-        <ProviderInfo provider={selectedProvider} environments={environments} />
-        <CenterDiv>
-          <When truthy={!haveAllCredentials}>
-            <WarningMessage spacing={12}>
-              <DisconnectGradient />
->>>>>>> efba997a
               <div>
                 <Dropdown
                   withArrow={false}
@@ -273,7 +227,7 @@
               </ActionIcon>
             </Group>
           </Group>
-          <Info provider={selectedProvider} environments={environments} />
+          <ProviderInfo provider={selectedProvider} environments={environments} />
           <CenterDiv>
             <When truthy={!haveAllCredentials}>
               <WarningMessage spacing={12}>
@@ -351,13 +305,18 @@
                   name={`credentials.${credential.key}`}
                   control={control}
                   defaultValue=""
-                  rules={{ required: `Please enter a ${credential.displayName.toLowerCase()}` }}
+                  rules={
+                    credential.required
+                      ? {
+                          required: `Please enter a ${credential.displayName.toLowerCase()}`,
+                        }
+                      : undefined
+                  }
                   render={({ field }) => (
                     <IntegrationInput credential={credential} errors={errors?.credentials ?? {}} field={field} />
                   )}
                 />
               </InputWrapper>
-<<<<<<< HEAD
             ))}
           </CenterDiv>
           <Group mt={16} position="apart">
@@ -398,41 +357,6 @@
             }}
           >
             Delete instance
-=======
-            )}
-          />
-          {selectedProvider?.credentials.map((credential: IConfigCredentials) => (
-            <InputWrapper key={credential.key}>
-              <Controller
-                name={`credentials.${credential.key}`}
-                control={control}
-                defaultValue=""
-                rules={
-                  credential.required
-                    ? {
-                        required: `Please enter a ${credential.displayName.toLowerCase()}`,
-                      }
-                    : undefined
-                }
-                render={({ field }) => (
-                  <IntegrationInput credential={credential} errors={errors?.credentials ?? {}} field={field} />
-                )}
-              />
-            </InputWrapper>
-          ))}
-        </CenterDiv>
-        <Group mt={16} position="apart">
-          <Center inline>
-            <Text mr={5}>Explore our</Text>
-            <Text gradient>
-              <a href={selectedProvider?.docReference} target="_blank" rel="noopener noreferrer">
-                set-up guide
-              </a>
-            </Text>
-          </Center>
-          <Button disabled={!isDirty} submit loading={isLoadingUpdate}>
-            Update
->>>>>>> efba997a
           </Button>
         </Group>
       </Modal>
