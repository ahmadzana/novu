import React, { useEffect, useState } from 'react';
import styled from '@emotion/styled';
import { ChannelTypeEnum, providers, IConfigCredentials } from '@notifire/shared';
import { Modal } from '@mantine/core';
import * as cloneDeep from 'lodash.clonedeep';
import PageHeader from '../../components/layout/components/PageHeader';
import PageContainer from '../../components/layout/components/PageContainer';
import { ChannelGroup } from './components/ChannelGroup';
import { ConnectIntegrationForm } from './components/ConnectIntegrationForm';
import { useIntegrations } from '../../api/hooks';

export function IntegrationsStore() {
  const { integrations, loading: isLoading, refetch } = useIntegrations();
  const [emailProviders, setEmailProviders] = useState<IIntegratedProvider[]>([]);
  const [smsProvider, setSmsProvider] = useState<IIntegratedProvider[]>([]);
  const [isModalOpened, setModalIsOpened] = useState(false);
  const [isCreateIntegrationModal, setIsCreateIntegrationModal] = useState(false);
  const [provider, setProvider] = useState<IIntegratedProvider | null>(null);

  async function handlerVisible(visible: boolean, createIntegrationModal: boolean, providerConfig: any) {
    setModalIsOpened(visible);
    setProvider(providerConfig);
    setIsCreateIntegrationModal(createIntegrationModal);
  }

  async function handlerShowModal(showModal: boolean) {
    await setModalIsOpened(showModal);
    if (!showModal) {
      await refetch();
    }
  }

  useEffect(() => {
    if (integrations) {
      const initializedProviders: IIntegratedProvider[] = providers.map((x) => {
        const integration = integrations.find((y) => y.providerId === x.id);

        const mappedCredentials = cloneDeep(x.credentials);
        if (integration?.credentials) {
          mappedCredentials.forEach((c) => {
            // eslint-disable-next-line no-param-reassign
            c.value = integration.credentials[c.key]?.toString();
          });
        }

        return {
          providerId: x.id,
          integrationId: integration?._id ? integration._id : '',
          displayName: x.displayName,
          channel: x.channel,
          credentials: integration?.credentials ? mappedCredentials : x.credentials,
          docReference: x.docReference,
          comingSoon: !!x.comingSoon,
          active: integration?.active ? integration.active : false,
          connected: !!integration,
        };
      });

      setEmailProviders(sortProviders(initializedProviders.filter((p) => p.channel === ChannelTypeEnum.EMAIL)));
      setSmsProvider(sortProviders(initializedProviders.filter((p) => p.channel === ChannelTypeEnum.SMS)));
    }
  }, [integrations]);

  return (
    <>
      {!isLoading ? (
        <PageContainer>
          <PageHeader title="Integration Store" />

<<<<<<< HEAD
          <Modal centered size="lg" overflow="inside" opened={isModalOpened} onClose={() => setModalIsOpened(false)}>
            <Image radius="md" src={logoSrc} alt={`${provider?.providerId} image`} />
            <ConnectIntegrationForm
              provider={provider}
              showModal={handlerShowModal}
              createModel={isCreateIntegrationModal}
            />
          </Modal>
=======
      <Modal
        hideCloseButton
        centered
        size="lg"
        overflow="inside"
        opened={isModalOpened}
        onClose={() => setModalIsOpened(false)}>
        <ConnectIntegrationForm
          onClose={() => setModalIsOpened(false)}
          provider={provider}
          showModal={handlerShowModal}
          createModel={isCreateIntegrationModal}
        />
      </Modal>
>>>>>>> 957985ce

          <ContentWrapper>
            <ChannelGroup providers={emailProviders} title="Email" onProviderClick={handlerVisible} />
            <ChannelGroup providers={smsProvider} title="SMS" onProviderClick={handlerVisible} />
          </ContentWrapper>
        </PageContainer>
      ) : null}
    </>
  );
}

const ContentWrapper = styled.div`
  padding: 0 30px;
`;

const sortProviders = (unsortedProviders: IIntegratedProvider[]) => {
  return unsortedProviders
    .sort((x, y) => Number(!x.connected) - Number(!y.connected))
    .sort((a, b) => Number(!a.active) - Number(!b.active));
};

export interface IIntegratedProvider {
  providerId: string;
  integrationId: string;
  displayName: string;
  channel: ChannelTypeEnum;
  credentials: IConfigCredentials[];
  docReference: string;
  comingSoon: boolean;
  active: boolean;
  connected: boolean;
}<|MERGE_RESOLUTION|>--- conflicted
+++ resolved
@@ -67,31 +67,14 @@
         <PageContainer>
           <PageHeader title="Integration Store" />
 
-<<<<<<< HEAD
-          <Modal centered size="lg" overflow="inside" opened={isModalOpened} onClose={() => setModalIsOpened(false)}>
-            <Image radius="md" src={logoSrc} alt={`${provider?.providerId} image`} />
+          <ModalhideCloseButton centered size="lg" overflow="inside" opened={isModalOpened} onClose={() => setModalIsOpened(false)}>
             <ConnectIntegrationForm
+            onClose={() => setModalIsOpened(false)}
               provider={provider}
               showModal={handlerShowModal}
               createModel={isCreateIntegrationModal}
             />
           </Modal>
-=======
-      <Modal
-        hideCloseButton
-        centered
-        size="lg"
-        overflow="inside"
-        opened={isModalOpened}
-        onClose={() => setModalIsOpened(false)}>
-        <ConnectIntegrationForm
-          onClose={() => setModalIsOpened(false)}
-          provider={provider}
-          showModal={handlerShowModal}
-          createModel={isCreateIntegrationModal}
-        />
-      </Modal>
->>>>>>> 957985ce
 
           <ContentWrapper>
             <ChannelGroup providers={emailProviders} title="Email" onProviderClick={handlerVisible} />
