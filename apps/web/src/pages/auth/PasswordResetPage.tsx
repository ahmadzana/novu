import { Link, useParams, useNavigate } from 'react-router-dom';
import { useState } from 'react';
import { Center } from '@mantine/core';
import AuthLayout from '../../components/layout/components/AuthLayout';
import AuthContainer from '../../components/layout/components/AuthContainer';
import { PasswordResetRequestForm } from '../../components/auth/PasswordResetRequestForm';
import { PasswordResetForm } from '../../components/auth/PasswordResetForm';
import { Button, Text } from '../../design-system';
<<<<<<< HEAD
import { useVercelParams } from '../../hooks/use-vercelParams';
import { ROUTES } from '../../constants/routes.enum';
=======
import { useVercelParams } from '../../hooks/useVercelParams';
>>>>>>> dd090f5f

type Props = {};

export function PasswordResetPage({}: Props) {
  const navigate = useNavigate();
  const { token } = useParams<{ token: string }>();
  const [showSentSuccess, setShowSentSuccess] = useState<boolean>();
  const { isFromVercel, code, next, configurationId } = useVercelParams();

  const vercelQueryParams = `code=${code}&next=${next}&configurationId=${configurationId}`;
  const loginLink = isFromVercel ? `/auth/login?${vercelQueryParams}` : ROUTES.AUTH_LOGIN;
  function onSent() {
    setShowSentSuccess(true);
  }

  return (
    <AuthLayout>
      {!showSentSuccess && (
        <AuthContainer title="Reset Password" description="">
          {!token && <PasswordResetRequestForm onSent={onSent} />}
          {token && <PasswordResetForm token={token} />}
        </AuthContainer>
      )}
      {showSentSuccess && (
        <AuthContainer
          title="Reset Sent!"
          description="We've sent a password reset link to the account associated with your email"
        >
          <Button data-test-id="success-screen-reset" onClick={() => navigate(loginLink)} inherit>
            Go Back
          </Button>
        </AuthContainer>
      )}
    </AuthLayout>
  );
}<|MERGE_RESOLUTION|>--- conflicted
+++ resolved
@@ -6,12 +6,8 @@
 import { PasswordResetRequestForm } from '../../components/auth/PasswordResetRequestForm';
 import { PasswordResetForm } from '../../components/auth/PasswordResetForm';
 import { Button, Text } from '../../design-system';
-<<<<<<< HEAD
-import { useVercelParams } from '../../hooks/use-vercelParams';
 import { ROUTES } from '../../constants/routes.enum';
-=======
 import { useVercelParams } from '../../hooks/useVercelParams';
->>>>>>> dd090f5f
 
 type Props = {};
 
