--- conflicted
+++ resolved
@@ -10,14 +10,9 @@
 import { SignUpForm } from '../../components/auth/SignUpForm';
 import { colors, Text, Button } from '../../design-system';
 import { AuthContext } from '../../store/authContext';
-<<<<<<< HEAD
-import { useAcceptInvite } from '../../components/auth/use-accept-invite.hook';
-import { When } from '../../components/utils/When';
-import { ROUTES } from '../../constants/routes.enum';
-=======
 import { useAcceptInvite } from '../../components/auth/useAcceptInvite';
 import { LoginForm } from '../../components/auth/LoginForm';
->>>>>>> dd090f5f
+import { ROUTES } from '../../constants/routes.enum';
 
 export default function InvitationPage() {
   const queryClient = useQueryClient();
@@ -39,22 +34,9 @@
   );
   const inviterFirstName = data?.inviter?.firstName || '';
   const organizationName = data?.organization.name || '';
-<<<<<<< HEAD
-
-  const existingUser = tokenParam && data?._userId;
-  const invalidCurrentUser = existingUser && currentUser && currentUser._id !== data?._userId;
-
-  const acceptToken = async () => {
-    if (existingUser && currentUser && currentUser._id === data?._userId && isLoggedIn) {
-      const result = await submitToken(tokenParam as string, true);
-      if (result) navigate(ROUTES.TEMPLATES);
-    }
-  };
-=======
   const existingUser = !!(invitationToken && data?._userId);
   const isLoggedInAsInvitedUser = !!(isLoggedIn && existingUser && currentUser && currentUser._id === data?._userId);
   const Form = existingUser ? LoginForm : SignUpForm;
->>>>>>> dd090f5f
 
   const logoutWhenActiveSession = () => {
     logout();
