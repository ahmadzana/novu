--- conflicted
+++ resolved
@@ -10,13 +10,8 @@
 import { SignUpForm } from '../../components/auth/SignUpForm';
 import { colors, Text, Button } from '../../design-system';
 import { AuthContext } from '../../store/authContext';
-<<<<<<< HEAD
-import { useAcceptInvite } from '../../components/auth/use-accept-invite.hook';
+import { useAcceptInvite } from '../../components/auth/useAcceptInvite';
 import { LoginForm } from '../../components/auth/LoginForm';
-=======
-import { useAcceptInvite } from '../../components/auth/useAcceptInvite';
-import { When } from '../../components/utils/When';
->>>>>>> 011f9330
 
 export default function InvitationPage() {
   const queryClient = useQueryClient();
