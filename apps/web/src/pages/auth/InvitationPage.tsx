--- conflicted
+++ resolved
@@ -1,8 +1,4 @@
-<<<<<<< HEAD
-import { useParams, Link, useNavigate } from 'react-router-dom';
-=======
 import { useLocation, useNavigate, useParams, Link } from 'react-router-dom';
->>>>>>> cc57880b
 import { useQuery } from 'react-query';
 import { useContext, useEffect } from 'react';
 import { Center, LoadingOverlay } from '@mantine/core';
@@ -20,12 +16,8 @@
 
 export default function InvitationPage() {
   const navigate = useNavigate();
-<<<<<<< HEAD
   const { token, logout, currentUser } = useContext(AuthContext);
-=======
   const location = useLocation();
-  const { token, logout } = useContext(AuthContext);
->>>>>>> cc57880b
   const isLoggedIn = !!token;
   const { token: tokenParam } = useParams<{ token: string }>();
   const { isLoading: loadingAcceptInvite, submitToken } = useAcceptInvite();
@@ -37,7 +29,6 @@
     }
   );
 
-<<<<<<< HEAD
   const existingUser = tokenParam && data?._userId;
   const invalidCurrentUser = existingUser && currentUser && currentUser._id !== data._userId;
 
@@ -48,17 +39,15 @@
     }
   };
 
-  useEffect(() => {
-    acceptToken();
-  }, [tokenParam, data, currentUser]);
-
-=======
   const logoutWhenActiveSession = () => {
     logout();
     navigate(location.pathname);
   };
 
->>>>>>> cc57880b
+  useEffect(() => {
+    acceptToken();
+  }, [tokenParam, data, currentUser]);
+
   return (
     <AuthLayout>
       {isLoggedIn && (
