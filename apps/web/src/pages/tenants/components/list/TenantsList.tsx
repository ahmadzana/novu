--- conflicted
+++ resolved
@@ -11,7 +11,6 @@
 import { Toolbar } from './ToolBar';
 import { TenantsListNoData } from './TenantsListNoData';
 
-<<<<<<< HEAD
 export const TenantsList = ({
   onAddTenantClick,
   onRowClickCallback,
@@ -19,13 +18,9 @@
   onAddTenantClick: React.MouseEventHandler<HTMLButtonElement>;
   onRowClickCallback: (row: Row<ITenantEntity>) => void;
 }) => {
-  const { tenants, loading } = useTenants();
-=======
-export const TenantsList = ({ onAddTenantClick }: { onAddTenantClick: React.MouseEventHandler<HTMLButtonElement> }) => {
   const [page, setPage] = useState<number>(0);
   const { tenants, pageSize, hasMore, loading, ...ten } = useTenants({ page });
 
->>>>>>> eb557423
   const hasTenants = tenants && tenants?.length > 0;
   const loadingPhase = hasTenants || loading;
   const noTenants = !hasTenants && !loading;
@@ -47,16 +42,11 @@
       </Container>
       <When truthy={loadingPhase}>
         <Table
-<<<<<<< HEAD
           onRowClick={onRowClickCallback}
-=======
->>>>>>> eb557423
           loading={loading}
           data-test-id="tenants-list-table"
           columns={columns}
           data={tenants || []}
-<<<<<<< HEAD
-=======
           pagination={{
             pageSize: pageSize,
             current: page,
@@ -64,7 +54,6 @@
             minimalPagination: true,
             onPageChange: handleTableChange,
           }}
->>>>>>> eb557423
         />
       </When>
       <When truthy={noTenants}>
