--- conflicted
+++ resolved
@@ -9,20 +9,12 @@
 import { LayoutEditor } from './LayoutEditor';
 import { DeleteConfirmModal } from '../../../components/templates/DeleteConfirmModal';
 import { When } from '../../../components/utils/When';
-<<<<<<< HEAD
 import { useLayouts } from '../../../api/hooks/useLayouts';
-import { useMutation } from '@tanstack/react-query';
+import { useMutation, useQueryClient } from '@tanstack/react-query';
 import { deleteLayoutById } from '../../../api/layouts';
 import { errorMessage, successMessage } from '../../../utils/notifications';
 import { useEnvController } from '../../../store/useEnvController';
-=======
-import { useLayouts } from '../../../api/hooks/use-layouts';
-import { useMutation, useQueryClient } from '@tanstack/react-query';
-import { deleteLayoutById } from '../../../api/layouts';
-import { errorMessage, successMessage } from '../../../utils/notifications';
-import { useEnvController } from '../../../store/use-env-controller';
 import { QueryKeys } from '../../../api/query.keys';
->>>>>>> 346fb84d
 
 const enum ActivePageEnum {
   LAYOUTS_LIST = 'layouts_list',
