import { useForm, Controller } from 'react-hook-form';
import { EmailCustomCodeEditor } from '../../../components/templates/email-editor/EmailCustomCodeEditor';
import { Center, Grid } from '@mantine/core';
import { ArrowLeft } from '../../../design-system/icons';
import { Button, Checkbox, colors, Input, Text, LoadingOverlay } from '../../../design-system';
import { useEnvController } from '../../../store/use-env-controller';
import { errorMessage, successMessage } from '../../../utils/notifications';
import { useMutation, useQuery } from '@tanstack/react-query';
import { createLayout, getLayoutById } from '../../../api/layouts';
<<<<<<< HEAD
import { useEffect, useState } from 'react';
=======
import { useEffect } from 'react';
import { ILayoutEntity } from '@novu/shared';
import { QueryKeys } from '../../../api/query.keys';
>>>>>>> 4abaa484

export function LayoutEditor({
  id = '',
  editMode = false,
  goBack,
}: {
  id?: string;
  editMode?: boolean;
  goBack: () => void;
}) {
  const { readonly } = useEnvController();

  const { data: layout, isLoading: isLoadingLayout } = useQuery<ILayoutEntity>(
    [QueryKeys.getLayoutById, id],
    () => getLayoutById(id),
    {
      enabled: !!id,
    }
  );

  const { handleSubmit, watch, control, setValue } = useForm({
    defaultValues: {
      content: layout?.content || '',
      name: layout?.name || '',
      description: '',
      isDefault: layout?.isDefault || false,
    },
  });
  const { mutateAsync: createNewLayout, isLoading: isLoadingCreate } = useMutation(createLayout);

  useEffect(() => {
    if (layout) {
      if (layout.content) {
        setValue('content', layout?.content);
      }
      if (layout.name) {
        setValue('name', layout?.name);
      }
      if (layout.isDefault != null) {
        setValue('isDefault', layout?.isDefault);
      }
    }
  }, [layout]);

  useEffect(() => {
    try {
      const ast = parse(content);
      const vars = getTemplateVariables(ast.body);
    } catch (e) {
      return;
    }
  }, [content]);

  async function onUpdateLayout(data) {
    const updatePayload = {
      name: data.name,
      content: data.content,
      isDefault: data.isDefault,
    };
    try {
      await createNewLayout(data);
      successMessage(`Layout ${editMode ? 'Updated' : 'Created'}!`);
      goBack();
    } catch (e: any) {
      errorMessage(e.message || 'Unexpected error occurred');
    }
  }

  const isLoading = (editMode && isLoadingLayout) || isLoadingCreate;

  return (
    <LoadingOverlay visible={isLoading}>
      <Center mb={10} data-test-id="go-back-button" onClick={() => goBack()} inline style={{ cursor: 'pointer' }}>
        <ArrowLeft color={colors.B60} />
        <Text ml={5} color={colors.B60}>
          Go Back
        </Text>
      </Center>
      <form name={'layout-form'} onSubmit={handleSubmit(onUpdateLayout)}>
        <Grid gutter={30} grow>
          <Grid.Col md={5} sm={12}>
            <Controller
              control={control}
              name="name"
              render={({ field }) => (
                <Input
                  {...field}
                  mb={30}
                  data-test-id="layout-name"
                  disabled={readonly}
                  required
                  value={field.value || ''}
                  label="Layout Name"
                  placeholder="Layout name goes here..."
                />
              )}
            />
          </Grid.Col>
          <Grid.Col md={5} sm={12}>
            <Controller
              name="description"
              control={control}
              render={({ field }) => (
                <Input
                  {...field}
                  value={field.value || ''}
                  disabled={readonly}
                  mb={30}
                  data-test-id="layout-description"
                  label="Layout Description"
                  placeholder="Describe your layout..."
                />
              )}
            />
          </Grid.Col>
          <Grid.Col md={2} sm={12}>
            <Center>
              <Controller
                name="isDefault"
                control={control}
                render={({ field }) => {
                  return (
                    <Checkbox
                      checked={field.value === true}
                      disabled={readonly}
                      onChange={field.onChange}
                      mt={30}
                      data-test-id="is-default-layout"
                      label="Set as Default"
                    />
                  );
                }}
              />
            </Center>
          </Grid.Col>
        </Grid>

        <Controller
          name="content"
          data-test-id="layout-content"
          control={control}
          render={({ field }) => {
            return <EmailCustomCodeEditor onChange={field.onChange} value={field.value} />;
          }}
        />
        <Button submit mb={20} mt={25} data-test-id="submit-layout">
          {editMode ? 'Update' : 'Create'}
        </Button>
      </form>
    </LoadingOverlay>
  );
}<|MERGE_RESOLUTION|>--- conflicted
+++ resolved
@@ -7,13 +7,9 @@
 import { errorMessage, successMessage } from '../../../utils/notifications';
 import { useMutation, useQuery } from '@tanstack/react-query';
 import { createLayout, getLayoutById } from '../../../api/layouts';
-<<<<<<< HEAD
-import { useEffect, useState } from 'react';
-=======
 import { useEffect } from 'react';
 import { ILayoutEntity } from '@novu/shared';
 import { QueryKeys } from '../../../api/query.keys';
->>>>>>> 4abaa484
 
 export function LayoutEditor({
   id = '',
@@ -73,6 +69,7 @@
       content: data.content,
       isDefault: data.isDefault,
     };
+
     try {
       await createNewLayout(data);
       successMessage(`Layout ${editMode ? 'Updated' : 'Created'}!`);
