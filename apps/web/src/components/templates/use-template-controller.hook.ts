import { useEffect } from 'react';
import {
  ChannelTypeEnum,
  ICreateNotificationTemplateDto,
  IMessageTemplate,
  INotificationTemplate,
  IUpdateNotificationTemplate,
} from '@novu/shared';
import { showNotification } from '@mantine/notifications';
import { useMutation, useQueryClient } from 'react-query';
import { useNavigate } from 'react-router-dom';
import { useFormContext } from 'react-hook-form';
import * as Sentry from '@sentry/react';
import { createTemplate, updateTemplate } from '../../api/templates';
import { useTemplateFetcher } from './use-template.fetcher';
import { QueryKeys } from '../../api/query.keys';
import { useTemplateEditor } from './TemplateEditorProvider';
import { useFieldArrayContext } from './FieldArrayProvider';

export function useTemplateController(templateId: string) {
  const {
    isDirty,
    setIsDirty,
    editMode,
    setEditMode,
    isEmbedModalVisible,
    setIsEmbedModalVisible,
    trigger,
    setTrigger,
  } = useTemplateEditor();

  useEffect(() => {
    setEditMode(!!templateId);
  }, []);

  const methods = useFormContext<IForm>();

  const {
    reset,
    register,
    handleSubmit,
    setValue,
    control,
    watch,
    formState: { errors, isDirty: isDirtyForm },
  } = methods;

  const {
    fieldArrays: { steps },
  } = useFieldArrayContext();

  const navigate = useNavigate();
  const { template, refetch, loading: loadingEditTemplate } = useTemplateFetcher(templateId);
  const client = useQueryClient();

  const { isLoading, mutateAsync: createNotification } = useMutation<
    INotificationTemplate,
    { error: string; message: string; statusCode: number },
    ICreateNotificationTemplateDto
  >(createTemplate);

  const { isLoading: isUpdateLoading, mutateAsync: updateNotification } = useMutation<
    INotificationTemplate,
    { error: string; message: string; statusCode: number },
    { id: string; data: Partial<IUpdateNotificationTemplate> }
  >(({ id, data }) => updateTemplate(id, data));

  useEffect(() => {
    if (isDirtyForm) {
      return;
    }
    if (template && template.steps) {
      const formValues: IForm = {
        notificationGroup: template._notificationGroupId,
        name: template.name,
        description: template.description as string,
        tags: template.tags,
        steps: [],
      };

      formValues.steps = (template.steps as StepEntity[]).map((item) => {
        if (item.template.type === ChannelTypeEnum.EMAIL && item.template?.contentType === 'customHtml') {
          return {
            ...item,
            template: {
              ...item.template,
              htmlContent: item.template.content as string,
              content: [],
            },
          };
        }

        return item;
      });

      reset(formValues);
      setTrigger(template.triggers[0]);
    } else {
      reset(JSON.parse(JSON.stringify(defaultFormValues)));
    }
  }, [template]);

  useEffect(() => {
    setEditMode(!!templateId);
  }, [templateId]);

  const onSubmit = async (data: IForm) => {
    let stepsToSave = data.steps as StepEntity[];
    stepsToSave = stepsToSave.map((step: StepEntity) => {
      if (step.template.type === ChannelTypeEnum.EMAIL && step.template.contentType === 'customHtml') {
        step.template.content = step.template.htmlContent as string;
      }

      return step;
    });
    const payload: ICreateNotificationTemplateDto = {
      notificationGroupId: data.notificationGroup,
      name: data.name,
      description: data.description,
      tags: data.tags,
      steps: stepsToSave,
    };

    try {
      if (editMode) {
        await updateNotification({
          id: templateId,
          data: payload,
        });

        refetch();
        reset(payload);
        setIsDirty(false);

        await client.refetchQueries(QueryKeys.changesCount);
        showNotification({
          message: 'Template updated successfully',
          color: 'green',
        });
      } else {
        const response = await createNotification({ ...payload, active: true, draft: false });

        setTrigger(response.triggers[0]);
        setIsEmbedModalVisible(true);
        reset(payload);
        setIsDirty(false);
        await client.refetchQueries(QueryKeys.changesCount);
        showNotification({
          message: 'Template saved successfully',
          color: 'green',
        });
      }
    } catch (e: any) {
      Sentry.captureException(e);

      showNotification({
        message: e.message || 'Un-expected error occurred',
        color: 'red',
      });
    }
  };

  const onTriggerModalDismiss = () => {
    navigate('/templates');
  };

  const addStep = (channelType: ChannelTypeEnum, id: string) => {
    steps.append({
      _id: id,
      template: {
        type: channelType,
        content: [],
        contentType: 'editor',
        subject: '',
        name: 'Email Message Template',
      },
      active: true,
      filters: [],
    });
  };
<<<<<<< HEAD

  return {
    addStep,
=======

  const deleteStep = (index: number) => {
    steps.remove(index);
  };

  return {
    addStep,
    deleteStep,
>>>>>>> 09e39a51
    editMode,
    template,
    onSubmit,
    isEmbedModalVisible,
    trigger,
    isLoading,
    isUpdateLoading,
    loadingEditTemplate,
    onTriggerModalDismiss,
    register,
    control,
    handleSubmit,
    watch,
    setValue,
    methods,
    errors,
    setIsDirty,
    isDirty: isDirtyForm || isDirty,
  };
}

interface ITemplates extends IMessageTemplate {
  htmlContent?: string;
}

export interface StepEntity {
  id: string;
  _id?: string;

  _templateId: string;

  template: ITemplates;

  filters?: any[];

  active: boolean;
}

export interface IForm {
  notificationGroup: string;
  name: string;
  description: string;
  tags: string[];
  steps: StepEntity[];
}

const defaultFormValues = {
  steps: [] as StepEntity[],
};<|MERGE_RESOLUTION|>--- conflicted
+++ resolved
@@ -178,11 +178,6 @@
       filters: [],
     });
   };
-<<<<<<< HEAD
-
-  return {
-    addStep,
-=======
 
   const deleteStep = (index: number) => {
     steps.remove(index);
@@ -191,7 +186,6 @@
   return {
     addStep,
     deleteStep,
->>>>>>> 09e39a51
     editMode,
     template,
     onSubmit,
