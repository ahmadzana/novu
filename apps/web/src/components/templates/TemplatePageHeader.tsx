--- conflicted
+++ resolved
@@ -57,11 +57,7 @@
           <Title>
             <Header editMode={editMode} activePage={activePage} />
           </Title>
-<<<<<<< HEAD
-          <When truthy={activePage !== 'Settings' && activePage !== 'TriggerSnippet'}>
-=======
-          <When truthy={activePage !== ActivePageEnum.Settings}>
->>>>>>> 8ff02f68
+          <When truthy={activePage !== ActivePageEnum.Settings && activePage !== ActivePageEnum.TriggerSnippet}>
             <Center
               mt={10}
               onClick={() => {
