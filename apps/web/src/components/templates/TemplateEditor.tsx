--- conflicted
+++ resolved
@@ -24,13 +24,8 @@
 
   return (
     <div>
-<<<<<<< HEAD
       {activePage === ActivePageEnum.SMS && (
-        <>
-=======
-      {activePage === ActivePageEnum.sms && (
         <div style={{ padding: '20px 25px' }}>
->>>>>>> 265c3c7a
           {smsFields.map((message, index) => {
             return (
               <TemplateSMSEditor
