--- conflicted
+++ resolved
@@ -5,11 +5,8 @@
 import { TemplateSMSEditor } from './TemplateSMSEditor';
 import { useTemplateController } from './use-template-controller.hook';
 import { ActivePageEnum } from '../../pages/templates/editor/TemplateEditorPage';
-<<<<<<< HEAD
 import { TemplatePushEditor } from './TemplatePushEditor';
-=======
 import { TemplateDirectEditor } from './direct-editor/TemplateDirectEditor';
->>>>>>> dd3c91f6
 
 export const TemplateEditor = ({ activePage, templateId, activeStep }) => {
   const { integrations } = useActiveIntegrations();
@@ -58,7 +55,6 @@
           })}
         </>
       )}
-<<<<<<< HEAD
       {activePage === ActivePageEnum.PUSH && (
         <div style={{ padding: '20px 25px' }}>
           {steps.map((message, index) => {
@@ -70,7 +66,12 @@
                 errors={errors}
                 isIntegrationActive={
                   !!integrations?.some((integration) => integration.channel === ChannelTypeEnum.PUSH)
-=======
+                }
+              />
+            ) : null;
+          })}
+        </div>
+      )}
       {activePage === ActivePageEnum.DIRECT && (
         <div style={{ padding: '20px 25px' }}>
           {steps.map((message, index) => {
@@ -82,7 +83,6 @@
                 index={index}
                 isIntegrationActive={
                   !!integrations?.some((integration) => integration.channel === ChannelTypeEnum.DIRECT)
->>>>>>> dd3c91f6
                 }
               />
             ) : null;
