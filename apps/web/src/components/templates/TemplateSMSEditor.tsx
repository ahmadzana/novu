--- conflicted
+++ resolved
@@ -19,27 +19,9 @@
   } = useFormContext();
 
   return (
-<<<<<<< HEAD
     <>
       {!isIntegrationActive ? <LackIntegrationError channelType="SMS" /> : null}
       <Controller
-        name={`smsMessages.${index}.template.content` as any}
-        data-test-id="smsNotificationContent"
-        control={control}
-        render={({ field }) => (
-          <Textarea
-            styles={TextAreaStyles}
-            {...field}
-            error={errors[`smsMessages.${index}.template.content`]}
-            minRows={4}
-            label="SMS message content"
-            placeholder="Add notification content here..."
-          />
-        )}
-      />
-    </>
-=======
-    <Controller
       name={`smsMessages.${index}.template.content` as any}
       control={control}
       render={({ field }) => (
@@ -54,8 +36,8 @@
           placeholder="Add notification content here..."
         />
       )}
-    />
->>>>>>> 7b9b5778
+      />
+    </>
   );
 }
 
