import { useMemo, useEffect } from 'react';
import { JsonInput } from '@mantine/core';
import { useForm } from '@mantine/form';
import { useMutation } from '@tanstack/react-query';
import * as Sentry from '@sentry/react';
import { INotificationTrigger, IUserEntity, INotificationTriggerVariable } from '@novu/shared';
import { Button, Title, Modal } from '../../design-system';
import { inputStyles } from '../../design-system/config/inputs.styles';
import { useContext, useState } from 'react';
import { errorMessage, successMessage } from '../../utils/notifications';
import { AuthContext } from '../../store/authContext';
import { getSubscriberValue, getPayloadValue } from './TriggerSnippetTabs';
import { testTrigger } from '../../api/notification-templates';

const makeToValue = (subscriberVariables: INotificationTriggerVariable[], currentUser?: IUserEntity) => {
  const subsVars = getSubscriberValue(
    subscriberVariables,
    (variable) =>
      (currentUser && currentUser[variable.name === 'subscriberId' ? 'id' : variable.name]) || '<REPLACE_WITH_DATA>'
  );

  return JSON.stringify(subsVars, null, 2);
};

const makePayloadValue = (variables: INotificationTriggerVariable[]) => {
  return JSON.stringify(getPayloadValue(variables), null, 2);
};

function subscriberExist(subscriberVariables: INotificationTriggerVariable[]) {
  return subscriberVariables?.some((variable) => variable.name === 'subscriberId');
}

export function TestWorkflowModal({
  isVisible,
  onDismiss,
  trigger,
  setTransactionId,
  openExecutionModal,
}: {
  isVisible: boolean;
  onDismiss: () => void;
  openExecutionModal: () => void;
  setTransactionId: (id: string) => void;
  trigger: INotificationTrigger;
}) {
  const { currentUser } = useContext(AuthContext);
  const { mutateAsync: triggerTestEvent } = useMutation(testTrigger);

  const subscriberVariables = useMemo(() => {
    if (trigger?.subscriberVariables && subscriberExist(trigger?.subscriberVariables)) {
      return [...(trigger?.subscriberVariables || [])];
    }

    return [{ name: 'subscriberId' }, ...(trigger?.subscriberVariables || [])];
  }, [trigger]);
  const variables = useMemo(() => [...(trigger?.variables || [])], [trigger]);

  const overridesTrigger = `{\n\n}`;

  function jsonValidator(value: string) {
    try {
      JSON.parse(value);
    } catch (e) {
      return 'Invalid JSON';
    }
  }

  const form = useForm({
    initialValues: {
      toValue: makeToValue(subscriberVariables, currentUser),
      payloadValue: makePayloadValue(variables),
      overridesValue: overridesTrigger,
    },
    validate: {
      toValue: jsonValidator,
      payloadValue: jsonValidator,
      overridesValue: jsonValidator,
    },
  });

  useEffect(() => {
    form.setValues({ toValue: makeToValue(subscriberVariables, currentUser) });
  }, [subscriberVariables, currentUser]);

  const onTrigger = async ({ toValue, payloadValue, overridesValue }) => {
    const to = JSON.parse(toValue);
    const payload = JSON.parse(payloadValue);
    const overrides = JSON.parse(overridesValue);

    try {
      const response = await triggerTestEvent({
        name: trigger?.identifier,
        to,
        payload,
        overrides,
      });

      const { transactionId = '' } = response;

      setTransactionId(transactionId);
      successMessage('Template triggered successfully');
      onDismiss();
      openExecutionModal();
    } catch (e: any) {
      Sentry.captureException(e);
      errorMessage(e.message || 'Un-expected error occurred');
    }
  };

  return (
    <Modal
      onClose={onDismiss}
      opened={isVisible}
      title={<Title>Test Trigger </Title>}
      data-test-id="test-trigger-modal"
    >
<<<<<<< HEAD
      <form
        onSubmit={(e) => {
          form.onSubmit(onTrigger)(e);
          e.stopPropagation();
        }}
      >
        <JsonInput
          data-test-id="test-trigger-to-param"
          formatOnBlur
          autosize
          styles={inputStyles}
          label="To"
          {...form.getInputProps('toValue')}
          minRows={3}
          mb={15}
          validationError="Invalid JSON"
        />
        <JsonInput
          data-test-id="test-trigger-payload-param"
          formatOnBlur
          autosize
          styles={inputStyles}
          label="Payload"
          {...form.getInputProps('payloadValue')}
          minRows={3}
          validationError="Invalid JSON"
          mb={15}
        />
        <JsonInput
          data-test-id="test-trigger-overrides-param"
          formatOnBlur
          autosize
          styles={inputStyles}
          label="Overrides (optional)"
          {...form.getInputProps('overridesValue')}
          minRows={3}
          validationError="Invalid JSON"
        />

        <div style={{ alignItems: 'end' }}>
          <Button data-test-id="test-trigger-btn" mt={30} inherit submit>
            Trigger
          </Button>
        </div>
      </form>
=======
      <JsonInput
        data-test-id="test-trigger-to-param"
        formatOnBlur
        autosize
        styles={inputStyles}
        label="To"
        value={toValue}
        onChange={setToValue}
        minRows={3}
        mb={15}
        validationError="Invalid JSON"
      />
      <JsonInput
        data-test-id="test-trigger-payload-param"
        formatOnBlur
        autosize
        styles={inputStyles}
        label="Payload"
        value={payloadValue}
        onChange={setPayloadValue}
        minRows={3}
        validationError="Invalid JSON"
        mb={15}
      />
      <JsonInput
        data-test-id="test-trigger-overrides-param"
        formatOnBlur
        autosize
        styles={inputStyles}
        label="Overrides (optional)"
        value={overridesValue}
        onChange={setOverridesValue}
        minRows={3}
        validationError="Invalid JSON"
      />
      <div style={{ alignItems: 'end' }}>
        <Button data-test-id="test-trigger-btn" mt={30} inherit onClick={() => onTrigger()}>
          Trigger
        </Button>
      </div>
>>>>>>> dd090f5f
    </Modal>
  );
}<|MERGE_RESOLUTION|>--- conflicted
+++ resolved
@@ -114,53 +114,6 @@
       title={<Title>Test Trigger </Title>}
       data-test-id="test-trigger-modal"
     >
-<<<<<<< HEAD
-      <form
-        onSubmit={(e) => {
-          form.onSubmit(onTrigger)(e);
-          e.stopPropagation();
-        }}
-      >
-        <JsonInput
-          data-test-id="test-trigger-to-param"
-          formatOnBlur
-          autosize
-          styles={inputStyles}
-          label="To"
-          {...form.getInputProps('toValue')}
-          minRows={3}
-          mb={15}
-          validationError="Invalid JSON"
-        />
-        <JsonInput
-          data-test-id="test-trigger-payload-param"
-          formatOnBlur
-          autosize
-          styles={inputStyles}
-          label="Payload"
-          {...form.getInputProps('payloadValue')}
-          minRows={3}
-          validationError="Invalid JSON"
-          mb={15}
-        />
-        <JsonInput
-          data-test-id="test-trigger-overrides-param"
-          formatOnBlur
-          autosize
-          styles={inputStyles}
-          label="Overrides (optional)"
-          {...form.getInputProps('overridesValue')}
-          minRows={3}
-          validationError="Invalid JSON"
-        />
-
-        <div style={{ alignItems: 'end' }}>
-          <Button data-test-id="test-trigger-btn" mt={30} inherit submit>
-            Trigger
-          </Button>
-        </div>
-      </form>
-=======
       <JsonInput
         data-test-id="test-trigger-to-param"
         formatOnBlur
@@ -196,12 +149,12 @@
         minRows={3}
         validationError="Invalid JSON"
       />
+
       <div style={{ alignItems: 'end' }}>
         <Button data-test-id="test-trigger-btn" mt={30} inherit onClick={() => onTrigger()}>
           Trigger
         </Button>
       </div>
->>>>>>> dd090f5f
     </Modal>
   );
 }