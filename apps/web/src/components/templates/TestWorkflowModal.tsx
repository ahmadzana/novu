--- conflicted
+++ resolved
@@ -3,18 +3,20 @@
 import { useForm } from '@mantine/form';
 import { useMutation } from '@tanstack/react-query';
 import * as Sentry from '@sentry/react';
-import { INotificationTrigger, IUserEntity, INotificationTriggerVariable } from '@novu/shared';
+import {
+  INotificationTrigger,
+  IUserEntity,
+  INotificationTriggerVariable,
+  INotificationTemplateStep,
+} from '@novu/shared';
 import { Button, Title, Modal } from '../../design-system';
 import { inputStyles } from '../../design-system/config/inputs.styles';
 import { useState } from 'react';
 import { errorMessage, successMessage } from '../../utils/notifications';
 import { useAuthContext } from '../../store/authContext';
 import { getSubscriberValue, getPayloadValue } from './TriggerSnippetTabs';
-<<<<<<< HEAD
-import { INotificationTemplate } from '@novu/shared';
-=======
 import { testTrigger } from '../../api/notification-templates';
->>>>>>> 4b9f5746
+import { useFormContext } from 'react-hook-form';
 
 const makeToValue = (subscriberVariables: INotificationTriggerVariable[], currentUser?: IUserEntity) => {
   const subsVars = getSubscriberValue(
@@ -26,8 +28,8 @@
   return JSON.stringify(subsVars, null, 2);
 };
 
-const makePayloadValue = (variables: INotificationTriggerVariable[], template: INotificationTemplate) => {
-  return JSON.stringify(getPayloadValue(variables, template), null, 2);
+const makePayloadValue = (variables: INotificationTriggerVariable[], steps: INotificationTemplateStep[]) => {
+  return JSON.stringify(getPayloadValue(variables, steps), null, 2);
 };
 
 function subscriberExist(subscriberVariables: INotificationTriggerVariable[]) {
@@ -37,7 +39,7 @@
 export function TestWorkflowModal({
   isVisible,
   onDismiss,
-  template,
+  trigger,
   setTransactionId,
   openExecutionModal,
 }: {
@@ -45,11 +47,12 @@
   onDismiss: () => void;
   openExecutionModal: () => void;
   setTransactionId: (id: string) => void;
-  template: INotificationTemplate;
+  trigger: INotificationTrigger;
 }) {
   const { currentUser } = useAuthContext();
   const { mutateAsync: triggerTestEvent } = useMutation(testTrigger);
-  const trigger: INotificationTrigger = template.triggers[0];
+  const { getValues } = useFormContext();
+  const steps = getValues('steps');
 
   const subscriberVariables = useMemo(() => {
     if (trigger?.subscriberVariables && subscriberExist(trigger?.subscriberVariables)) {
@@ -61,11 +64,6 @@
   const variables = useMemo(() => [...(trigger?.variables || [])], [trigger]);
 
   const overridesTrigger = `{\n\n}`;
-<<<<<<< HEAD
-  const [toValue, setToValue] = useState(() => makeToValue(subscriberVariables, currentUser));
-  const [payloadValue, setPayloadValue] = useState(() => makePayloadValue(variables, template));
-  const [overridesValue, setOverridesValue] = useState(overridesTrigger);
-=======
 
   function jsonValidator(value: string) {
     try {
@@ -78,7 +76,7 @@
   const form = useForm({
     initialValues: {
       toValue: makeToValue(subscriberVariables, currentUser),
-      payloadValue: makePayloadValue(variables),
+      payloadValue: makePayloadValue(variables, steps),
       overridesValue: overridesTrigger,
     },
     validate: {
@@ -87,7 +85,6 @@
       overridesValue: jsonValidator,
     },
   });
->>>>>>> 4b9f5746
 
   useEffect(() => {
     form.setValues({ toValue: makeToValue(subscriberVariables, currentUser) });
