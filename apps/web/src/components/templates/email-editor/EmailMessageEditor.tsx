import { useState } from 'react';
import { useNavigate } from 'react-router-dom';
import { useMantineTheme, Group, Container, Card } from '@mantine/core';
import { Dropzone } from '@mantine/dropzone';
import { useFormContext, useFieldArray } from 'react-hook-form';
import { EmailBlockTypeEnum, IEmailBlock } from '@novu/shared';

import { Upload } from '../../../design-system/icons';
import { colors, Text } from '../../../design-system';
import { ContentRow } from './ContentRow';
import { ControlBar } from './ControlBar';
import { ButtonRowContent } from './ButtonRowContent';
import { TextRowContent } from './TextRowContent';
<<<<<<< HEAD
import { useIsMounted } from '../../../hooks/use-is-mounted';
import { ROUTES } from '../../../constants/routes.enum';
=======
import type { IForm, IStepEntity, ITemplates } from '../formTypes';

interface IStepEntityExtended extends IStepEntity {
  template: ITemplates & {
    content: IEmailBlock[];
  };
}

interface IFormExtended extends IForm {
  steps: IStepEntityExtended[];
}
>>>>>>> dd090f5f

export function EmailMessageEditor({
  branding,
  readonly,
  stepIndex,
}: {
  branding: { color: string; logo: string } | undefined;
  readonly: boolean;
  stepIndex: number;
}) {
  const methods = useFormContext<IFormExtended>();
  const contentBlocks = useFieldArray({
    control: methods.control,
    name: `steps.${stepIndex}.template.content`,
  });
  const theme = useMantineTheme();
  const navigate = useNavigate();

  const [top, setTop] = useState<number>(0);
  const [controlBarVisible, setActionBarVisible] = useState<boolean>(false);

  function onHoverElement(e) {
    setTop(e.top + e.height);
  }

  function onEnterPress(e) {
    const ENTER_CODE = 13;
    const BACKSPACE_CODE = 8;

    if (e.keyCode === ENTER_CODE || e.keyCode === BACKSPACE_CODE) {
      /*
       * TODO: Currently disabled, because causes to not create new line on first time
       * setActionBarVisible(false);
       */
    }
  }

  function onBlockAdd(type: EmailBlockTypeEnum) {
    if (type === 'button') {
      contentBlocks.append({
        type: EmailBlockTypeEnum.BUTTON,
        content: 'Button text',
      });
    }

    if (type === 'text') {
      contentBlocks.append({
        type: EmailBlockTypeEnum.TEXT,
        content: '',
      });
    }
  }

  function removeBlock(index: number) {
    contentBlocks.remove(index);
  }

  if (!Array.isArray(contentBlocks.fields)) {
    return null;
  }

  function getBrandSettingsUrl(): string {
<<<<<<< HEAD
    return ROUTES.SETTINGS;
=======
    return '/brand';
>>>>>>> dd090f5f
  }

  return (
    <Card withBorder sx={styledCard}>
      <Container pl={0} pr={0}>
        <div onClick={() => !branding?.logo && navigate(getBrandSettingsUrl())} role="link">
          <Dropzone
            styles={{
              inner: {
                height: '100%',
              },
              root: {
                borderRadius: '7px',
                padding: '10px',
                border: 'none',
                height: '80px',
                backgroundColor: theme.colorScheme === 'dark' ? colors.B17 : colors.B98,
              },
            }}
            disabled
            multiple={false}
            onDrop={(file) => {}}
            data-test-id="upload-image-button"
          >
            <Group position="center" style={{ height: '100%' }}>
              {!branding?.logo ? (
                <Group style={{ height: '100%', flexDirection: 'column' }} spacing={5} position="center">
                  <Upload style={{ width: 30, height: 30, color: colors.B60 }} />
                  <Text color={colors.B60}>Upload Brand Logo</Text>
                </Group>
              ) : (
                <img
                  data-test-id="brand-logo"
                  src={branding?.logo}
                  alt=""
                  style={{ width: 'inherit', maxHeight: '80%' }}
                />
              )}
            </Group>
          </Dropzone>
        </div>
      </Container>

      <Container
        mt={30}
        sx={{
          height: '100%',
          minHeight: '300px',
          borderRadius: '7px',
          padding: '30px',
          backgroundColor: theme.colorScheme === 'dark' ? colors.B17 : colors.B98,
          ...(readonly
            ? {
                backgroundColor: theme.colorScheme === 'dark' ? colors.B20 : colors.B98,
                color: theme.colorScheme === 'dark' ? colors.B40 : colors.B70,
                opacity: 0.6,
              }
            : {}),
        }}
        onMouseEnter={() => setActionBarVisible(true)}
        onMouseLeave={() => setActionBarVisible(false)}
      >
        <div style={{ position: 'relative' }} data-test-id="email-editor">
          {contentBlocks.fields.map((block, blockIndex) => {
            return (
              <ContentRow
                key={blockIndex}
                onHoverElement={onHoverElement}
                onRemove={() => removeBlock(blockIndex)}
                allowRemove={contentBlocks.fields?.length > 1}
                stepIndex={stepIndex}
                blockIndex={blockIndex}
              >
                {block.type === 'text' ? (
                  <TextRowContent stepIndex={stepIndex} blockIndex={blockIndex} />
                ) : (
                  <ButtonRowContent brandingColor={branding?.color} stepIndex={stepIndex} blockIndex={blockIndex} />
                )}
              </ContentRow>
            );
          })}
        </div>
        {controlBarVisible && !readonly && (
          <div>
            <ControlBar top={top} onBlockAdd={onBlockAdd} />
          </div>
        )}
      </Container>
    </Card>
  );
}

const styledCard = (theme) => ({
  backgroundColor: 'transparent',
  borderRadius: '7px',
  borderColor: theme.colorScheme === 'dark' ? colors.B30 : colors.B80,
  padding: '30px',
});<|MERGE_RESOLUTION|>--- conflicted
+++ resolved
@@ -11,11 +11,8 @@
 import { ControlBar } from './ControlBar';
 import { ButtonRowContent } from './ButtonRowContent';
 import { TextRowContent } from './TextRowContent';
-<<<<<<< HEAD
-import { useIsMounted } from '../../../hooks/use-is-mounted';
+import type { IForm, IStepEntity, ITemplates } from '../formTypes';
 import { ROUTES } from '../../../constants/routes.enum';
-=======
-import type { IForm, IStepEntity, ITemplates } from '../formTypes';
 
 interface IStepEntityExtended extends IStepEntity {
   template: ITemplates & {
@@ -26,7 +23,6 @@
 interface IFormExtended extends IForm {
   steps: IStepEntityExtended[];
 }
->>>>>>> dd090f5f
 
 export function EmailMessageEditor({
   branding,
@@ -89,11 +85,7 @@
   }
 
   function getBrandSettingsUrl(): string {
-<<<<<<< HEAD
-    return ROUTES.SETTINGS;
-=======
     return '/brand';
->>>>>>> dd090f5f
   }
 
   return (
