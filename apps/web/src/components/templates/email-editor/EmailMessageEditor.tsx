import { IEmailBlock } from '@notifire/shared';
import { useMantineTheme, Group, Container, Card } from '@mantine/core';
import { Dropzone } from '@mantine/dropzone';
import React, { useEffect, useState } from 'react';
import { Upload } from '../../../design-system/icons';
import { colors, Text } from '../../../design-system';
import { ContentRow } from './ContentRow';
import { ControlBar } from './ControlBar';
import { ButtonRowContent } from './ButtonRowContent';
import { TextRowContent } from './TextRowContent';
import { NavigateValidatorModal } from '../NavigateValidatorModal';

export function EmailMessageEditor({
  onChange,
  value,
  branding,
}: {
  onChange?: (blocks: IEmailBlock[]) => void;
  value?: IEmailBlock[];
  branding: { color: string; logo: string } | undefined;
}) {
  const theme = useMantineTheme();

  const [blocks, setBlocks] = useState<IEmailBlock[]>(
    value?.length
      ? value
      : [
          {
            type: 'text',
            content: '',
          },
        ]
  );

  const [top, setTop] = useState<number>(0);
  const [controlBarVisible, setActionBarVisible] = useState<boolean>(false);
  const [confirmModalVisible, setConfirmModalVisible] = useState<boolean>(false);

  useEffect(() => {
    if (onChange) {
      onChange(blocks);
    }
  }, [blocks]);

  function onBlockStyleChanged(blockIndex: number, styles: { textDirection: 'rtl' | 'ltr' }) {
    blocks[blockIndex].styles = {
      ...styles,
    };

    setBlocks([...blocks]);
  }

  function onHoverElement(e) {
    setTop(e.top + e.height);
  }

  function onEnterPress(e) {
    const ENTER_CODE = 13;
    const BACKSPACE_CODE = 8;

    if (e.keyCode === ENTER_CODE || e.keyCode === BACKSPACE_CODE) {
      /*
       * TODO: Currently disabled, because causes to not create new line on first time
       * setActionBarVisible(false);
       */
    }
  }

  function onBlockAdd(type: 'button' | 'text') {
    const modifiedBlocks = [...blocks];

    if (type === 'button') {
      modifiedBlocks.push({
        type: 'button',
        content: 'Button text',
      });
    }

    if (type === 'text') {
      modifiedBlocks.push({
        type: 'text',
        content: '',
      });
    }

    setBlocks(modifiedBlocks);
  }

  function removeBlock(index: number) {
    const modified = [...blocks];

    modified.splice(index, 1);
    setBlocks(modified);
  }

  if (!Array.isArray(blocks)) {
    return null;
  }

  function getBrandSettingsUrl(): string {
    return '/settings/widget';
  }

  return (
    <Card withBorder sx={styledCard}>
      <div onClick={() => !branding?.logo && setConfirmModalVisible(true)}>
        <Dropzone
          styles={{
            root: {
              borderRadius: '7px',
              padding: '10px',
              border: 'none',
              height: '80px',
              backgroundColor: theme.colorScheme === 'dark' ? colors.B17 : colors.B98,
            },
          }}
          disabled
          multiple={false}
          onDrop={(file) => {}}
          data-test-id="upload-image-button">
          {(status) => (
            <Group position="center" style={{ height: '100%' }}>
              {!branding?.logo ? (
                <Group
                  style={{ height: '100%' }}
                  spacing={5}
                  position="center"
                  direction="column"
                  data-test-id="logo-upload-button">
                  <Upload style={{ width: 30, height: 30, color: colors.B60 }} />
                  <Text color={theme.colorScheme === 'dark' ? colors.B40 : colors.B70}>Upload Brand Logo</Text>
                </Group>
              ) : (
                <img
                  data-test-id="brand-logo"
                  src={branding?.logo}
                  alt=""
                  style={{ width: 'inherit', maxHeight: '80%' }}
                />
              )}
            </Group>
          )}
        </Dropzone>
      </div>
<<<<<<< HEAD

      <NavigateValidatorModal
        isOpen={confirmModalVisible}
        setModalVisibility={setConfirmModalVisible}
        navigateRoute={getBrandSettingsUrl()}
        navigateName="settings page"
      />
=======
      <Modal
        onClose={() => setConfirmModalVisible(false)}
        opened={confirmModalVisible}
        overlayColor={theme.colorScheme === 'dark' ? colors.BGDark : colors.BGLight}
        overlayOpacity={0.7}
        styles={{
          modal: {
            backgroundColor: theme.colorScheme === 'dark' ? colors.B15 : colors.white,
          },
          body: {
            paddingTop: '5px',
          },
          inner: {
            paddingTop: '180px',
          },
        }}
        title={<Title size={2}>Navigate to the settings page?</Title>}
        sx={{ backdropFilter: 'blur(10px)' }}
        shadow={theme.colorScheme === 'dark' ? shadows.dark : shadows.medium}
        radius="md"
        size="lg">
        <Text>Any unsaved changes will be deleted. Proceed anyway?</Text>
        <Group position="right">
          <Button variant="outline" size="md" mt={30} onClick={() => setConfirmModalVisible(false)}>
            No
          </Button>
          <Button mt={30} size="md" onClick={navigateToBrandSettings}>
            Yes
          </Button>
        </Group>
      </Modal>
>>>>>>> 217260b9

      <Container
        mt={30}
        sx={{
          height: '100%',
          minHeight: '300px',
          borderRadius: '7px',
          padding: '30px',
          backgroundColor: theme.colorScheme === 'dark' ? colors.B17 : colors.B98,
        }}
        onMouseEnter={() => setActionBarVisible(true)}
        onMouseLeave={() => setActionBarVisible(false)}>
        <div style={{ position: 'relative' }} data-test-id="email-editor">
          {blocks.map((block, index) => {
            return (
              <ContentRow
                onStyleChanged={(data) => onBlockStyleChanged(index, data)}
                key={index}
                block={block}
                onHoverElement={onHoverElement}
                onRemove={() => removeBlock(index)}
                allowRemove={blocks?.length > 1}>
                {[block.type].map((type, blockIndex) => {
                  if (type === 'text') {
                    return (
                      <TextRowContent
                        key={blockIndex}
                        block={block}
                        onTextChange={(text) => {
                          // eslint-disable-next-line no-param-reassign
                          block.content = text;
                        }}
                      />
                    );
                  }
                  if (type === 'button') {
                    return (
                      <ButtonRowContent
                        key={blockIndex}
                        block={block}
                        brandingColor={branding?.color}
                        onUrlChange={(url) => {
                          // eslint-disable-next-line no-param-reassign
                          block.url = url;
                        }}
                        onTextChange={(text) => {
                          // eslint-disable-next-line no-param-reassign
                          block.content = text;
                        }}
                      />
                    );
                  }

                  return <></>;
                })}
              </ContentRow>
            );
          })}
        </div>
        {controlBarVisible && (
          <div>
            <ControlBar top={top} onBlockAdd={onBlockAdd} />
          </div>
        )}
      </Container>
    </Card>
  );
}

const styledCard = (theme) => ({
  backgroundColor: 'transparent',
  borderRadius: '7px',
  borderColor: theme.colorScheme === 'dark' ? colors.B30 : colors.B80,
  padding: '30px',
});<|MERGE_RESOLUTION|>--- conflicted
+++ resolved
@@ -142,7 +142,6 @@
           )}
         </Dropzone>
       </div>
-<<<<<<< HEAD
 
       <NavigateValidatorModal
         isOpen={confirmModalVisible}
@@ -150,39 +149,6 @@
         navigateRoute={getBrandSettingsUrl()}
         navigateName="settings page"
       />
-=======
-      <Modal
-        onClose={() => setConfirmModalVisible(false)}
-        opened={confirmModalVisible}
-        overlayColor={theme.colorScheme === 'dark' ? colors.BGDark : colors.BGLight}
-        overlayOpacity={0.7}
-        styles={{
-          modal: {
-            backgroundColor: theme.colorScheme === 'dark' ? colors.B15 : colors.white,
-          },
-          body: {
-            paddingTop: '5px',
-          },
-          inner: {
-            paddingTop: '180px',
-          },
-        }}
-        title={<Title size={2}>Navigate to the settings page?</Title>}
-        sx={{ backdropFilter: 'blur(10px)' }}
-        shadow={theme.colorScheme === 'dark' ? shadows.dark : shadows.medium}
-        radius="md"
-        size="lg">
-        <Text>Any unsaved changes will be deleted. Proceed anyway?</Text>
-        <Group position="right">
-          <Button variant="outline" size="md" mt={30} onClick={() => setConfirmModalVisible(false)}>
-            No
-          </Button>
-          <Button mt={30} size="md" onClick={navigateToBrandSettings}>
-            Yes
-          </Button>
-        </Group>
-      </Modal>
->>>>>>> 217260b9
 
       <Container
         mt={30}
