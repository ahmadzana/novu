--- conflicted
+++ resolved
@@ -1,9 +1,5 @@
 import { useEffect, useRef, useState } from 'react';
-<<<<<<< HEAD
-import { ActionIcon } from '@mantine/core';
-=======
-import { ActionIcon, MenuItem as DropdownItem, MenuLabel, useMantineTheme } from '@mantine/core';
->>>>>>> b9786056
+import { ActionIcon, useMantineTheme } from '@mantine/core';
 import styled from '@emotion/styled';
 import { AlignCenterOutlined, AlignLeftOutlined, AlignRightOutlined } from '@ant-design/icons';
 import { IEmailBlock } from '@novu/shared';
@@ -61,13 +57,8 @@
   };
 
   const rowStyleMenu = [
-<<<<<<< HEAD
     <Dropdown.Label style={{ fontSize: '14px' }}>Align Text</Dropdown.Label>,
-    <TextAlignmentWrapper>
-=======
-    <MenuLabel style={{ fontSize: '14px' }}>Align Text</MenuLabel>,
     <TextAlignmentWrapper colorScheme={theme.colorScheme}>
->>>>>>> b9786056
       {textAlignments.map(([dir, icon]) => (
         <Button
           onClick={(e) => changeRowStyles(e, dir)}
