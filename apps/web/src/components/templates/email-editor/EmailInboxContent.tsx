--- conflicted
+++ resolved
@@ -1,13 +1,9 @@
 import { Grid, useMantineTheme } from '@mantine/core';
 import { format } from 'date-fns';
 import { Controller, useFormContext } from 'react-hook-form';
-<<<<<<< HEAD
 import { colors, Input, Select } from '../../../design-system';
+import { EmailIntegrationInfo } from '../../../pages/templates/editor/EmailIntegrationInfo';
 import { useLayouts } from '../../../api/hooks/use-layouts';
-=======
-import { colors, Input } from '../../../design-system';
-import { EmailIntegrationInfo } from '../../../pages/templates/editor/EmailIntegrationInfo';
->>>>>>> cd8d36cb
 
 export const EmailInboxContent = ({
   integration,
