<<<<<<< HEAD
import { useContext, useEffect, useState } from 'react';
import { MemberStatusEnum } from '@novu/shared';
import { JsonInput, MultiSelect, Group, ActionIcon } from '@mantine/core';
import { Button, Text, colors, Tooltip } from '../../../design-system';
import { useClipboard } from '@mantine/hooks';
=======
import React, { useContext, useEffect, useState } from 'react';
>>>>>>> 72fdade3
import { useMutation, useQuery } from 'react-query';
import { useFormContext, useWatch } from 'react-hook-form';
import styled from '@emotion/styled';
import { useClipboard } from '@mantine/hooks';
import { JsonInput, MultiSelect, Group, ActionIcon } from '@mantine/core';
import * as set from 'lodash.set';
import * as get from 'lodash.get';
import { TemplateVariableTypeEnum, MemberStatusEnum } from '@novu/shared';

import { Button, Text, colors, Tooltip } from '../../../design-system';
import { testSendEmailMessage } from '../../../api/templates';
import { errorMessage, successMessage } from '../../../utils/notifications';
import { AuthContext } from '../../../store/authContext';
import { ArrowDown, Check, Copy, Invite } from '../../../design-system/icons';
import { inputStyles } from '../../../design-system/config/inputs.styles';
import useStyles from '../../../design-system/select/Select.styles';
import { getOrganizationMembers } from '../../../api/organization';
<<<<<<< HEAD
import { useProcessVariables } from '../../../hooks/use-process-variables';
=======
>>>>>>> 72fdade3

export function TestSendEmail({ index, isIntegrationActive }: { index: number; isIntegrationActive: boolean }) {
  const { currentUser } = useContext(AuthContext);
  const { control } = useFormContext();

  const clipboardJson = useClipboard({ timeout: 1000 });
  const { classes } = useStyles();

  const { mutateAsync: testSendEmailEvent, isLoading } = useMutation(testSendEmailMessage);
  const template = useWatch({
    name: `steps.${index}.template`,
    control,
  });
  const { data: organizationMembers } = useQuery<any[]>('getOrganizationMembers', getOrganizationMembers);

  const [sendTo, setSendTo] = useState<string[]>(currentUser?.email ? [currentUser?.email] : []);
  const [membersEmails, setMembersEmails] = useState<string[]>([currentUser?.email || '']);

  useEffect(() => {
    if (organizationMembers?.length === 0) {
      return;
    }
    setMembersEmails(
      organizationMembers
        ?.filter((member) => member.memberStatus === MemberStatusEnum.ACTIVE)
        .map((member) => member.user?.email) || []
    );
  }, [organizationMembers, setMembersEmails]);

  const processedVariables = useProcessVariables(template.variables);
  const [payloadValue, setPayloadValue] = useState('{}');

  useEffect(() => {
    setPayloadValue(processedVariables);
  }, [processedVariables, setPayloadValue]);

  const onTestEmail = async () => {
    const payload = JSON.parse(payloadValue);
    try {
      await testSendEmailEvent({
        ...template,
        payload,
        to: sendTo,
        content: template.contentType === 'customHtml' ? (template.htmlContent as string) : template.content,
      });
      successMessage('Test sent successfully!');
    } catch (e: any) {
      errorMessage(e.message || 'Un-expected error occurred');
    }
  };

  const onSendToCreate = (query: string): undefined => {
    setMembersEmails((current) => [...current, query]);
    setSendTo((current) => [...current, query]);

    return;
  };

  return (
    <div style={{ maxWidth: '800px', margin: 'auto', padding: '20px 25px' }}>
      <Text my={30} color={colors.B60}>
        Fill in the required variables and send send a test to your desired address.
      </Text>

      <Wrapper>
        <MultiSelect
          mt={20}
          radius="md"
          size="md"
          rightSection={<ArrowDown />}
          rightSectionWidth={50}
          required
          error={!sendTo.length && 'At least one email is required'}
          value={sendTo}
          label="Send to"
          classNames={classes}
          styles={inputStyles}
          data={membersEmails}
          onChange={setSendTo}
          creatable
          searchable
          getCreateLabel={(newEmail) => <div>+ Send to {newEmail}</div>}
          onCreate={onSendToCreate}
        />
      </Wrapper>

      <JsonInput
        data-test-id="test-email-json-param"
        formatOnBlur
        mt={20}
        autosize
        styles={inputStyles}
        label="Variables"
        value={payloadValue}
        onChange={setPayloadValue}
        minRows={6}
        mb={15}
        validationError="Invalid JSON"
        rightSectionWidth={50}
        rightSectionProps={{ style: { alignItems: 'start', padding: '5px' } }}
        rightSection={
          <Tooltip label={clipboardJson.copied ? 'Copied!' : 'Copy Json'}>
            <ActionIcon variant="transparent" onClick={() => clipboardJson.copy(payloadValue)}>
              {clipboardJson.copied ? <Check /> : <Copy />}
            </ActionIcon>
          </Tooltip>
        }
      />

      <Group mt={30}>
        <Button
          loading={isLoading}
          icon={<Invite />}
          data-test-id="test-send-email-btn"
          disabled={!isIntegrationActive}
          onClick={() => onTestEmail()}
        >
          Send Test Email
        </Button>
        {!isIntegrationActive && (
          <Text color={colors.error}>{`* Looks like you haven’t configured your email provider yet`}</Text>
        )}
      </Group>
    </div>
  );
}

const Wrapper = styled.div`
  .mantine-MultiSelect-values {
    min-height: 48px;
    padding: 0;
  }

  .mantine-MultiSelect-input {
    min-height: 50px;

    input {
      height: 100%;
    }
  }
`;<|MERGE_RESOLUTION|>--- conflicted
+++ resolved
@@ -1,22 +1,11 @@
-<<<<<<< HEAD
 import { useContext, useEffect, useState } from 'react';
 import { MemberStatusEnum } from '@novu/shared';
 import { JsonInput, MultiSelect, Group, ActionIcon } from '@mantine/core';
 import { Button, Text, colors, Tooltip } from '../../../design-system';
 import { useClipboard } from '@mantine/hooks';
-=======
-import React, { useContext, useEffect, useState } from 'react';
->>>>>>> 72fdade3
 import { useMutation, useQuery } from 'react-query';
 import { useFormContext, useWatch } from 'react-hook-form';
 import styled from '@emotion/styled';
-import { useClipboard } from '@mantine/hooks';
-import { JsonInput, MultiSelect, Group, ActionIcon } from '@mantine/core';
-import * as set from 'lodash.set';
-import * as get from 'lodash.get';
-import { TemplateVariableTypeEnum, MemberStatusEnum } from '@novu/shared';
-
-import { Button, Text, colors, Tooltip } from '../../../design-system';
 import { testSendEmailMessage } from '../../../api/templates';
 import { errorMessage, successMessage } from '../../../utils/notifications';
 import { AuthContext } from '../../../store/authContext';
@@ -24,10 +13,7 @@
 import { inputStyles } from '../../../design-system/config/inputs.styles';
 import useStyles from '../../../design-system/select/Select.styles';
 import { getOrganizationMembers } from '../../../api/organization';
-<<<<<<< HEAD
 import { useProcessVariables } from '../../../hooks/use-process-variables';
-=======
->>>>>>> 72fdade3
 
 export function TestSendEmail({ index, isIntegrationActive }: { index: number; isIntegrationActive: boolean }) {
   const { currentUser } = useContext(AuthContext);
@@ -79,13 +65,6 @@
     }
   };
 
-  const onSendToCreate = (query: string): undefined => {
-    setMembersEmails((current) => [...current, query]);
-    setSendTo((current) => [...current, query]);
-
-    return;
-  };
-
   return (
     <div style={{ maxWidth: '800px', margin: 'auto', padding: '20px 25px' }}>
       <Text my={30} color={colors.B60}>
@@ -110,7 +89,7 @@
           creatable
           searchable
           getCreateLabel={(newEmail) => <div>+ Send to {newEmail}</div>}
-          onCreate={onSendToCreate}
+          onCreate={(query) => setMembersEmails((current) => [...current, query])}
         />
       </Wrapper>
 
@@ -137,7 +116,7 @@
         }
       />
 
-      <Group mt={30}>
+      <Group direction="row" mt={30}>
         <Button
           loading={isLoading}
           icon={<Invite />}
