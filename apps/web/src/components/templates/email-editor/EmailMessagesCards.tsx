--- conflicted
+++ resolved
@@ -1,9 +1,5 @@
-<<<<<<< HEAD
-import { useContext } from 'react';
+import { useContext, useState } from 'react';
 
-=======
-import { useContext, useState } from 'react';
->>>>>>> ae0ccd39
 import { EmailContentCard } from './EmailContentCard';
 import { AuthContext } from '../../../store/authContext';
 import { When } from '../../utils/When';
@@ -23,14 +19,6 @@
   const [view, setView] = useState<ViewEnum>(ViewEnum.EDIT);
 
   return (
-<<<<<<< HEAD
-    <EmailContentCard
-      key={index}
-      organization={currentOrganization}
-      index={index}
-      isIntegrationActive={isIntegrationActive}
-    />
-=======
     <>
       <Grid justify="center" mb={view === ViewEnum.PREVIEW ? 40 : 20}>
         <EditorPreviewSwitch view={view} setView={setView} />
@@ -45,12 +33,10 @@
         <EmailContentCard
           key={index}
           organization={currentOrganization}
-          variables={variables}
           index={index}
           isIntegrationActive={isIntegrationActive}
         />
       </When>
     </>
->>>>>>> ae0ccd39
   );
 }