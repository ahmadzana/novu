import { useContext, useState } from 'react';

import { EmailContentCard } from './EmailContentCard';
import { AuthContext } from '../../../store/authContext';
import { When } from '../../utils/When';
import { Preview } from '../../../pages/templates/editor/Preview';
import { EditorPreviewSwitch } from '../EditorPreviewSwitch';
import { Grid, Modal, SegmentedControl, Title, useMantineTheme } from '@mantine/core';
import { TestSendEmail } from './TestSendEmail';
import { colors, shadows } from '../../../design-system';
import { MobileIcon } from '../../../pages/templates/editor/PreviewSegment/MobileIcon';
import { WebIcon } from '../../../pages/templates/editor/PreviewSegment/WebIcon';
import { UnstyledButton } from '@mantine/core';
import { ChevronRight } from '../../../design-system/icons/arrows/ChevronRight';
import { ChevronLeft } from '../../../design-system/icons/arrows/ChevronLeft';
import { useHotkeys } from '@mantine/hooks';
import { VariableManager } from '../VariableManager';
import { VariablesManagement } from './variables-management/VariablesManagement';

export enum ViewEnum {
  EDIT = 'Edit',
  PREVIEW = 'Preview',
  TEST = 'Test',
}

export function EmailMessagesCards({ index, isIntegrationActive }: { index: number; isIntegrationActive: boolean }) {
  const { currentOrganization } = useContext(AuthContext);
  const [view, setView] = useState<ViewEnum>(ViewEnum.EDIT);
  const [preview, setPreview] = useState<'mobile' | 'web'>('web');
  const theme = useMantineTheme();
  const [showVarManagement, setShowVarManagement] = useState(true);
  const [modalOpen, setModalOpen] = useState(false);

  useHotkeys([
    [
      '1',
      () => {
        setView(ViewEnum.EDIT);
      },
    ],
    [
      '2',
      () => {
        setView(ViewEnum.PREVIEW);
        setPreview('web');
      },
    ],
    [
      '3',
      () => {
        setView(ViewEnum.TEST);
      },
    ],
    [
      '4',
      () => {
        setView(ViewEnum.PREVIEW);
        setPreview('mobile');
      },
    ],
  ]);

  return (
    <>
      <div
        style={{
          position: 'relative',
        }}
      >
        <Grid mb={view === ViewEnum.PREVIEW ? 40 : 20}>
          <Grid.Col span={6}>
            <Grid justify="right" mr={7}>
              <EditorPreviewSwitch view={view} setView={setView} />
            </Grid>
          </Grid.Col>
          <Grid.Col p={0} span={6}>
            <When truthy={view === ViewEnum.PREVIEW}>
              <SegmentedControl
                styles={{
                  root: {
                    background: 'transparent',
                    border: `1px solid ${theme.colorScheme === 'dark' ? colors.B40 : colors.B70}`,
                    borderRadius: '30px',
                    marginLeft: 7,
                  },
                  control: {
                    width: '70px',
                  },
                  active: {
                    background: theme.colorScheme === 'dark' ? colors.white : colors.B98,
                    borderRadius: '30px',
                  },
                  labelActive: {
                    color: `${colors.B40} !important`,
                  },
                }}
                data={[
                  {
                    value: 'web',
                    label: <WebIcon />,
                  },
                  {
                    value: 'mobile',
                    label: <MobileIcon />,
                  },
                ]}
                value={preview}
                onChange={(value: any) => {
                  setPreview(value);
                }}
                defaultValue={preview}
              />
            </When>
          </Grid.Col>
        </Grid>
        <When truthy={view === ViewEnum.EDIT}>
          <div
            style={{
              position: 'absolute',
              right: 0,
              top: '0',
            }}
          >
            <UnstyledButton
              type="button"
              onClick={() => {
                setShowVarManagement(!showVarManagement);
              }}
            >
              {showVarManagement ? <ChevronRight /> : <ChevronLeft />}
            </UnstyledButton>
          </div>
        </When>
      </div>
      <When truthy={view === ViewEnum.PREVIEW}>
        <Preview activeStep={index} view={preview} />
      </When>
      <When truthy={view === ViewEnum.TEST}>
        <TestSendEmail isIntegrationActive={isIntegrationActive} index={index} />
      </When>
      <When truthy={view === ViewEnum.EDIT}>
<<<<<<< HEAD
        <Grid grow>
          <Grid.Col span={showVarManagement ? 8 : 12}>
            <EmailContentCard
              key={index}
              organization={currentOrganization}
              variables={variables}
              index={index}
              isIntegrationActive={isIntegrationActive}
            />
          </Grid.Col>
          <Grid.Col
            span={showVarManagement ? 4 : 0}
            sx={{
              maxWidth: '325px',
            }}
          >
            <VariablesManagement
              index={index}
              openVariablesModal={() => {
                setModalOpen(true);
              }}
            />
          </Grid.Col>
        </Grid>
=======
        <EmailContentCard
          key={index}
          organization={currentOrganization}
          index={index}
          isIntegrationActive={isIntegrationActive}
        />
>>>>>>> 72fdade3
      </When>
      <Modal
        opened={modalOpen}
        overlayColor={theme.colorScheme === 'dark' ? colors.BGDark : colors.BGLight}
        overlayOpacity={0.7}
        styles={{
          modal: {
            backgroundColor: theme.colorScheme === 'dark' ? colors.B15 : colors.white,
            width: '90%',
          },
          body: {
            paddingTop: '5px',
            paddingInline: '8px',
          },
        }}
        title={<Title>Variables</Title>}
        sx={{ backdropFilter: 'blur(10px)' }}
        shadow={theme.colorScheme === 'dark' ? shadows.dark : shadows.medium}
        radius="md"
        size="lg"
        onClose={() => {
          setModalOpen(false);
        }}
        centered
        overflow="inside"
      >
        <VariableManager hideLabel={true} index={index} contents={['content', 'htmlContent', 'subject']} />
      </Modal>
    </>
  );
}<|MERGE_RESOLUTION|>--- conflicted
+++ resolved
@@ -23,7 +23,15 @@
   TEST = 'Test',
 }
 
-export function EmailMessagesCards({ index, isIntegrationActive }: { index: number; isIntegrationActive: boolean }) {
+export function EmailMessagesCards({
+  index,
+  variables,
+  isIntegrationActive,
+}: {
+  index: number;
+  variables: { name: string }[];
+  isIntegrationActive: boolean;
+}) {
   const { currentOrganization } = useContext(AuthContext);
   const [view, setView] = useState<ViewEnum>(ViewEnum.EDIT);
   const [preview, setPreview] = useState<'mobile' | 'web'>('web');
@@ -139,7 +147,6 @@
         <TestSendEmail isIntegrationActive={isIntegrationActive} index={index} />
       </When>
       <When truthy={view === ViewEnum.EDIT}>
-<<<<<<< HEAD
         <Grid grow>
           <Grid.Col span={showVarManagement ? 8 : 12}>
             <EmailContentCard
@@ -164,14 +171,6 @@
             />
           </Grid.Col>
         </Grid>
-=======
-        <EmailContentCard
-          key={index}
-          organization={currentOrganization}
-          index={index}
-          isIntegrationActive={isIntegrationActive}
-        />
->>>>>>> 72fdade3
       </When>
       <Modal
         opened={modalOpen}
