import { useEffect, useState } from 'react';
import { IOrganizationEntity, IEmailBlock } from '@novu/shared';
import { Controller, useFormContext } from 'react-hook-form';
<<<<<<< HEAD
import { Button, Input, Tabs } from '../../../design-system';
=======
import { Input, Tabs, colors } from '../../../design-system';
>>>>>>> 9c8cc0f1
import { EmailMessageEditor } from './EmailMessageEditor';
import { EmailCustomCodeEditor } from './EmailCustomCodeEditor';
import { LackIntegrationError } from '../LackIntegrationError';
import { useEnvController } from '../../../store/use-env-controller';
import { VariableManager } from '../VariableManager';
<<<<<<< HEAD
import { TestSendEmailModal } from './TestSendEmailModal';
=======
import { useIntegrations } from '../../../api/hooks';
import { Grid, useMantineTheme } from '@mantine/core';
import { format } from 'date-fns';
>>>>>>> 9c8cc0f1

export function EmailContentCard({
  index,
  variables = [],
  organization,
  isIntegrationActive,
}: {
  index: number;
  variables: {
    name: string;
  }[];
  organization: IOrganizationEntity | undefined;
  isIntegrationActive: boolean;
}) {
  const { readonly } = useEnvController();
  const theme = useMantineTheme();
  const {
    control,
    formState: { errors },
    setValue,
    watch,
    getValues,
  } = useFormContext(); // retrieve all hook methods
  const contentType = watch(`steps.${index}.template.contentType`);
  const [activeTab, setActiveTab] = useState(0);
<<<<<<< HEAD
  const [showTestModal, setShowTestModal] = useState(false);
=======
  const { integrations = [] } = useIntegrations();
  const [integration, setIntegration]: any = useState(null);

  useEffect(() => {
    if (integrations.length === 0) {
      return;
    }
    setIntegration(integrations.find((item) => item.channel === 'email') || null);
  }, [integrations, setIntegration]);
>>>>>>> 9c8cc0f1

  useEffect(() => {
    if (contentType === 'customHtml') {
      setActiveTab(1);
    } else {
      setActiveTab(0);
    }
  }, [contentType]);

  const onTabChange = (tabIndex) => {
    setActiveTab(tabIndex);
    setValue(`steps.${index}.template.contentType` as any, tabIndex === 0 ? 'editor' : 'customHtml');
  };
  const menuTabs = [
    {
      label: 'Editor',
      content: (
        <Controller
          name={`steps.${index}.template.content` as any}
          control={control}
          render={({ field, formState }) => {
            return (
              <EmailMessageEditor
                branding={organization?.branding}
                onChange={field.onChange}
                value={field.value as IEmailBlock[]}
                readonly={readonly}
              />
            );
          }}
        />
      ),
    },
    {
      label: 'Custom Code',
      content: (
        <Controller
          name={`steps.${index}.template.htmlContent` as any}
          control={control}
          render={({ field, formState }) => {
            return <EmailCustomCodeEditor onChange={field.onChange} value={field.value} />;
          }}
        />
      ),
    },
  ];

  return (
    <>
      {!isIntegrationActive ? <LackIntegrationError channelType="E-Mail" /> : null}
<<<<<<< HEAD
      <Button onClick={() => setShowTestModal(true)}>Test Email</Button>
      <Controller
        name={`steps.${index}.template.subject` as any}
        control={control}
        render={({ field, fieldState }) => {
          return (
            <Input
              {...field}
              mb={40}
              error={fieldState.error?.message}
              label="Subject line"
              disabled={readonly}
              value={field.value}
              placeholder="Type the email subject..."
              data-test-id="emailSubject"
            />
          );
        }}
      />
      <TestSendEmailModal
        index={index}
        isVisible={showTestModal}
        onDismiss={() => setShowTestModal(false)}
        template={getValues(`steps.${index}.template` as any)}
      />
=======
      <div
        style={{
          fontWeight: 'bolder',
          marginBottom: '10px',
        }}
      >
        Inbox View
      </div>
      <div
        style={{
          background: theme.colorScheme === 'dark' ? colors.B17 : colors.B98,
          borderRadius: '7px',
          marginBottom: '40px',
          padding: '5px 10px',
        }}
      >
        <Grid grow align="center">
          <Grid.Col span={3}>
            <div
              style={{
                padding: '15px',
                borderRadius: '7px',
                border: `1px solid ${theme.colorScheme === 'dark' ? colors.B30 : colors.B80}`,
                margin: '5px 0px',
              }}
            >
              {integration ? integration?.credentials?.from : 'No active email integration'}
            </div>
          </Grid.Col>
          <Grid.Col span={4}>
            <div>
              <Controller
                name={`steps.${index}.template.subject` as any}
                control={control}
                render={({ field, fieldState }) => {
                  return (
                    <Input
                      {...field}
                      error={fieldState.error?.message}
                      disabled={readonly}
                      value={field.value}
                      placeholder="Type the email subject..."
                      data-test-id="emailSubject"
                    />
                  );
                }}
              />
            </div>
          </Grid.Col>
          <Grid.Col span={4}>
            <Controller
              name={`steps.${index}.template.preheader` as any}
              control={control}
              render={({ field, fieldState }) => {
                return (
                  <Input
                    {...field}
                    error={fieldState.error?.message}
                    disabled={readonly}
                    value={field.value}
                    placeholder="Preheader..."
                    data-test-id="emailPreheader"
                  />
                );
              }}
            />
          </Grid.Col>
          <Grid.Col
            span={1}
            sx={{
              color: colors.B60,
              fontWeight: 'normal',
            }}
          >
            {format(new Date(), 'MMM dd')}
          </Grid.Col>
        </Grid>
      </div>
>>>>>>> 9c8cc0f1
      <div data-test-id="editor-type-selector">
        <Tabs active={activeTab} onTabChange={onTabChange} menuTabs={menuTabs} />
      </div>
      <VariableManager index={index} contents={['content', 'htmlContent', 'subject']} />
    </>
  );
}<|MERGE_RESOLUTION|>--- conflicted
+++ resolved
@@ -1,23 +1,16 @@
 import { useEffect, useState } from 'react';
 import { IOrganizationEntity, IEmailBlock } from '@novu/shared';
 import { Controller, useFormContext } from 'react-hook-form';
-<<<<<<< HEAD
-import { Button, Input, Tabs } from '../../../design-system';
-=======
-import { Input, Tabs, colors } from '../../../design-system';
->>>>>>> 9c8cc0f1
+import { Button, Input, Tabs, colors } from '../../../design-system';
 import { EmailMessageEditor } from './EmailMessageEditor';
 import { EmailCustomCodeEditor } from './EmailCustomCodeEditor';
 import { LackIntegrationError } from '../LackIntegrationError';
 import { useEnvController } from '../../../store/use-env-controller';
 import { VariableManager } from '../VariableManager';
-<<<<<<< HEAD
-import { TestSendEmailModal } from './TestSendEmailModal';
-=======
 import { useIntegrations } from '../../../api/hooks';
 import { Grid, useMantineTheme } from '@mantine/core';
 import { format } from 'date-fns';
->>>>>>> 9c8cc0f1
+import { TestSendEmailModal } from './TestSendEmailModal';
 
 export function EmailContentCard({
   index,
@@ -43,9 +36,7 @@
   } = useFormContext(); // retrieve all hook methods
   const contentType = watch(`steps.${index}.template.contentType`);
   const [activeTab, setActiveTab] = useState(0);
-<<<<<<< HEAD
   const [showTestModal, setShowTestModal] = useState(false);
-=======
   const { integrations = [] } = useIntegrations();
   const [integration, setIntegration]: any = useState(null);
 
@@ -55,7 +46,6 @@
     }
     setIntegration(integrations.find((item) => item.channel === 'email') || null);
   }, [integrations, setIntegration]);
->>>>>>> 9c8cc0f1
 
   useEffect(() => {
     if (contentType === 'customHtml') {
@@ -106,33 +96,8 @@
   return (
     <>
       {!isIntegrationActive ? <LackIntegrationError channelType="E-Mail" /> : null}
-<<<<<<< HEAD
       <Button onClick={() => setShowTestModal(true)}>Test Email</Button>
-      <Controller
-        name={`steps.${index}.template.subject` as any}
-        control={control}
-        render={({ field, fieldState }) => {
-          return (
-            <Input
-              {...field}
-              mb={40}
-              error={fieldState.error?.message}
-              label="Subject line"
-              disabled={readonly}
-              value={field.value}
-              placeholder="Type the email subject..."
-              data-test-id="emailSubject"
-            />
-          );
-        }}
-      />
-      <TestSendEmailModal
-        index={index}
-        isVisible={showTestModal}
-        onDismiss={() => setShowTestModal(false)}
-        template={getValues(`steps.${index}.template` as any)}
-      />
-=======
+
       <div
         style={{
           fontWeight: 'bolder',
@@ -211,7 +176,12 @@
           </Grid.Col>
         </Grid>
       </div>
->>>>>>> 9c8cc0f1
+      <TestSendEmailModal
+        index={index}
+        isVisible={showTestModal}
+        onDismiss={() => setShowTestModal(false)}
+        template={getValues(`steps.${index}.template` as any)}
+      />
       <div data-test-id="editor-type-selector">
         <Tabs active={activeTab} onTabChange={onTabChange} menuTabs={menuTabs} />
       </div>
