import { useEffect, useState } from 'react';
import { IOrganizationEntity, IEmailBlock } from '@novu/shared';
import { Controller, useFormContext } from 'react-hook-form';
<<<<<<< HEAD
import { Button, Input, Tabs, colors } from '../../../design-system';
=======
import { Tabs } from '../../../design-system';
>>>>>>> 31c0b9f9
import { EmailMessageEditor } from './EmailMessageEditor';
import { EmailCustomCodeEditor } from './EmailCustomCodeEditor';
import { LackIntegrationError } from '../LackIntegrationError';
import { useEnvController } from '../../../store/use-env-controller';
import { VariableManager } from '../VariableManager';
import { useIntegrations } from '../../../api/hooks';
<<<<<<< HEAD
import { Grid, useMantineTheme } from '@mantine/core';
import { format } from 'date-fns';
import { TestSendEmailModal } from './TestSendEmailModal';
=======
import { useMantineTheme } from '@mantine/core';
import { EmailInboxContent } from './EmailInboxContent';
>>>>>>> 31c0b9f9

export function EmailContentCard({
  index,
  variables = [],
  organization,
  isIntegrationActive,
}: {
  index: number;
  variables: {
    name: string;
  }[];
  organization: IOrganizationEntity | undefined;
  isIntegrationActive: boolean;
}) {
  const { readonly } = useEnvController();
  const theme = useMantineTheme();
  const {
    control,
    formState: { errors },
    setValue,
    watch,
    getValues,
  } = useFormContext(); // retrieve all hook methods
  const contentType = watch(`steps.${index}.template.contentType`);
  const [activeTab, setActiveTab] = useState(0);
  const [showTestModal, setShowTestModal] = useState(false);
  const { integrations = [] } = useIntegrations();
  const [integration, setIntegration]: any = useState(null);

  useEffect(() => {
    if (integrations.length === 0) {
      return;
    }
    setIntegration(integrations.find((item) => item.channel === 'email') || null);
  }, [integrations, setIntegration]);

  useEffect(() => {
    if (contentType === 'customHtml') {
      setActiveTab(1);
    } else {
      setActiveTab(0);
    }
  }, [contentType]);

  const onTabChange = (tabIndex) => {
    setActiveTab(tabIndex);
    setValue(`steps.${index}.template.contentType` as any, tabIndex === 0 ? 'editor' : 'customHtml');
  };
  const menuTabs = [
    {
      label: 'Editor',
      content: (
        <Controller
          name={`steps.${index}.template.content` as any}
          control={control}
          render={({ field, formState }) => {
            return (
              <EmailMessageEditor
                branding={organization?.branding}
                onChange={field.onChange}
                value={field.value as IEmailBlock[]}
                readonly={readonly}
              />
            );
          }}
        />
      ),
    },
    {
      label: 'Custom Code',
      content: (
        <Controller
          name={`steps.${index}.template.htmlContent` as any}
          control={control}
          render={({ field, formState }) => {
            return <EmailCustomCodeEditor onChange={field.onChange} value={field.value} />;
          }}
        />
      ),
    },
  ];

  return (
    <>
      {!isIntegrationActive ? <LackIntegrationError channelType="E-Mail" /> : null}
      <Button onClick={() => setShowTestModal(true)}>Test Email</Button>

      <div
        style={{
          fontWeight: 'bolder',
          marginBottom: '10px',
        }}
      >
        Inbox View
      </div>
<<<<<<< HEAD
      <div
        style={{
          background: theme.colorScheme === 'dark' ? colors.B17 : colors.B98,
          borderRadius: '7px',
          marginBottom: '40px',
          padding: '5px 10px',
        }}
      >
        <Grid grow align="center">
          <Grid.Col span={3}>
            <div
              style={{
                padding: '15px',
                borderRadius: '7px',
                border: `1px solid ${theme.colorScheme === 'dark' ? colors.B30 : colors.B80}`,
                margin: '5px 0px',
              }}
            >
              {integration ? integration?.credentials?.from : 'No active email integration'}
            </div>
          </Grid.Col>
          <Grid.Col span={4}>
            <div>
              <Controller
                name={`steps.${index}.template.subject` as any}
                control={control}
                render={({ field, fieldState }) => {
                  return (
                    <Input
                      {...field}
                      error={fieldState.error?.message}
                      disabled={readonly}
                      value={field.value}
                      placeholder="Type the email subject..."
                      data-test-id="emailSubject"
                    />
                  );
                }}
              />
            </div>
          </Grid.Col>
          <Grid.Col span={4}>
            <Controller
              name={`steps.${index}.template.preheader` as any}
              control={control}
              render={({ field, fieldState }) => {
                return (
                  <Input
                    {...field}
                    error={fieldState.error?.message}
                    disabled={readonly}
                    value={field.value}
                    placeholder="Preheader..."
                    data-test-id="emailPreheader"
                  />
                );
              }}
            />
          </Grid.Col>
          <Grid.Col
            span={1}
            sx={{
              color: colors.B60,
              fontWeight: 'normal',
            }}
          >
            {format(new Date(), 'MMM dd')}
          </Grid.Col>
        </Grid>
      </div>
      <TestSendEmailModal
        index={index}
        isVisible={showTestModal}
        onDismiss={() => setShowTestModal(false)}
        template={getValues(`steps.${index}.template` as any)}
      />
=======
      <EmailInboxContent integration={integration} index={index} readonly={readonly} />
>>>>>>> 31c0b9f9
      <div data-test-id="editor-type-selector">
        <Tabs active={activeTab} onTabChange={onTabChange} menuTabs={menuTabs} />
      </div>
      <VariableManager index={index} contents={['content', 'htmlContent', 'subject']} />
    </>
  );
}<|MERGE_RESOLUTION|>--- conflicted
+++ resolved
@@ -1,25 +1,16 @@
 import { useEffect, useState } from 'react';
 import { IOrganizationEntity, IEmailBlock } from '@novu/shared';
 import { Controller, useFormContext } from 'react-hook-form';
-<<<<<<< HEAD
 import { Button, Input, Tabs, colors } from '../../../design-system';
-=======
-import { Tabs } from '../../../design-system';
->>>>>>> 31c0b9f9
 import { EmailMessageEditor } from './EmailMessageEditor';
 import { EmailCustomCodeEditor } from './EmailCustomCodeEditor';
 import { LackIntegrationError } from '../LackIntegrationError';
 import { useEnvController } from '../../../store/use-env-controller';
 import { VariableManager } from '../VariableManager';
 import { useIntegrations } from '../../../api/hooks';
-<<<<<<< HEAD
-import { Grid, useMantineTheme } from '@mantine/core';
-import { format } from 'date-fns';
-import { TestSendEmailModal } from './TestSendEmailModal';
-=======
 import { useMantineTheme } from '@mantine/core';
 import { EmailInboxContent } from './EmailInboxContent';
->>>>>>> 31c0b9f9
+import { TestSendEmailModal } from './TestSendEmailModal';
 
 export function EmailContentCard({
   index,
@@ -115,86 +106,13 @@
       >
         Inbox View
       </div>
-<<<<<<< HEAD
-      <div
-        style={{
-          background: theme.colorScheme === 'dark' ? colors.B17 : colors.B98,
-          borderRadius: '7px',
-          marginBottom: '40px',
-          padding: '5px 10px',
-        }}
-      >
-        <Grid grow align="center">
-          <Grid.Col span={3}>
-            <div
-              style={{
-                padding: '15px',
-                borderRadius: '7px',
-                border: `1px solid ${theme.colorScheme === 'dark' ? colors.B30 : colors.B80}`,
-                margin: '5px 0px',
-              }}
-            >
-              {integration ? integration?.credentials?.from : 'No active email integration'}
-            </div>
-          </Grid.Col>
-          <Grid.Col span={4}>
-            <div>
-              <Controller
-                name={`steps.${index}.template.subject` as any}
-                control={control}
-                render={({ field, fieldState }) => {
-                  return (
-                    <Input
-                      {...field}
-                      error={fieldState.error?.message}
-                      disabled={readonly}
-                      value={field.value}
-                      placeholder="Type the email subject..."
-                      data-test-id="emailSubject"
-                    />
-                  );
-                }}
-              />
-            </div>
-          </Grid.Col>
-          <Grid.Col span={4}>
-            <Controller
-              name={`steps.${index}.template.preheader` as any}
-              control={control}
-              render={({ field, fieldState }) => {
-                return (
-                  <Input
-                    {...field}
-                    error={fieldState.error?.message}
-                    disabled={readonly}
-                    value={field.value}
-                    placeholder="Preheader..."
-                    data-test-id="emailPreheader"
-                  />
-                );
-              }}
-            />
-          </Grid.Col>
-          <Grid.Col
-            span={1}
-            sx={{
-              color: colors.B60,
-              fontWeight: 'normal',
-            }}
-          >
-            {format(new Date(), 'MMM dd')}
-          </Grid.Col>
-        </Grid>
-      </div>
+      <EmailInboxContent integration={integration} index={index} readonly={readonly} />
       <TestSendEmailModal
         index={index}
         isVisible={showTestModal}
         onDismiss={() => setShowTestModal(false)}
         template={getValues(`steps.${index}.template` as any)}
       />
-=======
-      <EmailInboxContent integration={integration} index={index} readonly={readonly} />
->>>>>>> 31c0b9f9
       <div data-test-id="editor-type-selector">
         <Tabs active={activeTab} onTabChange={onTabChange} menuTabs={menuTabs} />
       </div>
