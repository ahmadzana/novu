--- conflicted
+++ resolved
@@ -24,11 +24,7 @@
           color: `${colors.B40} !important`,
         },
       }}
-<<<<<<< HEAD
       data={Object.values(ViewEnum)}
-=======
-      data={['Edit', 'Preview', 'Test']}
->>>>>>> 173b80b5
       value={view}
       onChange={(value) => {
         setView(value);
