import { Control, Controller } from 'react-hook-form';
import { Container, Group } from '@mantine/core';
<<<<<<< HEAD
import React from 'react';
import { IForm } from '../../../legacy/pages/templates/editor/use-template-controller.hook';
=======
import { IForm } from '../use-template-controller.hook';
>>>>>>> 217260b9
import { InAppEditorBlock } from './InAppEditorBlock';
import { Input } from '../../../design-system';
import { LackIntegrationError } from '../LackIntegrationError';

export function TemplateInAppEditor({
  control,
  index,
  isIntegrationActive,
}: {
  control: Control<IForm>;
  index: number;
  errors: any;
  isIntegrationActive: boolean;
}) {
  return (
<<<<<<< HEAD
    <>
      {!isIntegrationActive ? <LackIntegrationError channelType="In-app" /> : null}
      <Container ml={0} sx={{ width: '70%', paddingLeft: '0px' }}>
        <Group grow direction="column">
          <Controller
            name={`inAppMessages.${index}.template.cta.data.url` as any}
            control={control}
            render={({ field }) => (
              <Input
                {...field}
                value={field.value || ''}
                data-test-id="inAppRedirect"
                label="Redirect URL"
                placeholder="i.e /tasks/{{taskId}}"
              />
            )}
          />
          <Controller
            name={`inAppMessages.${index}.template.content` as any}
            data-test-id="in-app-content-form-item"
            control={control}
            render={({ field }) => {
              const { ref, ...fieldRefs } = field;

              return <InAppEditorBlock {...fieldRefs} contentPlaceholder="Notification content goes here..." />;
            }}
          />
        </Group>
      </Container>
    </>
=======
    <Container ml={0} sx={{ maxWidth: '400px', paddingLeft: '0px' }}>
      <Group grow direction="column">
        <Controller
          name={`inAppMessages.${index}.template.cta.data.url` as any}
          control={control}
          render={({ field }) => (
            <Input
              {...field}
              value={field.value || ''}
              description="The URL that will be opened when the user clicks the CTA button."
              data-test-id="inAppRedirect"
              label="Redirect URL"
              placeholder="i.e /tasks/{{taskId}}"
            />
          )}
        />
        <Controller
          name={`inAppMessages.${index}.template.content` as any}
          data-test-id="in-app-content-form-item"
          control={control}
          render={({ field }) => {
            const { ref, ...fieldRefs } = field;

            return <InAppEditorBlock {...fieldRefs} contentPlaceholder="Write your notification content here..." />;
          }}
        />
      </Group>
    </Container>
>>>>>>> 217260b9
  );
}<|MERGE_RESOLUTION|>--- conflicted
+++ resolved
@@ -1,11 +1,7 @@
 import { Control, Controller } from 'react-hook-form';
 import { Container, Group } from '@mantine/core';
-<<<<<<< HEAD
 import React from 'react';
-import { IForm } from '../../../legacy/pages/templates/editor/use-template-controller.hook';
-=======
 import { IForm } from '../use-template-controller.hook';
->>>>>>> 217260b9
 import { InAppEditorBlock } from './InAppEditorBlock';
 import { Input } from '../../../design-system';
 import { LackIntegrationError } from '../LackIntegrationError';
@@ -21,39 +17,8 @@
   isIntegrationActive: boolean;
 }) {
   return (
-<<<<<<< HEAD
-    <>
-      {!isIntegrationActive ? <LackIntegrationError channelType="In-app" /> : null}
-      <Container ml={0} sx={{ width: '70%', paddingLeft: '0px' }}>
-        <Group grow direction="column">
-          <Controller
-            name={`inAppMessages.${index}.template.cta.data.url` as any}
-            control={control}
-            render={({ field }) => (
-              <Input
-                {...field}
-                value={field.value || ''}
-                data-test-id="inAppRedirect"
-                label="Redirect URL"
-                placeholder="i.e /tasks/{{taskId}}"
-              />
-            )}
-          />
-          <Controller
-            name={`inAppMessages.${index}.template.content` as any}
-            data-test-id="in-app-content-form-item"
-            control={control}
-            render={({ field }) => {
-              const { ref, ...fieldRefs } = field;
-
-              return <InAppEditorBlock {...fieldRefs} contentPlaceholder="Notification content goes here..." />;
-            }}
-          />
-        </Group>
-      </Container>
-    </>
-=======
-    <Container ml={0} sx={{ maxWidth: '400px', paddingLeft: '0px' }}>
+    {!isIntegrationActive ? <LackIntegrationError channelType="In-app" /> : null}
+  <Container ml={0} sx={{ maxWidth: '400px', paddingLeft: '0px' }}>
       <Group grow direction="column">
         <Controller
           name={`inAppMessages.${index}.template.cta.data.url` as any}
@@ -81,6 +46,5 @@
         />
       </Group>
     </Container>
->>>>>>> 217260b9
   );
 }