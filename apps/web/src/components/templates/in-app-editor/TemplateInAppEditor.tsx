import { Control, Controller, useFormContext } from 'react-hook-form';
import { ActionIcon, Chip, Container, Group, Chips, useMantineTheme } from '@mantine/core';
import { IForm } from '../use-template-controller.hook';
import { InAppEditorBlock } from './InAppEditorBlock';
import { Checkbox, colors, Input } from '../../../design-system';
import { useEnvController } from '../../../store/use-env-controller';
import { useMutation, useQuery, useQueryClient } from 'react-query';
import { createFeed, deleteFeed, getFeeds } from '../../../api/feeds';
import { useEffect, useState } from 'react';
import { QueryKeys } from '../../../api/query.keys';
import { Trash, PlusGradient } from '../../../design-system/icons';
import { useInputState } from '@mantine/hooks';
import * as Sentry from '@sentry/react';
import { showNotification } from '@mantine/notifications';
import { getOutlineStyles } from '../../../design-system/button/Button.styles';

export function TemplateInAppEditor({ control, index }: { control: Control<IForm>; index: number; errors: any }) {
  const queryClient = useQueryClient();
  const { readonly } = useEnvController();
  const theme = useMantineTheme();
  const [newFeed, setNewFeed] = useInputState('');
  const {
    formState: { errors },
    setValue,
    getValues,
  } = useFormContext();
  const { data: feeds } = useQuery(QueryKeys.getFeeds, getFeeds);
  const { mutateAsync: createNewFeed } = useMutation<
    { name: string; _id: string },
    { error: string; message: string; statusCode: number },
    { name: string }
  >(createFeed, {
    onSuccess: (data) => {
      queryClient.setQueryData(QueryKeys.getFeeds, [...feeds, data]);
    },
  });
  const { mutateAsync: deleteFeedById } = useMutation<
    { name: string; _id: string }[],
    { error: string; message: string; statusCode: number },
    string
  >((feedId) => deleteFeed(feedId), {
    onSuccess: (data) => {
      queryClient.refetchQueries([QueryKeys.getFeeds]);
    },
  });
  const [showFeed, setShowFeed] = useState(true);

  useEffect(() => {
    const feed = getValues(`steps.${index}.template.feedId`);
    if (feeds?.length && !feed) {
      selectDefaultFeed();
      setShowFeed(false);
    }
  }, [feeds]);

  function selectDefaultFeed() {
    setTimeout(() => {
      setValue(`steps.${index}.template.feedId`, '');
    }, 0);
  }

  async function addNewFeed() {
    if (newFeed) {
      const response = await createNewFeed({
        name: newFeed,
      });

      setNewFeed('');

      setTimeout(() => {
        setValue(`steps.${index}.template.feedId`, response._id);
      }, 0);
    }
  }

  async function deleteFeedHandler(feedId: string) {
    try {
      await deleteFeedById(feedId);
      selectDefaultFeed();
      showNotification({
        message: 'Feed deleted successfully',
        color: 'green',
      });
    } catch (e: any) {
      Sentry.captureException(e);

      showNotification({
        message: e.message || 'Un-expected error occurred',
        color: 'red',
      });
    }
  }

  return (
    <>
      <Container sx={{ maxWidth: '450px', paddingLeft: '0px', margin: '0 auto 15px auto' }}>
        <Group grow direction="column">
          <Controller
            name={`steps.${index}.template.cta.data.url` as any}
            control={control}
            render={({ field }) => (
              <Input
                {...field}
                value={field.value || ''}
                disabled={readonly}
                description="The URL that will be opened when the user clicks the CTA button."
                data-test-id="inAppRedirect"
                label="Redirect URL"
                placeholder="i.e /tasks/{{taskId}}"
              />
            )}
          />
<<<<<<< HEAD
          <Controller
            name={`steps.${index}.template.feedId` as any}
            control={control}
            render={({ field }) => {
              return (
                <>
                  <div
                    style={{
                      position: 'relative',
                    }}
                  >
                    <Checkbox
                      data-test-id={`use-feeds-checkbox`}
                      checked={showFeed}
                      onChange={() => {
                        setShowFeed(!showFeed);
                        if (showFeed === true) {
                          setValue(`steps.${index}.template.feedId`, '', { shouldDirty: true });
                        }
                      }}
                      sx={{
                        position: 'absolute',
                        flexDirection: 'row-reverse',
                        right: '0px',
                      }}
                      styles={{
                        label: {
                          marginRight: '10px',
                        },
                      }}
                      label="Use Feeds"
                    />
                    <Input
                      data-test-id={`create-feed-input`}
                      disabled={!showFeed}
                      label="Add New Feed (optional)"
                      placeholder="Name your feed..."
                      value={newFeed}
                      onChange={setNewFeed}
                      rightSection={
                        <ActionIcon data-test-id={`add-feed-button`} variant="transparent" onClick={addNewFeed}>
                          <PlusGradient />
                        </ActionIcon>
                      }
                    />
                  </div>
                  <Chips
                    size="xl"
                    radius="md"
                    {...field}
                    styles={{
                      label: {
                        padding: '0 15px',
                      },
                      filled: {
                        backgroundColor: theme.colorScheme === 'dark' ? colors.B17 : colors.white,
                        ':hover': {
                          backgroundColor: theme.colorScheme === 'dark' ? colors.B17 : colors.white,
                        },
                      },
                      iconWrapper: { display: 'none' },
                      checked: {
                        ...getOutlineStyles(theme),
                        color: theme.colorScheme === 'dark' ? theme.white : colors.B40,
                      },
                    }}
                  >
                    {(feeds || []).map((item, ind) => (
                      <Chip value={item._id} data-test-id={`feed-button-${ind}`} disabled={!showFeed}>
                        {item.name}
                        <ActionIcon
                          disabled={!showFeed}
                          sx={{
                            display: 'inline',
                            float: 'right',
                            marginTop: '7px',
                            ':disabled': {
                              display: 'none',
                            },
                          }}
                          variant="transparent"
                          onClick={() => deleteFeedHandler(item._id)}
                        >
                          <Trash
                            style={{
                              color: theme.colorScheme === 'dark' ? colors.B40 : colors.B80,
                            }}
                          />
                        </ActionIcon>
                      </Chip>
                    ))}
                  </Chips>
                </>
              );
            }}
          />

          <Controller
            name={`steps.${index}.template.content` as any}
            data-test-id="in-app-content-form-item"
=======
          <InAppEditorBlock
>>>>>>> bed16a28
            control={control}
            index={index}
            readonly={readonly}
            contentPlaceholder="Write your notification content here..."
          />
        </Group>
      </Container>
    </>
  );
}<|MERGE_RESOLUTION|>--- conflicted
+++ resolved
@@ -110,7 +110,6 @@
               />
             )}
           />
-<<<<<<< HEAD
           <Controller
             name={`steps.${index}.template.feedId` as any}
             control={control}
@@ -208,12 +207,7 @@
             }}
           />
 
-          <Controller
-            name={`steps.${index}.template.content` as any}
-            data-test-id="in-app-content-form-item"
-=======
           <InAppEditorBlock
->>>>>>> bed16a28
             control={control}
             index={index}
             readonly={readonly}
