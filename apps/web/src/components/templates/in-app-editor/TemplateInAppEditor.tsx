--- conflicted
+++ resolved
@@ -1,10 +1,5 @@
 import { useInputState } from '@mantine/hooks';
-<<<<<<< HEAD
-import { ActionIcon, Container, Stack } from '@mantine/core';
-=======
-import { ActionIcon, Container, Group, Divider } from '@mantine/core';
-import { IFeedEntity } from '@novu/shared';
->>>>>>> 271488a5
+import { ActionIcon, Container, Stack, Divider } from '@mantine/core';
 import { Control, Controller, useFormContext } from 'react-hook-form';
 import { useEffect, useState } from 'react';
 import { useMutation, useQuery, useQueryClient } from 'react-query';
