--- conflicted
+++ resolved
@@ -10,16 +10,10 @@
 import { api } from '../../api/api.client';
 import { PasswordInput, Button, colors, Input, Text } from '../../design-system';
 import { GitHub } from '../../design-system/icons';
-<<<<<<< HEAD
 import { IS_DOCKER_HOSTED } from '../../config';
-import { useVercelParams } from '../../hooks/use-vercelParams';
-import { useAcceptInvite } from './use-accept-invite.hook';
+import { useVercelParams } from '../../hooks/useVercelParams';
+import { useAcceptInvite } from './useAcceptInvite';
 import { buildGithubLink, buildVercelGithubLink } from './githubUtils';
-=======
-import { API_ROOT, IS_DOCKER_HOSTED } from '../../config';
-import { useVercelParams } from '../../hooks/useVercelParams';
-import { SignUpOriginEnum } from '@novu/shared';
->>>>>>> 011f9330
 
 type LoginFormProps = {
   invitationToken?: string;
