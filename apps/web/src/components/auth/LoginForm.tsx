import { useContext, useMemo } from 'react';
import { Link, useNavigate } from 'react-router-dom';
import { useMutation } from '@tanstack/react-query';
import styled from '@emotion/styled';
import { useForm } from 'react-hook-form';
import * as Sentry from '@sentry/react';
import { Divider, Button as MantineButton, Center } from '@mantine/core';

import { AuthContext } from '../../store/authContext';
import { api } from '../../api/api.client';
import { PasswordInput, Button, colors, Input, Text } from '../../design-system';
import { GitHub } from '../../design-system/icons';
<<<<<<< HEAD
import { API_ROOT, IS_DOCKER_HOSTED } from '../../config';
import { useVercelParams } from '../../hooks/use-vercelParams';
import { ROUTES } from '../../constants/routes.enum';
=======
import { IS_DOCKER_HOSTED } from '../../config';
import { useVercelParams } from '../../hooks/useVercelParams';
import { useAcceptInvite } from './useAcceptInvite';
import { buildGithubLink, buildVercelGithubLink } from './gitHubUtils';
>>>>>>> dd090f5f

type LoginFormProps = {
  invitationToken?: string;
  email?: string;
};

export function LoginForm({ email, invitationToken }: LoginFormProps) {
  const navigate = useNavigate();
  const { setToken } = useContext(AuthContext);
  const { isLoading, mutateAsync, isError, error } = useMutation<
    { token: string },
    { error: string; message: string; statusCode: number },
    {
      email: string;
      password: string;
    }
  >((data) => api.post('/v1/auth/login', data));
  const { isLoading: isLoadingAcceptInvite, submitToken } = useAcceptInvite();

  const { isFromVercel, code, next, configurationId } = useVercelParams();
  const vercelQueryParams = `code=${code}&next=${next}&configurationId=${configurationId}`;
<<<<<<< HEAD
  const signupLink = isFromVercel ? `/auth/signup?${vercelQueryParams}` : ROUTES.AUTH_SIGNUP;
  const resetPasswordLink = isFromVercel ? `/auth/reset/request?${vercelQueryParams}` : ROUTES.AUTH_RESET_REQUEST;
=======
  const signupLink = isFromVercel ? `/auth/signup?${vercelQueryParams}` : '/auth/signup';
  const resetPasswordLink = isFromVercel ? `/auth/reset/request?${vercelQueryParams}` : '/auth/reset/request';
>>>>>>> dd090f5f
  const githubLink = isFromVercel
    ? buildVercelGithubLink({ code, next, configurationId })
    : buildGithubLink({ invitationToken });

  const {
    register,
    handleSubmit,
    formState: { errors },
  } = useForm({
    defaultValues: {
      email: email || '',
      password: '',
    },
  });

  const onLogin = async (data) => {
    const itemData = {
      email: data.email,
      password: data.password,
    };

    try {
      const response = await mutateAsync(itemData);
<<<<<<< HEAD
      setToken((response as any).token);
      if (isFromVercel) return;
      if (!token) navigate(ROUTES.TEMPLATES);
=======
      const token = (response as any).token;
      if (isFromVercel) {
        setToken(token);

        return;
      }

      if (invitationToken) {
        submitToken(token, invitationToken);

        return;
      }

      setToken(token);
      navigate('/templates');
>>>>>>> dd090f5f
    } catch (e: any) {
      if (e.statusCode !== 400) {
        Sentry.captureException(e);
      }
    }
  };

  const serverErrorString = useMemo<string>(() => {
    return Array.isArray(error?.message) ? error?.message[0] : error?.message;
  }, [error]);

  const emailServerError = useMemo<string>(() => {
    if (serverErrorString === 'email must be an email') return 'Please provide a valid email';

    return '';
  }, [serverErrorString]);

  return (
    <>
      {!IS_DOCKER_HOSTED && (
        <>
          <GitHubButton
            component="a"
            href={githubLink}
            my={30}
            variant="white"
            fullWidth
            radius="md"
            leftIcon={<GitHub />}
            sx={{ color: colors.B40, fontSize: '16px', fontWeight: 700, height: '50px' }}
            data-test-id="github-button"
          >
            Sign In with GitHub
          </GitHubButton>
          <Divider label={<Text color={colors.B40}>Or</Text>} color={colors.B30} labelPosition="center" my="md" />
        </>
      )}
      <form noValidate onSubmit={handleSubmit(onLogin)}>
        <Input
          error={errors.email?.message || emailServerError}
          {...register('email', {
            required: 'Please provide an email',
            pattern: { value: /^\S+@\S+\.\S+$/, message: 'Please provide a valid email' },
          })}
          required
          label="Email"
          placeholder="Type your email..."
          disabled={!!invitationToken}
          data-test-id="email"
          mt={5}
        />
        <PasswordInput
          error={errors.password?.message}
          mt={20}
          {...register('password', {
            required: 'Please input a password',
          })}
          required
          label="Password"
          placeholder="Type your password..."
          data-test-id="password"
        />

        <Link to={resetPasswordLink}>
          <Text my={30} gradient align="center">
            Forgot Your Password?
          </Text>
        </Link>

        <Button
          submit
          mt={60}
          inherit
          loading={isLoading || isLoadingAcceptInvite}
          disabled={isLoadingAcceptInvite}
          data-test-id="submit-btn"
        >
          {invitationToken ? 'Sign In & Accept' : 'Sign In'}
        </Button>
        <Center mt={20}>
          <Text mr={10} size="md" color={colors.B60}>
            Don't have an account yet?
          </Text>
          <Link to={signupLink}>
            <Text gradient>Sign Up</Text>
          </Link>
        </Center>
      </form>
      {isError && !emailServerError && (
        <Text data-test-id="error-alert-banner" mt={20} size="lg" weight="bold" align="center" color={colors.error}>
          {' '}
          {error?.message}
        </Text>
      )}
    </>
  );
}

const GitHubButton = styled(MantineButton)<{
  component: 'a';
  my: number;
  href: string;
  variant: 'white';
  fullWidth: boolean;
  radius: 'md';
  leftIcon: any;
  sx: any;
}>`
  :hover {
    color: ${colors.B40};
  }
`;<|MERGE_RESOLUTION|>--- conflicted
+++ resolved
@@ -10,16 +10,11 @@
 import { api } from '../../api/api.client';
 import { PasswordInput, Button, colors, Input, Text } from '../../design-system';
 import { GitHub } from '../../design-system/icons';
-<<<<<<< HEAD
-import { API_ROOT, IS_DOCKER_HOSTED } from '../../config';
-import { useVercelParams } from '../../hooks/use-vercelParams';
-import { ROUTES } from '../../constants/routes.enum';
-=======
 import { IS_DOCKER_HOSTED } from '../../config';
 import { useVercelParams } from '../../hooks/useVercelParams';
 import { useAcceptInvite } from './useAcceptInvite';
 import { buildGithubLink, buildVercelGithubLink } from './gitHubUtils';
->>>>>>> dd090f5f
+import { ROUTES } from '../../constants/routes.enum';
 
 type LoginFormProps = {
   invitationToken?: string;
@@ -41,13 +36,8 @@
 
   const { isFromVercel, code, next, configurationId } = useVercelParams();
   const vercelQueryParams = `code=${code}&next=${next}&configurationId=${configurationId}`;
-<<<<<<< HEAD
   const signupLink = isFromVercel ? `/auth/signup?${vercelQueryParams}` : ROUTES.AUTH_SIGNUP;
   const resetPasswordLink = isFromVercel ? `/auth/reset/request?${vercelQueryParams}` : ROUTES.AUTH_RESET_REQUEST;
-=======
-  const signupLink = isFromVercel ? `/auth/signup?${vercelQueryParams}` : '/auth/signup';
-  const resetPasswordLink = isFromVercel ? `/auth/reset/request?${vercelQueryParams}` : '/auth/reset/request';
->>>>>>> dd090f5f
   const githubLink = isFromVercel
     ? buildVercelGithubLink({ code, next, configurationId })
     : buildGithubLink({ invitationToken });
@@ -71,11 +61,6 @@
 
     try {
       const response = await mutateAsync(itemData);
-<<<<<<< HEAD
-      setToken((response as any).token);
-      if (isFromVercel) return;
-      if (!token) navigate(ROUTES.TEMPLATES);
-=======
       const token = (response as any).token;
       if (isFromVercel) {
         setToken(token);
@@ -90,8 +75,7 @@
       }
 
       setToken(token);
-      navigate('/templates');
->>>>>>> dd090f5f
+      navigate(ROUTES.TEMPLATES);
     } catch (e: any) {
       if (e.statusCode !== 400) {
         Sentry.captureException(e);
