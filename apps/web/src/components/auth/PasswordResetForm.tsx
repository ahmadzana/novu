import { useContext } from 'react';
import { useNavigate } from 'react-router-dom';
import { useMutation } from '@tanstack/react-query';
import { useForm } from 'react-hook-form';
import * as Sentry from '@sentry/react';
import { showNotification } from '@mantine/notifications';
<<<<<<< HEAD

=======
import { passwordConstraints } from '@novu/shared';
>>>>>>> 7235e410
import { AuthContext } from '../../store/authContext';
import { api } from '../../api/api.client';
import { PasswordInput, Button, colors, Text } from '../../design-system';
import { PasswordRequirementPopover } from './PasswordRequirementPopover';

type Props = {
  token: string;
};

export function PasswordResetForm({ token }: Props) {
  const { setToken } = useContext(AuthContext);

  const navigate = useNavigate();
  const { isLoading, mutateAsync, isError, error } = useMutation<
    { token: string },
    { error: string; message: string; statusCode: number },
    {
      password: string;
      token: string;
    }
  >((data) => api.post(`/v1/auth/reset`, data));

  const onForgotPassword = async (data) => {
    if (data.password !== data.passwordRepeat) {
      return showNotification({
        message: 'Passwords do not match',
        color: 'red',
      });
    }

    const itemData = {
      password: data.password,
      token,
    };

    try {
      const response = await mutateAsync(itemData);

      setToken(response.token);

      showNotification({
        message: 'Password was changed successfully',
        color: 'green',
      });
      navigate('/templates');
    } catch (e: any) {
      if (e.statusCode !== 400) {
        Sentry.captureException(e);
      }
    }

    return true;
  };

  const {
    register,
    handleSubmit,
    control,
    formState: { errors },
  } = useForm({
    defaultValues: {
      password: '',
      passwordRepeat: '',
    },
  });

  return (
    <>
      <form noValidate name="reset-form" onSubmit={handleSubmit(onForgotPassword)}>
        <PasswordRequirementPopover control={control}>
          <PasswordInput
            error={errors.password?.message}
            mt={20}
            {...register('password', {
              required: 'Please input your password',
              minLength: { value: passwordConstraints.minLength, message: 'Minimum 8 characters' },
              maxLength: {
                value: passwordConstraints.maxLength,
                message: 'Maximum 64 characters',
              },
              pattern: {
                value: passwordConstraints.pattern,
                message:
                  // eslint-disable-next-line max-len
                  'The password must contain minimum 8 and maximum 64 characters, at least one uppercase letter, one lowercase letter, one number and one special character #?!@$%^&*()-',
              },
            })}
            required
            label="Password"
            placeholder="Type your new password"
            data-test-id="password"
          />
        </PasswordRequirementPopover>
        <PasswordInput
          error={errors.passwordRepeat?.message}
          mt={20}
          {...register('passwordRepeat', {
            required: 'Please input your password',
            minLength: { value: passwordConstraints.minLength, message: 'Minimum 8 characters' },
            maxLength: {
              value: passwordConstraints.maxLength,
              message: 'Maximum 64 characters',
            },
            pattern: {
              value: passwordConstraints.pattern,
              message:
                // eslint-disable-next-line max-len
                'The password must contain minimum 8 and maximum 64 characters, at least one uppercase letter, one lowercase letter, one number and one special character #?!@$%^&*()-',
            },
          })}
          required
          label="Repeat Password"
          placeholder="Type it again"
          data-test-id="password-repeat"
        />
        <Button mt={60} inherit loading={isLoading} submit data-test-id="submit-btn">
          Reset Password
        </Button>
      </form>
      {isError && (
        <Text data-test-id="error-alert-banner" mt={20} size="lg" weight="bold" align="center" color={colors.error}>
          {' '}
          {error?.message}
        </Text>
      )}
    </>
  );
}<|MERGE_RESOLUTION|>--- conflicted
+++ resolved
@@ -4,11 +4,8 @@
 import { useForm } from 'react-hook-form';
 import * as Sentry from '@sentry/react';
 import { showNotification } from '@mantine/notifications';
-<<<<<<< HEAD
+import { passwordConstraints } from '@novu/shared';
 
-=======
-import { passwordConstraints } from '@novu/shared';
->>>>>>> 7235e410
 import { AuthContext } from '../../store/authContext';
 import { api } from '../../api/api.client';
 import { PasswordInput, Button, colors, Text } from '../../design-system';
