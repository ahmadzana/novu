import { useContext, useMemo, useState } from 'react';
import { Link, useNavigate } from 'react-router-dom';
import { useMutation } from '@tanstack/react-query';
import { useForm } from 'react-hook-form';
import styled from '@emotion/styled';
import { Divider, Button as MantineButton, Center } from '@mantine/core';
import { showNotification } from '@mantine/notifications';
import { passwordConstraints } from '@novu/shared';

import { AuthContext } from '../../store/authContext';
import { api } from '../../api/api.client';
import { PasswordInput, Button, colors, Input, Text, Checkbox } from '../../design-system';
import { GitHub } from '../../design-system/icons';
import { IS_DOCKER_HOSTED } from '../../config';
import { applyToken } from '../../store/useAuthController';
import { useAcceptInvite } from './useAcceptInvite';
import { useVercelParams } from '../../hooks/useVercelParams';
import { PasswordRequirementPopover } from './PasswordRequirementPopover';
<<<<<<< HEAD
import { ROUTES } from '../../constants/routes.enum';
=======
import { buildGithubLink, buildVercelGithubLink } from './gitHubUtils';
>>>>>>> dd090f5f

type SignUpFormProps = {
  invitationToken?: string;
  email?: string;
};

export type SignUpFormInputType = {
  email: string;
  password: string;
  fullName: string;
};

export function SignUpForm({ invitationToken, email }: SignUpFormProps) {
  const navigate = useNavigate();

  const { setToken } = useContext(AuthContext);
  const { isLoading: loadingAcceptInvite, submitToken } = useAcceptInvite();
  const { isFromVercel, code, next, configurationId } = useVercelParams();
  const vercelQueryParams = `code=${code}&next=${next}&configurationId=${configurationId}`;
  const loginLink = isFromVercel ? `/auth/login?${vercelQueryParams}` : ROUTES.AUTH_LOGIN;
  const githubLink = isFromVercel
    ? buildVercelGithubLink({ code, next, configurationId })
    : buildGithubLink({ invitationToken });

  const { isLoading, mutateAsync, isError, error } = useMutation<
    { token: string },
    { error: string; message: string; statusCode: number },
    {
      firstName: string;
      lastName: string;
      email: string;
      password: string;
    }
  >((data) => api.post('/v1/auth/register', data));

  const onSubmit = async (data) => {
    const itemData = {
      firstName: data.fullName.split(' ')[0],
      lastName: data.fullName.split(' ')[1],
      email: data.email,
      password: data.password,
    };

    if (!itemData.lastName) {
      showNotification({
        message: 'Please write your full name including last name',
        color: 'red',
      });

      return;
    }
    const response = await mutateAsync(itemData);

    /**
     * We need to call the applyToken to avoid a race condition for accept invite
     * To get the correct token when sending the request
     */
    const token = (response as any).token;
    applyToken(token);

<<<<<<< HEAD
    if (token) {
      const result = await submitToken(token);
      if (!result) return;

      navigate(ROUTES.TEMPLATES);
=======
    if (invitationToken) {
      submitToken(token, invitationToken);
>>>>>>> dd090f5f

      return true;
    } else {
      setToken(token);
    }

    navigate(isFromVercel ? `/auth/application?${vercelQueryParams}` : ROUTES.AUTH_APPLICATION);

    return true;
  };

  const {
    register,
    handleSubmit,
    control,
    formState: { errors },
  } = useForm<SignUpFormInputType>({
    defaultValues: {
      email,
      fullName: '',
      password: '',
    },
  });

  const [accepted, setAccepted] = useState<boolean>(false);

  const serverErrorString = useMemo<string>(() => {
    return Array.isArray(error?.message) ? error?.message[0] : error?.message;
  }, [error]);

  const emailServerError = useMemo<string>(() => {
    if (serverErrorString === 'User already exists') return 'An account with this email already exists';
    if (serverErrorString === 'email must be an email') return 'Please provide a valid email';

    return '';
  }, [serverErrorString]);

  const accountCreationError = useMemo<string>(() => {
    if (serverErrorString === 'Account creation is disabled')
      return 'The creation of new accounts is currently disabled. Please contact your administrator.';

    return '';
  }, [serverErrorString]);

  return (
    <>
      {!IS_DOCKER_HOSTED && (
        <>
          <GitHubButton
            my={30}
            component="a"
            href={githubLink}
            variant="white"
            fullWidth
            radius="md"
            leftIcon={<GitHub />}
            sx={{ color: colors.B40, fontSize: '16px', fontWeight: 700, height: '50px' }}
            data-test-id="github-button"
          >
            Sign Up with GitHub
          </GitHubButton>
          <Divider label={<Text color={colors.B40}>Or</Text>} color={colors.B30} labelPosition="center" my="md" />
        </>
      )}
      <form noValidate name="login-form" onSubmit={handleSubmit(onSubmit)}>
        <Input
          error={errors.fullName?.message}
          {...register('fullName', {
            required: 'Please input full name',
          })}
          required
          data-test-id="fullName"
          label="Full Name"
          placeholder="Your full name goes here"
          mt={5}
        />
        <Input
          error={errors.email?.message || emailServerError}
          disabled={!!email}
          {...register('email', {
            required: 'Please provide an email',
            pattern: { value: /^\S+@\S+\.\S+$/, message: 'Please provide a valid email' },
          })}
          required
          label="Email"
          placeholder="Type your email..."
          data-test-id="email"
          mt={20}
        />

        <PasswordRequirementPopover control={control}>
          <PasswordInput
            error={errors.password?.message}
            mt={20}
            {...register('password', {
              required: 'Password, not your birthdate',
              minLength: { value: passwordConstraints.minLength, message: 'Minimum 8 characters' },
              maxLength: {
                value: passwordConstraints.maxLength,
                message: 'Maximum 64 characters',
              },
              pattern: {
                value: passwordConstraints.pattern,
                message:
                  // eslint-disable-next-line max-len
                  'The password must contain minimum 8 and maximum 64 characters, at least one uppercase letter, one lowercase letter, one number and one special character #?!@$%^&*()-',
              },
            })}
            required
            label="Password"
            placeholder="Type your password..."
            data-test-id="password"
          />
        </PasswordRequirementPopover>
        <Checkbox
          onChange={(prev) => setAccepted(prev.target.checked)}
          required
          label={<Accept />}
          data-test-id="accept-cb"
          mt={20}
          mb={20}
        />

        {accountCreationError && (
          <Text mt={20} size="lg" align="center" color={colors.error}>
            {accountCreationError}
          </Text>
        )}

        <Button
          disabled={!accepted}
          mt={20}
          inherit
          loading={isLoading || loadingAcceptInvite}
          submit
          data-test-id="submitButton"
        >
          Sign Up {invitationToken ? '& Accept Invite' : null}
        </Button>
        <Center mt={20}>
          <Text mr={10} size="md" color={colors.B60}>
            Already have an account?
          </Text>
          <Link to={loginLink}>
            <Text gradient> Sign In</Text>
          </Link>
        </Center>
      </form>
      {isError && !emailServerError && !accountCreationError && (
        <Text mt={20} size="lg" weight="bold" align="center" color={colors.error}>
          {' '}
          {error?.message}
        </Text>
      )}
    </>
  );
}

function Accept() {
  return (
    <>
      <span>I accept the </span>
      <a style={{ textDecoration: 'underline' }} href="https://novu.co/terms" target="_blank" rel="noopener noreferrer">
        Terms and Conditions
      </a>
      <span> and have read the </span>
      <a
        style={{ textDecoration: 'underline' }}
        href="https://novu.co/privacy"
        target="_blank"
        rel="noopener noreferrer"
      >
        Privacy Policy
      </a>
    </>
  );
}

const GitHubButton = styled(MantineButton)<{
  component: 'a';
  my: number;
  href: string;
  variant: 'white';
  fullWidth: boolean;
  radius: 'md';
  leftIcon: any;
  sx: any;
}>`
  :hover {
    color: ${colors.B40};
  }
`;<|MERGE_RESOLUTION|>--- conflicted
+++ resolved
@@ -16,11 +16,8 @@
 import { useAcceptInvite } from './useAcceptInvite';
 import { useVercelParams } from '../../hooks/useVercelParams';
 import { PasswordRequirementPopover } from './PasswordRequirementPopover';
-<<<<<<< HEAD
+import { buildGithubLink, buildVercelGithubLink } from './gitHubUtils';
 import { ROUTES } from '../../constants/routes.enum';
-=======
-import { buildGithubLink, buildVercelGithubLink } from './gitHubUtils';
->>>>>>> dd090f5f
 
 type SignUpFormProps = {
   invitationToken?: string;
@@ -81,16 +78,8 @@
     const token = (response as any).token;
     applyToken(token);
 
-<<<<<<< HEAD
-    if (token) {
-      const result = await submitToken(token);
-      if (!result) return;
-
-      navigate(ROUTES.TEMPLATES);
-=======
     if (invitationToken) {
       submitToken(token, invitationToken);
->>>>>>> dd090f5f
 
       return true;
     } else {
