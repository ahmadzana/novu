import { useContext, useMemo, useState } from 'react';
import { Link, useNavigate } from 'react-router-dom';
import { useMutation } from 'react-query';
import { useForm } from 'react-hook-form';
import styled from '@emotion/styled';
import { Divider, Button as MantineButton, Center } from '@mantine/core';
import { showNotification } from '@mantine/notifications';
import { AuthContext } from '../../store/authContext';
import { api } from '../../api/api.client';
import { PasswordInput, Button, colors, Input, Text, Checkbox } from '../../design-system';
import { Github } from '../../design-system/icons';
import { API_ROOT, IS_DOCKER_HOSTED } from '../../config';
import { applyToken } from '../../store/use-auth-controller';
import { useAcceptInvite } from './use-accept-invite.hook';
import { useVercelParams } from '../../hooks/use-vercelParams';

type Props = {
  token?: string;
  email?: string;
};

export function SignUpForm({ token, email }: Props) {
  const navigate = useNavigate();

  const { setToken } = useContext(AuthContext);
<<<<<<< HEAD
  const { isLoading: loadingAcceptInvite, submitToken } = useAcceptInvite();
  const { isFromVercel, code, next } = useVercelParams();
  const loginLink = isFromVercel ? `/auth/login?code=${code}&next=${next}` : '/auth/login';
=======
  const { isFromVercel, code, next, configurationId } = useVercelParams();
  const vercelQueryParamss = `code=${code}&next=${next}&configurationId=${configurationId}`;
  const loginLink = isFromVercel ? `/auth/login?${vercelQueryParamss}` : '/auth/login';
>>>>>>> 6a77311b
  const githubLink = isFromVercel
    ? `${API_ROOT}/v1/auth/github?partnerCode=${code}&next=${next}&configurationId=${configurationId}`
    : `${API_ROOT}/v1/auth/github`;

  const { isLoading, mutateAsync, isError, error } = useMutation<
    { token: string },
    { error: string; message: string; statusCode: number },
    {
      firstName: string;
      lastName: string;
      email: string;
      password: string;
    }
  >((data) => api.post(`/v1/auth/register`, data));

  const onSubmit = async (data) => {
    const itemData = {
      firstName: data.fullName.split(' ')[0],
      lastName: data.fullName.split(' ')[1],
      email: data.email,
      password: data.password,
    };

    if (!itemData.lastName) {
      showNotification({
        message: 'Please write your full name including last name',
        color: 'red',
      });

      return;
    }
    const response = await mutateAsync(itemData);

    /**
     * We need to call the applyToken to avoid a race condition for accept invite
     * To get the correct token when sending the request
     */
    applyToken((response as any).token);

    if (token) {
      const result = await submitToken(token);
      if (!result) return;

      navigate('/templates');

      return true;
    } else {
      setToken((response as any).token);
    }

    navigate(isFromVercel ? `/auth/application?${vercelQueryParamss}` : '/auth/application');

    return true;
  };

  const {
    register,
    handleSubmit,
    formState: { errors },
  } = useForm({
    defaultValues: {
      email,
      fullName: '',
      password: '',
    },
  });

  const [accepted, setAccepted] = useState<boolean>(false);

  const serverErrorString = useMemo<string>(() => {
    return Array.isArray(error?.message) ? error?.message[0] : error?.message;
  }, [error]);

  const emailServerError = useMemo<string>(() => {
    if (serverErrorString === 'User already exists') return 'An account with this email already exists';
    if (serverErrorString === 'email must be an email') return 'Please provide a valid email';

    return '';
  }, [serverErrorString]);

  const accountCreationError = useMemo<string>(() => {
    if (serverErrorString === 'Account creation is disabled')
      return 'The creation of new accounts is currently disabled. Please contact your administrator.';

    return '';
  }, [serverErrorString]);

  return (
    <>
      {!IS_DOCKER_HOSTED && !token && (
        <>
          <GithubButton
            my={30}
            component="a"
            href={githubLink}
            variant="white"
            fullWidth
            radius="md"
            leftIcon={<Github />}
            sx={{ color: colors.B40, fontSize: '16px', fontWeight: 700, height: '50px' }}
          >
            Sign Up with Github
          </GithubButton>
          <Divider label={<Text color={colors.B40}>Or</Text>} color={colors.B30} labelPosition="center" my="md" />
        </>
      )}

      <form noValidate name="login-form" onSubmit={handleSubmit(onSubmit)}>
        <Input
          error={errors.fullName?.message}
          {...register('fullName', {
            required: 'Please input full name',
          })}
          required
          data-test-id="fullName"
          label="Full Name"
          placeholder="Your full name goes here"
          mt={5}
        />
        <Input
          error={errors.email?.message || emailServerError}
          disabled={!!email}
          {...register('email', {
            required: 'Please provide an email',
            pattern: { value: /^\S+@\S+\.\S+$/, message: 'Please provide a valid email' },
          })}
          required
          label="Email"
          placeholder="Type your email..."
          data-test-id="email"
          mt={20}
        />
        <PasswordInput
          error={errors.password?.message}
          mt={20}
          {...register('password', {
            required: 'Password, not your birthdate',
            minLength: { value: 8, message: 'Minimum 8 characters' },
            pattern: {
              value: /^(?=.*\d)(?=.*[a-z])(?!.*\s).{8,}$/,
              message: 'The password must contain numbers and letters',
            },
          })}
          required
          label="Password"
          placeholder="Type your password..."
          data-test-id="password"
        />
        <Checkbox
          onChange={(prev) => setAccepted(prev.target.checked)}
          required
          label={<Accept />}
          data-test-id="accept-cb"
          mt={20}
          mb={20}
        />

        {accountCreationError && (
          <Text mt={20} size="lg" align="center" color={colors.error}>
            {accountCreationError}
          </Text>
        )}

        <Button
          disabled={!accepted}
          mt={20}
          inherit
          loading={isLoading || loadingAcceptInvite}
          submit
          data-test-id="submitButton"
        >
          Sign Up {token ? '& Accept Invite' : null}
        </Button>
        <Center mt={20}>
          <Text mr={10} size="md" color={colors.B60}>
            Already have an account?
          </Text>
          <Link to={loginLink}>
            <Text gradient> Sign In</Text>
          </Link>
        </Center>
      </form>

      {isError && !emailServerError && !accountCreationError && (
        <Text mt={20} size="lg" weight="bold" align="center" color={colors.error}>
          {' '}
          {error?.message}
        </Text>
      )}
    </>
  );
}

function Accept() {
  return (
    <div>
      <span>I accept the </span>
      <a style={{ textDecoration: 'underline' }} href="https://novu.co/terms" target="_blank" rel="noopener noreferrer">
        Terms and Conditions
      </a>
      <span> and have read the </span>
      <a
        style={{ textDecoration: 'underline' }}
        href="https://novu.co/privacy"
        target="_blank"
        rel="noopener noreferrer"
      >
        Privacy Policy
      </a>
    </div>
  );
}

const GithubButton = styled(MantineButton)<{
  component: 'a';
  my: number;
  href: string;
  variant: 'white';
  fullWidth: boolean;
  radius: 'md';
  leftIcon: any;
  sx: any;
}>`
  :hover {
    color: ${colors.B40};
  }
`;<|MERGE_RESOLUTION|>--- conflicted
+++ resolved
@@ -23,15 +23,10 @@
   const navigate = useNavigate();
 
   const { setToken } = useContext(AuthContext);
-<<<<<<< HEAD
   const { isLoading: loadingAcceptInvite, submitToken } = useAcceptInvite();
-  const { isFromVercel, code, next } = useVercelParams();
-  const loginLink = isFromVercel ? `/auth/login?code=${code}&next=${next}` : '/auth/login';
-=======
   const { isFromVercel, code, next, configurationId } = useVercelParams();
   const vercelQueryParamss = `code=${code}&next=${next}&configurationId=${configurationId}`;
   const loginLink = isFromVercel ? `/auth/login?${vercelQueryParamss}` : '/auth/login';
->>>>>>> 6a77311b
   const githubLink = isFromVercel
     ? `${API_ROOT}/v1/auth/github?partnerCode=${code}&next=${next}&configurationId=${configurationId}`
     : `${API_ROOT}/v1/auth/github`;
