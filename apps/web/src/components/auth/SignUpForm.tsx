--- conflicted
+++ resolved
@@ -11,17 +11,10 @@
 import { api } from '../../api/api.client';
 import { PasswordInput, Button, colors, Input, Text, Checkbox } from '../../design-system';
 import { GitHub } from '../../design-system/icons';
-<<<<<<< HEAD
 import { IS_DOCKER_HOSTED } from '../../config';
-import { applyToken } from '../../store/use-auth-controller';
-import { useAcceptInvite } from './use-accept-invite.hook';
-import { useVercelParams } from '../../hooks/use-vercelParams';
-=======
-import { API_ROOT, IS_DOCKER_HOSTED } from '../../config';
 import { applyToken } from '../../store/useAuthController';
 import { useAcceptInvite } from './useAcceptInvite';
 import { useVercelParams } from '../../hooks/useVercelParams';
->>>>>>> 011f9330
 import { PasswordRequirementPopover } from './PasswordRequirementPopover';
 import { buildGithubLink, buildVercelGithubLink } from './githubUtils';
 
