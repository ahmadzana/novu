import { useContext, useMemo, useState } from 'react';
import { Link, useNavigate } from 'react-router-dom';
import { useMutation } from 'react-query';
import { useForm } from 'react-hook-form';
import { showNotification } from '@mantine/notifications';
import styled from '@emotion/styled';
import { Divider, Button as MantineButton, Center } from '@mantine/core';
<<<<<<< HEAD
import { showNotification } from '@mantine/notifications';
=======
>>>>>>> cc57880b
import { AuthContext } from '../../store/authContext';
import { api } from '../../api/api.client';
import { PasswordInput, Button, colors, Input, Text, Checkbox } from '../../design-system';
import { Github } from '../../design-system/icons';
import { API_ROOT, IS_DOCKER_HOSTED } from '../../config';
import { applyToken } from '../../store/use-auth-controller';
<<<<<<< HEAD
import { useAcceptInvite } from './use-accept-invite.hook';
=======
import { useVercelParams } from '../../hooks/use-vercelParams';
>>>>>>> cc57880b

type Props = {
  token?: string;
  email?: string;
};

export function SignUpForm({ token, email }: Props) {
  const navigate = useNavigate();

  const { setToken } = useContext(AuthContext);
<<<<<<< HEAD
  const { isLoading: loadingAcceptInvite, submitToken } = useAcceptInvite();
=======
  const { isFromVercel, code, next } = useVercelParams();
  const loginLink = isFromVercel ? `/auth/login?code=${code}&next=${next}` : '/auth/login';
  const githubLink = isFromVercel
    ? `${API_ROOT}/v1/auth/github?partnerCode=${code}&next=${next}`
    : `${API_ROOT}/v1/auth/github`;

  const { isLoading: loadingAcceptInvite, mutateAsync: acceptInvite } = useMutation<
    string,
    { error: string; message: string; statusCode: number },
    string
  >((tokenItem) => api.post(`/v1/invites/${tokenItem}/accept`, {}));
>>>>>>> cc57880b

  const { isLoading, mutateAsync, isError, error } = useMutation<
    { token: string },
    { error: string; message: string; statusCode: number },
    {
      firstName: string;
      lastName: string;
      email: string;
      password: string;
    }
  >((data) => api.post(`/v1/auth/register`, data));

  const onSubmit = async (data) => {
    const itemData = {
      firstName: data.fullName.split(' ')[0],
      lastName: data.fullName.split(' ')[1],
      email: data.email,
      password: data.password,
    };

    if (!itemData.lastName) {
      showNotification({
        message: 'Please write your full name including last name',
        color: 'red',
      });

      return;
    }
    const response = await mutateAsync(itemData);

    /**
     * We need to call the applyToken to avoid a race condition for accept invite
     * To get the correct token when sending the request
     */
    applyToken((response as any).token);

    if (token) {
      const result = await submitToken(token);
      if (!result) return;

      navigate('/templates');

      return true;
    } else {
      setToken((response as any).token);
    }

    navigate(isFromVercel ? `/auth/application?code=${code}&next=${next}` : '/auth/application');

    return true;
  };

  const {
    register,
    handleSubmit,
    formState: { errors },
  } = useForm({
    defaultValues: {
      email,
      fullName: '',
      password: '',
    },
  });

  const [accepted, setAccepted] = useState<boolean>(false);

  const serverErrorString = useMemo<string>(() => {
    return Array.isArray(error?.message) ? error?.message[0] : error?.message;
  }, [error]);

  const emailServerError = useMemo<string>(() => {
    if (serverErrorString === 'User already exists') return 'An account with this email already exists';
    if (serverErrorString === 'email must be an email') return 'Please provide a valid email';

    return '';
  }, [serverErrorString]);

  const accountCreationError = useMemo<string>(() => {
    if (serverErrorString === 'Account creation is disabled')
      return 'The creation of new accounts is currently disabled. Please contact your administrator.';

    return '';
  }, [serverErrorString]);

  return (
    <>
      {!IS_DOCKER_HOSTED && !token && (
        <>
          <GithubButton
            my={30}
            component="a"
            href={githubLink}
            variant="white"
            fullWidth
            radius="md"
            leftIcon={<Github />}
            sx={{ color: colors.B40, fontSize: '16px', fontWeight: 700, height: '50px' }}
          >
            Sign Up with Github
          </GithubButton>
          <Divider label={<Text color={colors.B40}>Or</Text>} color={colors.B30} labelPosition="center" my="md" />
        </>
      )}

      <form noValidate name="login-form" onSubmit={handleSubmit(onSubmit)}>
        <Input
          error={errors.fullName?.message}
          {...register('fullName', {
            required: 'Please input full name',
          })}
          required
          data-test-id="fullName"
          label="Full Name"
          placeholder="Your full name goes here"
          mt={5}
        />
        <Input
          error={errors.email?.message || emailServerError}
          disabled={!!email}
          {...register('email', {
            required: 'Please provide an email',
            pattern: { value: /^\S+@\S+\.\S+$/, message: 'Please provide a valid email' },
          })}
          required
          label="Email"
          placeholder="Type your email..."
          data-test-id="email"
          mt={20}
        />
        <PasswordInput
          error={errors.password?.message}
          mt={20}
          {...register('password', {
            required: 'Password, not your birthdate',
            minLength: { value: 8, message: 'Minimum 8 characters' },
            pattern: {
              value: /^(?=.*\d)(?=.*[a-z])(?!.*\s).{8,}$/,
              message: 'The password must contain numbers and letters',
            },
          })}
          required
          label="Password"
          placeholder="Type your password..."
          data-test-id="password"
        />
        <Checkbox
          onChange={(prev) => setAccepted(prev.target.checked)}
          required
          label={<Accept />}
          data-test-id="accept-cb"
          mt={20}
          mb={20}
        />

        {accountCreationError && (
          <Text mt={20} size="lg" align="center" color={colors.error}>
            {accountCreationError}
          </Text>
        )}

        <Button
          disabled={!accepted}
          mt={20}
          inherit
          loading={isLoading || loadingAcceptInvite}
          submit
          data-test-id="submitButton"
        >
          Sign Up {token ? '& Accept Invite' : null}
        </Button>
        <Center mt={20}>
          <Text mr={10} size="md" color={colors.B60}>
            Already have an account?
          </Text>
          <Link to={loginLink}>
            <Text gradient> Sign In</Text>
          </Link>
        </Center>
      </form>

      {isError && !emailServerError && !accountCreationError && (
        <Text mt={20} size="lg" weight="bold" align="center" color={colors.error}>
          {' '}
          {error?.message}
        </Text>
      )}
    </>
  );
}

function Accept() {
  return (
    <div>
      <span>I accept the </span>
      <a style={{ textDecoration: 'underline' }} href="https://novu.co/terms" target="_blank" rel="noopener noreferrer">
        Terms and Conditions
      </a>
      <span> and have read the </span>
      <a
        style={{ textDecoration: 'underline' }}
        href="https://novu.co/privacy"
        target="_blank"
        rel="noopener noreferrer"
      >
        Privacy Policy
      </a>
    </div>
  );
}

const GithubButton = styled(MantineButton)<{
  component: 'a';
  my: number;
  href: string;
  variant: 'white';
  fullWidth: boolean;
  radius: 'md';
  leftIcon: any;
  sx: any;
}>`
  :hover {
    color: ${colors.B40};
  }
`;<|MERGE_RESOLUTION|>--- conflicted
+++ resolved
@@ -2,24 +2,17 @@
 import { Link, useNavigate } from 'react-router-dom';
 import { useMutation } from 'react-query';
 import { useForm } from 'react-hook-form';
-import { showNotification } from '@mantine/notifications';
 import styled from '@emotion/styled';
 import { Divider, Button as MantineButton, Center } from '@mantine/core';
-<<<<<<< HEAD
 import { showNotification } from '@mantine/notifications';
-=======
->>>>>>> cc57880b
 import { AuthContext } from '../../store/authContext';
 import { api } from '../../api/api.client';
 import { PasswordInput, Button, colors, Input, Text, Checkbox } from '../../design-system';
 import { Github } from '../../design-system/icons';
 import { API_ROOT, IS_DOCKER_HOSTED } from '../../config';
 import { applyToken } from '../../store/use-auth-controller';
-<<<<<<< HEAD
 import { useAcceptInvite } from './use-accept-invite.hook';
-=======
 import { useVercelParams } from '../../hooks/use-vercelParams';
->>>>>>> cc57880b
 
 type Props = {
   token?: string;
@@ -30,21 +23,12 @@
   const navigate = useNavigate();
 
   const { setToken } = useContext(AuthContext);
-<<<<<<< HEAD
   const { isLoading: loadingAcceptInvite, submitToken } = useAcceptInvite();
-=======
   const { isFromVercel, code, next } = useVercelParams();
   const loginLink = isFromVercel ? `/auth/login?code=${code}&next=${next}` : '/auth/login';
   const githubLink = isFromVercel
     ? `${API_ROOT}/v1/auth/github?partnerCode=${code}&next=${next}`
     : `${API_ROOT}/v1/auth/github`;
-
-  const { isLoading: loadingAcceptInvite, mutateAsync: acceptInvite } = useMutation<
-    string,
-    { error: string; message: string; statusCode: number },
-    string
-  >((tokenItem) => api.post(`/v1/invites/${tokenItem}/accept`, {}));
->>>>>>> cc57880b
 
   const { isLoading, mutateAsync, isError, error } = useMutation<
     { token: string },
