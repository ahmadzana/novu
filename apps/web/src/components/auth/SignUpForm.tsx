--- conflicted
+++ resolved
@@ -5,11 +5,8 @@
 import styled from '@emotion/styled';
 import { Divider, Button as MantineButton, Center } from '@mantine/core';
 import { showNotification } from '@mantine/notifications';
-<<<<<<< HEAD
-
-=======
 import { passwordConstraints } from '@novu/shared';
->>>>>>> 7235e410
+
 import { AuthContext } from '../../store/authContext';
 import { api } from '../../api/api.client';
 import { PasswordInput, Button, colors, Input, Text, Checkbox } from '../../design-system';
