--- conflicted
+++ resolved
@@ -100,17 +100,12 @@
 
 export function Footer() {
   return (
-<<<<<<< HEAD
     <a
       rel="noreferrer"
       target="_blank"
-      href="https://notifire.co?utm_source=in-app-widget"
+      href="https://novu.co?utm_source=in-app-widget"
       style={{ display: 'flex', width: 60 }}>
       <svg width="107" height="16" viewBox="0 0 1049 300" fill="none" xmlns="http://www.w3.org/2000/svg">
-=======
-    <a rel="noreferrer" target="_blank" href="https://novu.co?utm_source=in-app-widget" style={{ display: 'flex' }}>
-      <svg width="107" height="16" viewBox="0 0 107 16" fill="none" xmlns="http://www.w3.org/2000/svg">
->>>>>>> 3693eea2
         <path
           fillRule="evenodd"
           clipRule="evenodd"
