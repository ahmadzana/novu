import { useMantineColorScheme } from '@mantine/core';
import { IUserEntity, IMessage, MessageActionStatusEnum, ButtonTypeEnum } from '@novu/shared';
import { NotificationBell, NovuProvider, PopoverNotificationCenter, useUpdateAction } from '@novu/notification-center';

import { API_ROOT, WS_URL } from '../../config';
<<<<<<< HEAD
import { useEnvController } from '../../store/useEnvController';
import { NotificationBell, NovuProvider, PopoverNotificationCenter, useNotifications } from '@novu/notification-center';
=======
import { useEnvController } from '../../store/use-env-controller';
>>>>>>> 346fb84d

export function NotificationCenterWidget({ user }: { user: IUserEntity | undefined }) {
  const { environment } = useEnvController();

  return (
    <>
      <NovuProvider
        backendUrl={API_ROOT}
        socketUrl={WS_URL}
        subscriberId={user?._id as string}
        applicationIdentifier={environment?.identifier as string}
      >
        <PopoverWrapper />
      </NovuProvider>
    </>
  );
}

function PopoverWrapper() {
  const { colorScheme } = useMantineColorScheme();
  const { updateAction } = useUpdateAction();

  function handlerOnNotificationClick(message: IMessage) {
    if (message?.cta?.data?.url) {
      window.location.href = message.cta.data.url;
    }
  }

  async function handlerOnActionClick(templateIdentifier: string, type: ButtonTypeEnum, message: IMessage) {
    await updateAction({ messageId: message._id, actionButtonType: type, status: MessageActionStatusEnum.DONE });
  }

  return (
    <PopoverNotificationCenter
      colorScheme={colorScheme}
      onNotificationClick={handlerOnNotificationClick}
      onActionClick={handlerOnActionClick}
    >
      {({ unseenCount }) => {
        return <NotificationBell colorScheme={colorScheme} unseenCount={unseenCount} />;
      }}
    </PopoverNotificationCenter>
  );
}<|MERGE_RESOLUTION|>--- conflicted
+++ resolved
@@ -3,12 +3,7 @@
 import { NotificationBell, NovuProvider, PopoverNotificationCenter, useUpdateAction } from '@novu/notification-center';
 
 import { API_ROOT, WS_URL } from '../../config';
-<<<<<<< HEAD
 import { useEnvController } from '../../store/useEnvController';
-import { NotificationBell, NovuProvider, PopoverNotificationCenter, useNotifications } from '@novu/notification-center';
-=======
-import { useEnvController } from '../../store/use-env-controller';
->>>>>>> 346fb84d
 
 export function NotificationCenterWidget({ user }: { user: IUserEntity | undefined }) {
   const { environment } = useEnvController();
