--- conflicted
+++ resolved
@@ -1,13 +1,9 @@
 import { SpotlightProvider } from '@mantine/spotlight';
 import { useContext, useEffect } from 'react';
 import { useNavigate } from 'react-router-dom';
-<<<<<<< HEAD
+import { Activity, Bolt, Box, Settings, Repeat, Team, Brand, Chat } from '../../design-system/icons';
+import { SpotlightContext } from '../../store/spotlightContext';
 import { ROUTES } from '../../constants/routes.enum';
-import { Activity, Bolt, Box, Settings, Repeat, Team } from '../../design-system/icons';
-=======
-import { Activity, Bolt, Box, Settings, Repeat, Team, Brand, Chat } from '../../design-system/icons';
->>>>>>> dd090f5f
-import { SpotlightContext } from '../../store/spotlightContext';
 
 export const SpotLight = ({ children }) => {
   const navigate = useNavigate();
