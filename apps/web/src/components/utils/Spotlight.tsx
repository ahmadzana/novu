import { SpotlightProvider } from '@mantine/spotlight';
import { useContext, useEffect } from 'react';
import { useNavigate } from 'react-router-dom';
<<<<<<< HEAD
import { Bolt, Settings } from '../../design-system/icons';
=======
import { Bolt, Box } from '../../design-system/icons';
>>>>>>> 99990484
import { SpotlightContext } from '../../store/spotlightContext';

export const SpotLight = ({ children }) => {
  const navigate = useNavigate();
  const { items, addItem } = useContext(SpotlightContext);

  useEffect(() => {
    addItem([
      {
        id: 'navigate-templates',
        title: 'Go to Notification Template',
        onTrigger: () => navigate('/templates'),
        icon: <Bolt />,
      },

      {
        id: 'navigate-integration',
        title: 'Go to Integrations',
        onTrigger: () => navigate('/integrations'),
        icon: <Box />,
      },
      {
        id: 'navigate-settings',
        title: 'Go to Settings',
        onTrigger: () => navigate('/settings'),
        icon: <Settings />,
      },
      {
        id: 'navigate-docs',
        title: 'Go to Documentation',
        onTrigger: () => {
          window?.open('https://docs.novu.co/', '_blank')?.focus();
        },
      },
      {
        id: 'navigate-support',
        title: 'Go to Support',
        onTrigger: () => {
          window?.open('https://discord.com/invite/novu', '_blank')?.focus();
        },
      },
    ]);
  }, []);

  return (
    <SpotlightProvider limit={7} shortcut={['mod + K']} actions={items}>
      {children}
    </SpotlightProvider>
  );
};<|MERGE_RESOLUTION|>--- conflicted
+++ resolved
@@ -1,11 +1,7 @@
 import { SpotlightProvider } from '@mantine/spotlight';
 import { useContext, useEffect } from 'react';
 import { useNavigate } from 'react-router-dom';
-<<<<<<< HEAD
-import { Bolt, Settings } from '../../design-system/icons';
-=======
-import { Bolt, Box } from '../../design-system/icons';
->>>>>>> 99990484
+import { Bolt, Box, Settings } from '../../design-system/icons';
 import { SpotlightContext } from '../../store/spotlightContext';
 
 export const SpotLight = ({ children }) => {
@@ -20,7 +16,6 @@
         onTrigger: () => navigate('/templates'),
         icon: <Bolt />,
       },
-
       {
         id: 'navigate-integration',
         title: 'Go to Integrations',
