--- conflicted
+++ resolved
@@ -84,11 +84,6 @@
   cy.get('[data-test-id="actions-row-btn"]').should('not.be.exist');
 });
 
-<<<<<<< HEAD
-it('should show loading state when is loading', function () {
-  const onRemoveMember = cy.spy().as('removeSpy');
-  const anotherMember = { _userId: 2, user: { email: 'another-test@email.com' }, roles: [MemberRoleEnum.ADMIN] };
-=======
 it('should call callbacks when template resend invite member clicked', function () {
   const onResendInviteMember = cy.spy().as('resendInviteSpy');
   const onRemoveMember = cy.spy().as('removeSpy');
@@ -98,23 +93,10 @@
     roles: [MemberRoleEnum.ADMIN],
     memberStatus: MemberStatusEnum.INVITED,
   };
->>>>>>> 7c0ae64f
   const members = [{ _userId: 1, user: { email: 'test@email.com' }, roles: [MemberRoleEnum.ADMIN] }, anotherMember];
 
   cy.mount(
     <TestWrapper>
-<<<<<<< HEAD
-      <MembersTable members={members} currentUser={{ _id: 1 }} onRemoveMember={onRemoveMember} loading={true} />
-    </TestWrapper>
-  );
-
-  cy.get('.mantine-LoadingOverlay-root').should('be.exist');
-});
-
-it('should not show loading state when is not loading', function () {
-  const onRemoveMember = cy.spy().as('removeSpy');
-  const anotherMember = { _userId: 2, user: { email: 'another-test@email.com' }, roles: [MemberRoleEnum.ADMIN] };
-=======
       <MembersTable
         members={members}
         currentUser={{ _id: 1 }}
@@ -138,18 +120,10 @@
     roles: [MemberRoleEnum.ADMIN],
     memberStatus: MemberStatusEnum.ACTIVE,
   };
->>>>>>> 7c0ae64f
   const members = [{ _userId: 1, user: { email: 'test@email.com' }, roles: [MemberRoleEnum.ADMIN] }, anotherMember];
 
   cy.mount(
     <TestWrapper>
-<<<<<<< HEAD
-      <MembersTable members={members} currentUser={{ _id: 1 }} onRemoveMember={onRemoveMember} loading={false} />
-    </TestWrapper>
-  );
-
-  cy.get('.mantine-LoadingOverlay-root').should('not.be.exist');
-=======
       <MembersTable
         members={members}
         currentUser={{ _id: 1 }}
@@ -161,5 +135,32 @@
 
   cy.getByTestId('actions-row-btn').click();
   cy.getByTestId('resend-invite-btn').should('not.be.exist');
->>>>>>> 7c0ae64f
+});
+
+it('should show loading state when is loading', function () {
+  const onRemoveMember = cy.spy().as('removeSpy');
+  const anotherMember = { _userId: 2, user: { email: 'another-test@email.com' }, roles: [MemberRoleEnum.ADMIN] };
+  const members = [{ _userId: 1, user: { email: 'test@email.com' }, roles: [MemberRoleEnum.ADMIN] }, anotherMember];
+
+  cy.mount(
+    <TestWrapper>
+      <MembersTable members={members} currentUser={{ _id: 1 }} onRemoveMember={onRemoveMember} loading={true} />
+    </TestWrapper>
+  );
+
+  cy.get('.mantine-LoadingOverlay-root').should('be.exist');
+});
+
+it('should not show loading state when is not loading', function () {
+  const onRemoveMember = cy.spy().as('removeSpy');
+  const anotherMember = { _userId: 2, user: { email: 'another-test@email.com' }, roles: [MemberRoleEnum.ADMIN] };
+  const members = [{ _userId: 1, user: { email: 'test@email.com' }, roles: [MemberRoleEnum.ADMIN] }, anotherMember];
+
+  cy.mount(
+    <TestWrapper>
+      <MembersTable members={members} currentUser={{ _id: 1 }} onRemoveMember={onRemoveMember} loading={false} />
+    </TestWrapper>
+  );
+
+  cy.get('.mantine-LoadingOverlay-root').should('not.be.exist');
 });