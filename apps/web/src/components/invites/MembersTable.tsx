import { Avatar, Divider, Container, LoadingOverlay, Stack, Text } from '@mantine/core';
import styled from '@emotion/styled';
import * as capitalize from 'lodash.capitalize';
import { useClipboard } from '@mantine/hooks';
import { MemberRoleEnum, MemberStatusEnum } from '@novu/shared';

import { DotsHorizontal, Mail, Trash } from '../../design-system/icons';
import { colors, Dropdown, Tag } from '../../design-system';
import useStyles from '../../design-system/config/text.styles';
import { MemberRole } from './MemberRole';
import { When } from '../utils/When';
<<<<<<< HEAD
import { CONTEXT_PATH } from '../../config';
=======
import { parseUrl } from '../../utils/routeUtils';
import { ROUTES } from '../../constants/routes.enum';
>>>>>>> 7124cafe

export function MembersTable({
  members,
  currentUser,
  onRemoveMember,
  loading = false,
  onResendInviteMember,
  onChangeMemberRole,
}) {
  const { classes, theme } = useStyles();
  const clipboardInviteLink = useClipboard({ timeout: 1000 });
  const selfHosted = process.env.REACT_APP_DOCKER_HOSTED_ENV === 'true';

  function isEnableMemberActions(currentMember): boolean {
    const currentUserRoles = members?.find((memberEntity) => memberEntity._userId === currentUser?._id)?.roles || [];

    const isNotMyself = currentUser?._id !== currentMember._userId;
    const isAllowedToRemove = currentUserRoles.includes(MemberRoleEnum.ADMIN);

    return isNotMyself && isAllowedToRemove;
  }

  function memberInvited(currentMember): boolean {
    return currentMember?.memberStatus === MemberStatusEnum.INVITED;
  }

  function onCopyInviteLinkClick(currentMemberToken: any): void {
<<<<<<< HEAD
    const inviteLink = `${window.location.origin.toString()}${CONTEXT_PATH}/auth/invitation/${currentMemberToken}`;
=======
    const inviteLink =
      `${window.location.origin.toString()}` + parseUrl(ROUTES.AUTH_INVITATION_TOKEN, { token: currentMemberToken });
>>>>>>> 7124cafe
    clipboardInviteLink.copy(inviteLink);
  }

  return (
    <Container fluid mt={15} style={{ position: 'relative', minHeight: 500 }}>
      <LoadingOverlay
        visible={loading}
        overlayColor={theme.colorScheme === 'dark' ? colors.B30 : colors.B98}
        loaderProps={{
          color: colors.error,
        }}
      />

      {members?.map((member, index: number) => {
        return (
          <MemberRowWrapper key={member._id} data-test-id={'member-row-' + member._id}>
            <Avatar style={{ marginRight: 10, width: 40, height: 40 }} src={member.user?.profilePicture} radius="xl">
              {capitalize((member.user?.firstName || '')[0])} {capitalize((member.user?.lastName || '')[0])}
            </Avatar>
            <Stack spacing={5}>
              <Text className={classes.heading}>
                {member.user
                  ? `${capitalize((member.user?.firstName || '') as string)} ${capitalize(
                      (member.user?.lastName || '') as string
                    )}`
                  : member.invite.email}
              </Text>
              {member.user?.email ? <Text className={classes.subHeading}>{member.user?.email}</Text> : null}
            </Stack>
            <ActionsSider>
              <div style={{ marginLeft: 10 }}>
                {member.memberStatus === MemberStatusEnum.INVITED ? <Tag mr={10}>Invite Pending</Tag> : null}
                <MemberRole
                  key={index}
                  onChangeMemberRole={onChangeMemberRole}
                  member={member}
                  isEnableMemberActions={isEnableMemberActions}
                />
              </div>
            </ActionsSider>
            <When truthy={isEnableMemberActions(member)}>
              <div>
                <Dropdown
                  control={
                    <div style={{ cursor: 'pointer', marginLeft: 10 }} data-test-id="actions-row-btn">
                      <DotsHorizontal />
                    </div>
                  }
                >
                  <Dropdown.Item
                    key="removeBtn"
                    data-test-id="remove-row-btn"
                    onClick={() => onRemoveMember(member)}
                    icon={<Trash />}
                  >
                    Remove Member
                  </Dropdown.Item>
                  <When truthy={memberInvited(member)}>
                    <Dropdown.Item
                      key="copyInviteBtn"
                      data-test-id="copy-invite-btn"
                      onClick={() => onCopyInviteLinkClick(member.invite.token)}
                      icon={<Mail />}
                    >
                      Copy Invite Link
                    </Dropdown.Item>

                    <When truthy={!selfHosted}>
                      <Dropdown.Item
                        key="resendInviteBtn"
                        data-test-id="resend-invite-btn"
                        onClick={() => onResendInviteMember(member)}
                        icon={<Mail />}
                      >
                        Resend Invite
                      </Dropdown.Item>
                    </When>
                  </When>
                </Dropdown>
              </div>
            </When>
            <Divider className={classes.separator} />
          </MemberRowWrapper>
        );
      })}
    </Container>
  );
}
const ActionsSider = styled.div`
  margin-left: auto;
`;

const MemberRowWrapper = styled.div`
  display: flex;
  justify-content: center;
  align-items: center;
`;<|MERGE_RESOLUTION|>--- conflicted
+++ resolved
@@ -9,12 +9,9 @@
 import useStyles from '../../design-system/config/text.styles';
 import { MemberRole } from './MemberRole';
 import { When } from '../utils/When';
-<<<<<<< HEAD
-import { CONTEXT_PATH } from '../../config';
-=======
 import { parseUrl } from '../../utils/routeUtils';
 import { ROUTES } from '../../constants/routes.enum';
->>>>>>> 7124cafe
+import { CONTEXT_PATH } from '../../config';
 
 export function MembersTable({
   members,
@@ -42,12 +39,8 @@
   }
 
   function onCopyInviteLinkClick(currentMemberToken: any): void {
-<<<<<<< HEAD
-    const inviteLink = `${window.location.origin.toString()}${CONTEXT_PATH}/auth/invitation/${currentMemberToken}`;
-=======
     const inviteLink =
       `${window.location.origin.toString()}` + parseUrl(ROUTES.AUTH_INVITATION_TOKEN, { token: currentMemberToken });
->>>>>>> 7124cafe
     clipboardInviteLink.copy(inviteLink);
   }
 
