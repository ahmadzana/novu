<<<<<<< HEAD
import { Avatar, Container, Divider, Group, LoadingOverlay, MenuItem as DropdownItem, Text } from '@mantine/core';
import { colors, Dropdown, Tag } from '../../design-system';
import { DotsHorizontal, Trash } from '../../design-system/icons';
=======
import { Avatar, Divider, Group, MenuItem as DropdownItem, Text } from '@mantine/core';
import { Dropdown, Tag } from '../../design-system';
import { DotsHorizontal, Mail, Trash } from '../../design-system/icons';
>>>>>>> 7c0ae64f
import { MemberRoleEnum, MemberStatusEnum } from '@novu/shared';
import styled from 'styled-components';
import * as capitalize from 'lodash.capitalize';
import useStyles from '../../design-system/config/text.styles';

<<<<<<< HEAD
export function MembersTable({ members, currentUser, onRemoveMember, loading = false }) {
  const { classes, theme } = useStyles();
=======
export function MembersTable({ members, currentUser, onRemoveMember, onResendInviteMember }) {
  const { classes } = useStyles();
>>>>>>> 7c0ae64f

  function isEnableMemberActions(currentMember): boolean {
    const currentUserRoles = members?.find((memberEntity) => memberEntity._userId == currentUser?._id)?.roles || [];

    const isNotMyself = currentUser?._id != currentMember._userId;
    const isAllowedToRemove = currentUserRoles.includes(MemberRoleEnum.ADMIN);

    return isNotMyself && isAllowedToRemove;
  }

  function canResendInvite(currentMember): boolean {
    return currentMember && currentMember.memberStatus === MemberStatusEnum.INVITED;
  }

  return (
    <Container fluid mt={15} style={{ position: 'relative', minHeight: 500 }}>
      <LoadingOverlay
        visible={loading}
        overlayColor={theme.colorScheme === 'dark' ? colors.B30 : colors.B98}
        loaderProps={{
          color: colors.error,
        }}
      />

      {members?.map((member) => {
        return (
          <MemberRowWrapper key={member._id} data-test-id={'member-row-' + member._id}>
            <Avatar style={{ marginRight: 10, width: 40, height: 40 }} src={member.user?.profilePicture} radius="xl">
              {capitalize((member.user?.firstName || '')[0])} {capitalize((member.user?.lastName || '')[0])}
            </Avatar>
            <Group direction="column" spacing={5}>
              <Text className={classes.heading}>
                {member.user
                  ? `${capitalize((member.user?.firstName || '') as string)} ${capitalize(
                      (member.user?.lastName || '') as string
                    )}`
                  : member.invite.email}
              </Text>
              <Text className={classes.subHeading}>{member.user?.email ? member?.user.email : null}</Text>
            </Group>
            <ActionsSider>
              <div style={{ marginLeft: 10 }}>
                {/* eslint-disable-next-line no-nested-ternary */}
                {member.memberStatus === MemberStatusEnum.INVITED ? (
                  <Tag>Invite Pending</Tag>
                ) : member.roles.find((role: string) => role === 'admin') ? (
                  <Tag>Admin</Tag>
                ) : (
                  <Tag>Member</Tag>
                )}
              </div>
            </ActionsSider>
            {isEnableMemberActions(member) ? (
              <div>
                <Dropdown
                  control={
                    <div style={{ cursor: 'pointer', marginLeft: 10 }} data-test-id="actions-row-btn">
                      <DotsHorizontal />
                    </div>
                  }
                >
                  <DropdownItem
                    key="removeBtn"
                    data-test-id="remove-row-btn"
                    onClick={() => onRemoveMember(member)}
                    icon={<Trash />}
                  >
                    Remove Member
                  </DropdownItem>
                  {canResendInvite(member) ? (
                    <DropdownItem
                      key="resendInviteBtn"
                      data-test-id="resend-invite-btn"
                      onClick={() => onResendInviteMember(member)}
                      icon={<Mail />}
                    >
                      Resend Invite
                    </DropdownItem>
                  ) : null}
                </Dropdown>
              </div>
            ) : null}

            <Divider className={classes.seperator} />
          </MemberRowWrapper>
        );
      })}
    </Container>
  );
}

const AddMemberRow = styled.div`
  margin-top: 30px;
`;

const ActionsSider = styled.div`
  margin-left: auto;
`;

const MemberRowWrapper = styled.div`
  display: flex;
  justify-content: center;
  align-items: center;
`;<|MERGE_RESOLUTION|>--- conflicted
+++ resolved
@@ -1,24 +1,13 @@
-<<<<<<< HEAD
-import { Avatar, Container, Divider, Group, LoadingOverlay, MenuItem as DropdownItem, Text } from '@mantine/core';
+import { Avatar, Divider, Container, LoadingOverlay, Group, MenuItem as DropdownItem, Text } from '@mantine/core';
 import { colors, Dropdown, Tag } from '../../design-system';
-import { DotsHorizontal, Trash } from '../../design-system/icons';
-=======
-import { Avatar, Divider, Group, MenuItem as DropdownItem, Text } from '@mantine/core';
-import { Dropdown, Tag } from '../../design-system';
 import { DotsHorizontal, Mail, Trash } from '../../design-system/icons';
->>>>>>> 7c0ae64f
 import { MemberRoleEnum, MemberStatusEnum } from '@novu/shared';
 import styled from 'styled-components';
 import * as capitalize from 'lodash.capitalize';
 import useStyles from '../../design-system/config/text.styles';
 
-<<<<<<< HEAD
-export function MembersTable({ members, currentUser, onRemoveMember, loading = false }) {
+export function MembersTable({ members, currentUser, onRemoveMember, loading = false, onResendInviteMember }) {
   const { classes, theme } = useStyles();
-=======
-export function MembersTable({ members, currentUser, onRemoveMember, onResendInviteMember }) {
-  const { classes } = useStyles();
->>>>>>> 7c0ae64f
 
   function isEnableMemberActions(currentMember): boolean {
     const currentUserRoles = members?.find((memberEntity) => memberEntity._userId == currentUser?._id)?.roles || [];
