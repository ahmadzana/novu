import { Center, LoadingOverlay, Modal, UnstyledButton, useMantineTheme } from '@mantine/core';
import { useQuery } from 'react-query';

import { ExecutionDetailsAccordion } from './ExecutionDetailsAccordion';
import { ExecutionDetailsFooter } from './ExecutionDetailsFooter';

import { getNotification } from '../../api/activity';
import { colors, shadows, Text, Title } from '../../design-system';
import { When } from '../utils/When';

export function ExecutionDetailsModal({
  notificationId,
  modalVisibility,
  onClose,
  onViewDigestExecution,
}: {
  notificationId: string;
  modalVisibility: boolean;
  onClose: () => void;
  onViewDigestExecution?: (digestNotificationId: string) => void;
}) {
  const theme = useMantineTheme();
  const { data: response, isLoading } = useQuery(['activity', notificationId], () => getNotification(notificationId), {
    enabled: !!notificationId,
    refetchInterval: 3000,
  });

<<<<<<< HEAD
  const { jobs, _digestedNotificationId: digestedNotificationId } = response?.data || {};
=======
  const { jobs, to: subscriberVariables } = response?.data || {};
>>>>>>> ac46a1eb

  return (
    <Modal
      opened={modalVisibility}
      overlayColor={theme.colorScheme === 'dark' ? colors.BGDark : colors.BGLight}
      overlayOpacity={0.7}
      styles={{
        modal: {
          backgroundColor: theme.colorScheme === 'dark' ? colors.B15 : colors.white,
          width: '90%',
        },
        body: {
          paddingTop: '5px',
        },
        inner: {
          paddingTop: '180px',
        },
      }}
      title={<Title size={2}>Execution details</Title>}
      sx={{ backdropFilter: 'blur(10px)' }}
      shadow={theme.colorScheme === 'dark' ? shadows.dark : shadows.medium}
      radius="md"
      size="lg"
      onClose={onClose}
    >
      <LoadingOverlay
        visible={isLoading}
        overlayColor={theme.colorScheme === 'dark' ? colors.B30 : colors.B98}
        loaderProps={{
          color: colors.error,
        }}
        data-test-id="execution-details-modal-loading-overlay"
      />
<<<<<<< HEAD
      <ExecutionDetailsAccordion steps={jobs} />
      <When truthy={digestedNotificationId}>
        <Center mt={20}>
          <Text mr={10} size="md" color={colors.B60}>
            Remaining execution has been merged to an active Digest.
          </Text>
        </Center>
        <When truthy={onViewDigestExecution}>
          <Center mt={10}>
            <UnstyledButton
              onClick={() => {
                onViewDigestExecution && onViewDigestExecution(digestedNotificationId);
              }}
            >
              <Text gradient>View Digest Execution</Text>
            </UnstyledButton>
          </Center>
        </When>
      </When>
=======
      <ExecutionDetailsAccordion steps={jobs} subscriberVariables={subscriberVariables} />
>>>>>>> ac46a1eb
      <ExecutionDetailsFooter />
    </Modal>
  );
}<|MERGE_RESOLUTION|>--- conflicted
+++ resolved
@@ -25,11 +25,7 @@
     refetchInterval: 3000,
   });
 
-<<<<<<< HEAD
-  const { jobs, _digestedNotificationId: digestedNotificationId } = response?.data || {};
-=======
-  const { jobs, to: subscriberVariables } = response?.data || {};
->>>>>>> ac46a1eb
+  const { jobs, _digestedNotificationId: digestedNotificationId, to: subscriberVariables } = response?.data || {};
 
   return (
     <Modal
@@ -63,8 +59,8 @@
         }}
         data-test-id="execution-details-modal-loading-overlay"
       />
-<<<<<<< HEAD
-      <ExecutionDetailsAccordion steps={jobs} />
+
+      <ExecutionDetailsAccordion steps={jobs} subscriberVariables={subscriberVariables} />
       <When truthy={digestedNotificationId}>
         <Center mt={20}>
           <Text mr={10} size="md" color={colors.B60}>
@@ -83,9 +79,6 @@
           </Center>
         </When>
       </When>
-=======
-      <ExecutionDetailsAccordion steps={jobs} subscriberVariables={subscriberVariables} />
->>>>>>> ac46a1eb
       <ExecutionDetailsFooter />
     </Modal>
   );
