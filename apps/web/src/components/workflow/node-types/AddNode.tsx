--- conflicted
+++ resolved
@@ -1,14 +1,9 @@
 import React, { memo } from 'react';
 import { colors, Dropdown, Text } from '../../../design-system';
 import { ActionIcon, MenuItem as DropdownItem, useMantineTheme } from '@mantine/core';
-<<<<<<< HEAD
+import styled from '@emotion/styled';
 import { Mail, Mobile, PlusCircleOutlined, Direct, Sms, InApp } from '../../../design-system/icons';
 import { StepTypeEnum } from '@novu/shared';
-=======
-import styled from '@emotion/styled';
-import { Mail, Mobile, PlusCircleOutlined, Sms } from '../../../design-system/icons';
-import { ChannelTypeEnum } from '@novu/shared';
->>>>>>> b0ad0490
 import { Digest } from '../../../design-system/icons/general/Digest';
 
 interface NodeData {
