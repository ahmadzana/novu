--- conflicted
+++ resolved
@@ -10,11 +10,8 @@
   index: number;
   testId: string;
   onDelete: () => void;
-<<<<<<< HEAD
   showDropZone: boolean;
-=======
   error: string;
->>>>>>> ae55fb58
 }
 
 export default memo(({ data, selected, id }: { data: NodeData; selected: boolean; id: string }) => {
@@ -24,11 +21,8 @@
   return (
     <div data-test-id={`node-${data.testId}`} style={{ pointerEvents: 'none' }}>
       <ChannelButton
-<<<<<<< HEAD
         showDropZone={data.showDropZone}
-=======
         errors={data.error}
->>>>>>> ae55fb58
         onDelete={data.onDelete}
         Icon={data.Icon}
         label={data.label}
