--- conflicted
+++ resolved
@@ -45,21 +45,15 @@
   setSelectedNodeId,
   addStep,
   templateId,
-<<<<<<< HEAD
   dragging,
-=======
   errors,
->>>>>>> ae55fb58
 }: {
   steps: StepEntity[];
   setSelectedNodeId: (nodeId: string) => void;
   addStep: (channelType: ChannelTypeEnum, id: string) => void;
   templateId: string;
-<<<<<<< HEAD
   dragging: boolean;
-=======
   errors: any;
->>>>>>> ae55fb58
 }) {
   const { colorScheme } = useMantineColorScheme();
   const reactFlowWrapper = useRef(null);
@@ -107,11 +101,8 @@
             ...getChannel(step.template.type),
             active: step.active,
             index: nodes.length,
-<<<<<<< HEAD
             showDropZone: i === steps.length - 1 && dragging,
-=======
             error: getChannelErrors(i, errors),
->>>>>>> ae55fb58
             onDelete,
           },
         };
@@ -130,11 +121,7 @@
         setEdges((eds) => addEdge(newEdge, eds));
       }
     }
-<<<<<<< HEAD
-  }, [steps, dragging]);
-=======
-  }, [steps, errors]);
->>>>>>> ae55fb58
+  }, [steps, dragging, errors]);
 
   const onNodeClick = useCallback((event, node) => {
     event.preventDefault();
