--- conflicted
+++ resolved
@@ -97,12 +97,8 @@
           parentNode: parentId,
           data: {
             ...getChannel(step.template.type),
-<<<<<<< HEAD
-            templateId: templateId,
+            active: step.active,
             error: getChannelErrors(i, errors),
-=======
->>>>>>> 90cc2f3a
-            active: step.active,
             index: nodes.length,
             onDelete,
           },
