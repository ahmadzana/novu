--- conflicted
+++ resolved
@@ -20,13 +20,7 @@
    * Add each new page when migrating
    */
   if (
-<<<<<<< HEAD
-    !['/', '/templates', '/settings/widget', '/templates/create', '/settings/organization'].includes(location.pathname)
-=======
-    !['/', '/templates', '/settings/widget', '/templates/create', `/templates/edit/${templateId}`].includes(
-      location.pathname
-    )
->>>>>>> 45f709c0
+    !['/', '/templates', '/settings/widget', '/templates/create', '/settings/organization', `/templates/edit/${templateId}`].includes(location.pathname)
   ) {
     return (
       <LegacyAppLayout>
