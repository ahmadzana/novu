import React from 'react';
import { AppShell } from '@mantine/core';
import * as Sentry from '@sentry/react';
import { useLocation, Outlet, useParams } from 'react-router-dom';
import { useNotifire } from '../../hooks/use-notifire';
import { LegacyAppLayout } from '../../legacy/components/layout/app-layout/LegacyAppLayout';
import { ThemeProvider } from '../../design-system/ThemeProvider';
import { HeaderNav } from './components/HeaderNav';
import { SideNav } from './components/SideNav';
import { colors } from '../../design-system';

export function AppLayout() {
  const location = useLocation();
  const { templateId = '' } = useParams<{ templateId: string }>();

  useNotifire();

  /**
   * TODO: Remove once migrated to the new styling.
   * Add each new page when migrating
   */
  if (
    ![
      '/',
      '/templates',
      '/settings/widget',
<<<<<<< HEAD
      '/activities',
=======
      '/settings/organization',
>>>>>>> 06708f36
      '/integrations',
      '/templates/create',
      '/auth/login',
      '/auth/signup',
      `/templates/edit/${templateId}`,
    ].includes(location.pathname)
  ) {
    return (
      <LegacyAppLayout>
        <Outlet />
      </LegacyAppLayout>
    );
  }

  return (
    <ThemeProvider>
      <AppShell
        padding="lg"
        navbar={<SideNav />}
        header={<HeaderNav />}
        styles={(theme) => ({
          main: { backgroundColor: theme.colorScheme === 'dark' ? colors.BGDark : colors.BGLight },
        })}>
        <Sentry.ErrorBoundary
          fallback={({ error, resetError, eventId }) => (
            <>
              Sorry, but something went wrong. <br />
              Our team been notified about it and we will look at it asap.
              <br />
              <code>
                <small style={{ color: 'lightGrey' }}>
                  Event Id: {eventId}.
                  <br />
                  {error.toString()}
                </small>
              </code>
            </>
          )}>
          <Outlet />
        </Sentry.ErrorBoundary>
      </AppShell>
    </ThemeProvider>
  );
}<|MERGE_RESOLUTION|>--- conflicted
+++ resolved
@@ -24,11 +24,8 @@
       '/',
       '/templates',
       '/settings/widget',
-<<<<<<< HEAD
       '/activities',
-=======
       '/settings/organization',
->>>>>>> 06708f36
       '/integrations',
       '/templates/create',
       '/auth/login',
