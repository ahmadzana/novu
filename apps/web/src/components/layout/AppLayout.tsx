import React from 'react';
import { AppShell } from '@mantine/core';
import * as Sentry from '@sentry/react';
import { useLocation, Outlet, useParams } from 'react-router-dom';
import { useNotifire } from '../../hooks/use-notifire';
import { LegacyAppLayout } from '../../legacy/components/layout/app-layout/LegacyAppLayout';
import { ThemeProvider } from '../../design-system/ThemeProvider';
import { HeaderNav } from './components/HeaderNav';
import { SideNav } from './components/SideNav';
import { colors } from '../../design-system';

export function AppLayout() {
  const location = useLocation();
  const { templateId = '' } = useParams<{ templateId: string }>();

  useNotifire();

  /**
   * TODO: Remove once migrated to the new styling.
   * Add each new page when migrating
   */
<<<<<<< HEAD
  if (!['/', '/templates', '/settings/widget', '/integrations', '/templates/create'].includes(location.pathname)) {
=======
  if (
    !['/', '/templates', '/settings/widget', '/templates/create', `/templates/edit/${templateId}`].includes(
      location.pathname
    )
  ) {
>>>>>>> 4c5ba2c6
    return (
      <LegacyAppLayout>
        <Outlet />
      </LegacyAppLayout>
    );
  }

  return (
    <ThemeProvider>
      <AppShell
        padding="lg"
        navbar={<SideNav />}
        header={<HeaderNav />}
        styles={(theme) => ({
          main: { backgroundColor: theme.colorScheme === 'dark' ? colors.BGDark : colors.BGLight },
        })}>
        <Sentry.ErrorBoundary
          fallback={({ error, resetError, eventId }) => (
            <>
              Sorry, but something went wrong. <br />
              Our team been notified about it and we will look at it asap.
              <br />
              <code>
                <small style={{ color: 'lightGrey' }}>
                  Event Id: {eventId}.
                  <br />
                  {error.toString()}
                </small>
              </code>
            </>
          )}>
          <Outlet />
        </Sentry.ErrorBoundary>
      </AppShell>
    </ThemeProvider>
  );
}<|MERGE_RESOLUTION|>--- conflicted
+++ resolved
@@ -19,15 +19,11 @@
    * TODO: Remove once migrated to the new styling.
    * Add each new page when migrating
    */
-<<<<<<< HEAD
-  if (!['/', '/templates', '/settings/widget', '/integrations', '/templates/create'].includes(location.pathname)) {
-=======
   if (
-    !['/', '/templates', '/settings/widget', '/templates/create', `/templates/edit/${templateId}`].includes(
+    !['/', '/templates', '/settings/widget', '/integrations', '/templates/create', `/templates/edit/${templateId}`].includes(
       location.pathname
     )
   ) {
->>>>>>> 4c5ba2c6
     return (
       <LegacyAppLayout>
         <Outlet />
