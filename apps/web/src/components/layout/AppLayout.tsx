import { AppShell, useMantineTheme } from '@mantine/core';
import * as Sentry from '@sentry/react';
import { Outlet } from 'react-router-dom';
import { ThemeProvider } from '../../design-system/ThemeProvider';
import { HeaderNav } from './components/HeaderNav';
import { SideNav } from './components/SideNav';
import { colors } from '../../design-system';
import { IntercomProvider } from 'react-use-intercom';
import { INTERCOM_APP_ID } from '../../config';
import { HEADER_HEIGHT } from './constants';
<<<<<<< HEAD
import { RequiredAuth } from './RequiredAuth';
import { SpotLight } from '../utils/Spotlight';
import { SpotLightProvider } from '../../store/spotlightContext';
=======
import { PolishingBanner } from './components/PolishingBanner';
>>>>>>> 22d16e89

export function AppLayout() {
  return (
    <RequiredAuth>
      <SpotLightProvider>
        <ThemeProvider>
          <SupportChatProvider>
            <AppShell
              padding="lg"
              navbar={<SideNav />}
              header={<HeaderNav />}
              styles={(theme) => ({
                root: { minHeight: '100vh', position: 'relative', zIndex: 1 },
                body: {
                  minHeight: `calc(100vh - ${HEADER_HEIGHT})`,
                  '@media (max-width: 768px)': {
                    flexDirection: 'column',
                    height: 'auto',
                  },
                },
                main: {
                  backgroundColor: theme.colorScheme === 'dark' ? colors.BGDark : colors.BGLight,
                  minHeight: 'auto',
                  padding: '30px',
                },
              })}
            >
              <Sentry.ErrorBoundary
                fallback={({ error, resetError, eventId }) => (
                  <>
                    Sorry, but something went wrong. <br />
                    Our team been notified about it and we will look at it asap.
                    <br />
<<<<<<< HEAD
                    <code>
                      <small style={{ color: 'lightGrey' }}>
                        Event Id: {eventId}.
                        <br />
                        {error.toString()}
                      </small>
                    </code>
                  </>
                )}
              >
                <SpotLight>
                  <Outlet />
                </SpotLight>
              </Sentry.ErrorBoundary>
            </AppShell>
          </SupportChatProvider>
        </ThemeProvider>
      </SpotLightProvider>
    </RequiredAuth>
=======
                    {error.toString()}
                  </small>
                </code>
              </>
            )}
          >
            <PolishingBanner />
            <Outlet />
          </Sentry.ErrorBoundary>
        </AppShell>
      </SupportChatProvider>
    </ThemeProvider>
>>>>>>> 22d16e89
  );
}

function SupportChatProvider({ children }) {
  if (INTERCOM_APP_ID) {
    return <IntercomProvider appId={INTERCOM_APP_ID}>{children}</IntercomProvider>;
  }

  return children;
}<|MERGE_RESOLUTION|>--- conflicted
+++ resolved
@@ -8,13 +8,9 @@
 import { IntercomProvider } from 'react-use-intercom';
 import { INTERCOM_APP_ID } from '../../config';
 import { HEADER_HEIGHT } from './constants';
-<<<<<<< HEAD
 import { RequiredAuth } from './RequiredAuth';
 import { SpotLight } from '../utils/Spotlight';
 import { SpotLightProvider } from '../../store/spotlightContext';
-=======
-import { PolishingBanner } from './components/PolishingBanner';
->>>>>>> 22d16e89
 
 export function AppLayout() {
   return (
@@ -48,7 +44,6 @@
                     Sorry, but something went wrong. <br />
                     Our team been notified about it and we will look at it asap.
                     <br />
-<<<<<<< HEAD
                     <code>
                       <small style={{ color: 'lightGrey' }}>
                         Event Id: {eventId}.
@@ -68,20 +63,6 @@
         </ThemeProvider>
       </SpotLightProvider>
     </RequiredAuth>
-=======
-                    {error.toString()}
-                  </small>
-                </code>
-              </>
-            )}
-          >
-            <PolishingBanner />
-            <Outlet />
-          </Sentry.ErrorBoundary>
-        </AppShell>
-      </SupportChatProvider>
-    </ThemeProvider>
->>>>>>> 22d16e89
   );
 }
 
