import React from 'react';
import { AppShell } from '@mantine/core';
import * as Sentry from '@sentry/react';
import { useLocation, Outlet } from 'react-router-dom';
import { useNotifire } from '../../hooks/use-notifire';
import { LegacyAppLayout } from '../../legacy/components/layout/app-layout/LegacyAppLayout';
import { ThemeProvider } from '../../design-system/ThemeProvider';
import { HeaderNav } from './components/HeaderNav';
import { SideNav } from './components/SideNav';
import { colors } from '../../design-system';

export function AppLayout() {
  const location = useLocation();

  useNotifire();

  /**
   * TODO: Remove once migrated to the new styling.
   * Add each new page when migrating
   */
<<<<<<< HEAD
  if (
    !['/', '/templates', '/settings/widget', '/templates/create', '/settings/organization'].includes(location.pathname)
  ) {
    return <LegacyAppLayout>{children}</LegacyAppLayout>;
=======
  if (!['/', '/templates', '/settings/widget', '/templates/create'].includes(location.pathname)) {
    return (
      <LegacyAppLayout>
        <Outlet />
      </LegacyAppLayout>
    );
>>>>>>> c52eba43
  }

  return (
    <ThemeProvider>
      <AppShell
        padding="lg"
        navbar={<SideNav />}
        header={<HeaderNav />}
        styles={(theme) => ({
          main: { backgroundColor: theme.colorScheme === 'dark' ? colors.BGDark : colors.BGLight },
        })}>
        <Sentry.ErrorBoundary
          fallback={({ error, resetError, eventId }) => (
            <>
              Sorry, but something went wrong. <br />
              Our team been notified about it and we will look at it asap.
              <br />
              <code>
                <small style={{ color: 'lightGrey' }}>
                  Event Id: {eventId}.
                  <br />
                  {error.toString()}
                </small>
              </code>
            </>
          )}>
          <Outlet />
        </Sentry.ErrorBoundary>
      </AppShell>
    </ThemeProvider>
  );
}<|MERGE_RESOLUTION|>--- conflicted
+++ resolved
@@ -18,19 +18,14 @@
    * TODO: Remove once migrated to the new styling.
    * Add each new page when migrating
    */
-<<<<<<< HEAD
   if (
     !['/', '/templates', '/settings/widget', '/templates/create', '/settings/organization'].includes(location.pathname)
   ) {
-    return <LegacyAppLayout>{children}</LegacyAppLayout>;
-=======
-  if (!['/', '/templates', '/settings/widget', '/templates/create'].includes(location.pathname)) {
     return (
       <LegacyAppLayout>
         <Outlet />
       </LegacyAppLayout>
     );
->>>>>>> c52eba43
   }
 
   return (
