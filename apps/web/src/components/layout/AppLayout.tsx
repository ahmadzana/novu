import React from 'react';
import { AppShell } from '@mantine/core';
import * as Sentry from '@sentry/react';
import { useLocation, Outlet, useParams } from 'react-router-dom';
import { useNotifire } from '../../hooks/use-notifire';
import { LegacyAppLayout } from '../../legacy/components/layout/app-layout/LegacyAppLayout';
import { ThemeProvider } from '../../design-system/ThemeProvider';
import { HeaderNav } from './components/HeaderNav';
import { SideNav } from './components/SideNav';
import { colors } from '../../design-system';

export function AppLayout() {
  const location = useLocation();
  const { templateId = '' } = useParams<{ templateId: string }>();

  useNotifire();

  /**
   * TODO: Remove once migrated to the new styling.
   * Add each new page when migrating
   */
  if (
    ![
      '/',
      '/templates',
<<<<<<< HEAD
      '/activities',
      '/settings/widget',
=======
      '/settings/widget',
      '/integrations',
>>>>>>> 876d97d5
      '/templates/create',
      `/templates/edit/${templateId}`,
    ].includes(location.pathname)
  ) {
    return (
      <LegacyAppLayout>
        <Outlet />
      </LegacyAppLayout>
    );
  }

  return (
    <ThemeProvider>
      <AppShell
        padding="lg"
        navbar={<SideNav />}
        header={<HeaderNav />}
        styles={(theme) => ({
          main: { backgroundColor: theme.colorScheme === 'dark' ? colors.BGDark : colors.BGLight },
        })}>
        <Sentry.ErrorBoundary
          fallback={({ error, resetError, eventId }) => (
            <>
              Sorry, but something went wrong. <br />
              Our team been notified about it and we will look at it asap.
              <br />
              <code>
                <small style={{ color: 'lightGrey' }}>
                  Event Id: {eventId}.
                  <br />
                  {error.toString()}
                </small>
              </code>
            </>
          )}>
          <Outlet />
        </Sentry.ErrorBoundary>
      </AppShell>
    </ThemeProvider>
  );
}<|MERGE_RESOLUTION|>--- conflicted
+++ resolved
@@ -23,13 +23,9 @@
     ![
       '/',
       '/templates',
-<<<<<<< HEAD
+      '/settings/widget',
       '/activities',
-      '/settings/widget',
-=======
-      '/settings/widget',
       '/integrations',
->>>>>>> 876d97d5
       '/templates/create',
       `/templates/edit/${templateId}`,
     ].includes(location.pathname)
