import {
  Avatar,
  useMantineColorScheme,
  ActionIcon,
  Header,
  Group,
  Menu as MantineMenu,
  Container,
} from '@mantine/core';
import { useContext, useEffect } from 'react';
import * as capitalize from 'lodash.capitalize';
import { AuthContext } from '../../../store/authContext';
import { shadows, colors, Text, Dropdown } from '../../../design-system';
<<<<<<< HEAD
import { Sun, Moon, Trash, Mail } from '../../../design-system/icons';
import { NotificationCenterWidget } from '../../widget/NotificationCenterWidget';
=======
import { Sun, Moon, Bell, Trash, Mail } from '../../../design-system/icons';
import { useColorScheme } from '@mantine/hooks';
>>>>>>> c5713bfc

type Props = {};
const menuItem = [
  {
    title: 'Invite Members',
    icon: <Mail />,
    path: '/team',
  },
];
const headerIconsSettings = { color: colors.B60, width: 30, height: 30 };

export function HeaderNav({}: Props) {
  const { currentOrganization, currentUser, logout } = useContext(AuthContext);
  const browserColorScheme = useColorScheme();
  const { colorScheme, toggleColorScheme } = useMantineColorScheme();
  const dark = colorScheme === 'dark';

  useEffect(() => {
    toggleColorScheme(browserColorScheme);
  }, [browserColorScheme]);

  const profileMenuMantine = [
    <MantineMenu.Item disabled key="user">
      <Group spacing={15}>
        <Avatar
          sx={(theme) => ({
            boxShadow: theme.colorScheme === 'dark' ? shadows.dark : shadows.medium,
          })}
          radius="xl"
          size={45}
          src={currentUser?.profilePicture || '/static/images/avatar.png'}
        />
        <div style={{ flex: 1 }}>
          <Text data-test-id="header-dropdown-username" rows={1}>
            {capitalize(currentUser?.firstName as string)} {capitalize(currentUser?.lastName as string)}
          </Text>
          <Text size="md" color={colors.B70} rows={1} data-test-id="header-dropdown-organization-name">
            {capitalize(currentOrganization?.name as string)}
          </Text>
        </div>
      </Group>
    </MantineMenu.Item>,
    ...menuItem.map(({ title, icon, path }) => (
      <MantineMenu.Item key={title} icon={icon} component="a" href={path}>
        {title}
      </MantineMenu.Item>
    )),
    <MantineMenu.Item key="logout" icon={<Trash />} onClick={logout} data-test-id="logout-button">
      Sign Out
    </MantineMenu.Item>,
  ];

  return (
    <Header
      height="65px"
      sx={(theme) => ({
        boxShadow: theme.colorScheme === 'dark' ? shadows.dark : shadows.light,
        borderBottom: 'none',
      })}
    >
      <Container
        fluid
        p={30}
        style={{ display: 'flex', alignItems: 'center', justifyContent: 'space-between', height: '100%' }}
      >
        <img
          src={dark ? '/static/images/logo-formerly-dark-bg.png' : '/static/images/logo-formerly-light-bg.png'}
          alt="logo"
          style={{ maxWidth: 150, maxHeight: 25 }}
        />
        <Group>
          <ActionIcon variant="transparent" onClick={() => toggleColorScheme()} title="Toggle color scheme">
            {dark ? <Sun {...headerIconsSettings} /> : <Moon {...headerIconsSettings} />}
          </ActionIcon>
          <NotificationCenterWidget user={currentUser} />
          <Dropdown
            control={
              <ActionIcon variant="transparent">
                <Avatar
                  size={35}
                  radius="xl"
                  data-test-id="header-profile-avatar"
                  src={currentUser?.profilePicture || '/static/images/avatar.png'}
                />
              </ActionIcon>
<<<<<<< HEAD
            }>
=======
            }
          >
            {' '}
>>>>>>> c5713bfc
            {profileMenuMantine}
          </Dropdown>
        </Group>
      </Container>
    </Header>
  );
}<|MERGE_RESOLUTION|>--- conflicted
+++ resolved
@@ -11,13 +11,8 @@
 import * as capitalize from 'lodash.capitalize';
 import { AuthContext } from '../../../store/authContext';
 import { shadows, colors, Text, Dropdown } from '../../../design-system';
-<<<<<<< HEAD
-import { Sun, Moon, Trash, Mail } from '../../../design-system/icons';
-import { NotificationCenterWidget } from '../../widget/NotificationCenterWidget';
-=======
 import { Sun, Moon, Bell, Trash, Mail } from '../../../design-system/icons';
 import { useColorScheme } from '@mantine/hooks';
->>>>>>> c5713bfc
 
 type Props = {};
 const menuItem = [
@@ -103,13 +98,8 @@
                   src={currentUser?.profilePicture || '/static/images/avatar.png'}
                 />
               </ActionIcon>
-<<<<<<< HEAD
-            }>
-=======
             }
           >
-            {' '}
->>>>>>> c5713bfc
             {profileMenuMantine}
           </Dropdown>
         </Group>
