--- conflicted
+++ resolved
@@ -1,16 +1,7 @@
 import React, { CSSProperties } from 'react';
 import { Container } from '../../../design-system';
 import PageMeta from './PageMeta';
-import { ContainerProps } from '@mantine/core';
 
-<<<<<<< HEAD
-export type PageContainerProps = { fullSize?: boolean } & ContainerProps;
-
-function PageContainer({ children, fullSize, ...props }: PageContainerProps) {
-  return (
-    <Container pl={0} pr={0} fluid {...props} style={fullSize ? { minHeight: '100%', display: 'flex' } : {}}>
-      <PageMeta />
-=======
 function PageContainer({
   children,
   title,
@@ -23,7 +14,6 @@
   return (
     <Container pl={0} pr={0} fluid style={style}>
       <PageMeta title={title} />
->>>>>>> 9b218bb6
       {children}
     </Container>
   );
