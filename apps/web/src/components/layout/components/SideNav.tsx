--- conflicted
+++ resolved
@@ -4,13 +4,8 @@
 import { IEnvironment } from '@novu/shared';
 import { getMyEnvironments, getCurrentEnvironment } from '../../../api/environment';
 import { api } from '../../../api/api.client';
-<<<<<<< HEAD
 import { NotificationBadge, NavMenu, SegmentedControl } from '../../../design-system';
 import { Activity, Bolt, Box, Repeat, Settings, Team } from '../../../design-system/icons';
-=======
-import { NavMenu, SegmentedControl } from '../../../design-system';
-import { Activity, Bolt, Box, Settings, Team } from '../../../design-system/icons';
->>>>>>> c2455603
 import { AuthContext } from '../../../store/authContext';
 
 type Props = {};
@@ -39,10 +34,9 @@
     getCurrentEnvironment
   );
   const [isLoading, setIsLoading] = useState(false);
-<<<<<<< HEAD
+
   const [changesCount, setChangesCount] = useState<number>(3);
-=======
->>>>>>> c2455603
+
 
   async function changeEnvironment(environmentName: string) {
     if (isLoading || isLoadingMyEnvironments || isLoadingCurrentEnvironment) {
@@ -62,7 +56,6 @@
 
     await queryClient.refetchQueries();
   }
-<<<<<<< HEAD
 
   const changesNavButton = {
     icon: <Repeat />,
@@ -71,8 +64,7 @@
     testId: 'side-nav-changes-link',
     rightSide: <NotificationBadge data-test-id="side-nav-changes-count">{changesCount}</NotificationBadge>,
   };
-=======
->>>>>>> c2455603
+
 
   return (
     <Navbar p={30} sx={{ backgroundColor: 'transparent', borderRight: 'none', paddingRight: 0 }} width={{ base: 300 }}>
