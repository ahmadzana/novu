--- conflicted
+++ resolved
@@ -18,13 +18,10 @@
 import { AuthContext } from '../../../store/authContext';
 import OrganizationSelect from './OrganizationSelect';
 import { SpotlightContext } from '../../../store/spotlightContext';
-<<<<<<< HEAD
-import { ROUTES } from '../../../constants/routes.enum';
-=======
 import { HEADER_HEIGHT } from '../constants';
 import { LimitBar } from '../../../pages/integrations/components/LimitBar';
 import { localNavigate } from '../../../pages/quick-start/components/route/store';
->>>>>>> dd090f5f
+import { ROUTES } from '../../../constants/routes.enum';
 
 const usePopoverStyles = createStyles(({ colorScheme }) => ({
   dropdown: {
@@ -81,11 +78,7 @@
     {
       condition: !readonly && currentUser?.showOnBoarding,
       icon: <CheckCircleOutlined />,
-<<<<<<< HEAD
-      link: ROUTES.QUICKSTART,
-=======
-      link: lastRoute ?? '/quickstart',
->>>>>>> dd090f5f
+      link: lastRoute ?? ROUTES.QUICKSTART,
       label: 'Getting Started',
       testId: 'side-nav-quickstart-link',
     },
@@ -96,21 +89,15 @@
       label: 'Subscribers',
       testId: 'side-nav-subscribers-link',
     },
-<<<<<<< HEAD
-    { icon: <Activity />, link: ROUTES.ACTIVITIES, label: 'Activity Feed', testId: 'side-nav-activities-link' },
-    { icon: <Box />, link: ROUTES.INTEGRATIONS, label: 'Integrations Store', testId: 'side-nav-integrations-link' },
-    { icon: <Settings />, link: ROUTES.SETTINGS, label: 'Settings', testId: 'side-nav-settings-link' },
-=======
     {
       icon: <Brand />,
       link: '/brand',
       label: 'Brand',
       testId: 'side-nav-brand-link',
     },
-    { icon: <Activity />, link: '/activities', label: 'Activity Feed', testId: 'side-nav-activities-link' },
-    { icon: <Box />, link: '/integrations', label: 'Integrations Store', testId: 'side-nav-integrations-link' },
-    { icon: <Settings />, link: '/settings', label: 'Settings', testId: 'side-nav-settings-link' },
->>>>>>> dd090f5f
+    { icon: <Activity />, link: ROUTES.ACTIVITIES, label: 'Activity Feed', testId: 'side-nav-activities-link' },
+    { icon: <Box />, link: ROUTES.INTEGRATIONS, label: 'Integrations Store', testId: 'side-nav-integrations-link' },
+    { icon: <Settings />, link: ROUTES.SETTINGS, label: 'Settings', testId: 'side-nav-settings-link' },
     {
       icon: <Team />,
       link: ROUTES.TEAM,
