--- conflicted
+++ resolved
@@ -6,7 +6,6 @@
 import { guidePreview, guidePlayground, GuideTitleEnum, IBeat } from './consts';
 import { ROUTES } from '../../constants/routes.enum';
 import { parseUrl } from '../../utils/routeUtils';
-import { PlusCircleOutlined } from '../../design-system/icons';
 
 export function NodeStep({
   data,
@@ -48,6 +47,7 @@
       opened={sequence?.open || false}
       transition="rotate-left"
       transitionDuration={600}
+      opacity={sequence?.opacity ? sequence.opacity : 1}
       target={
         <div>
           <StepCard data-test-id={`data-test-id-${label}`}>
@@ -62,7 +62,6 @@
           </StepCard>
           <Handlers />
         </div>
-<<<<<<< HEAD
       }
       title={popoverData.title}
       titleGradient={titleGradient}
@@ -72,55 +71,6 @@
   );
 }
 
-=======
-      </Popover.Target>
-      <Dropdown opacity={sequence?.opacity ? sequence.opacity : 1}>
-        <Label gradientColor={titleGradient} style={{ marginBottom: '8px' }}>
-          {popoverData.title}
-        </Label>
-        <Description description={popoverData.description} url={popoverData.docsUrl} label={label} />
-      </Dropdown>
-    </Popover>
-  );
-}
-
-export const Label = styled.div<{ gradientColor: 'red' | 'blue' | 'none' }>`
-  height: 20px;
-  font-family: 'Lato', serif;
-  font-style: normal;
-  font-weight: 700;
-  font-size: 16px;
-  line-height: 20px;
-
-  display: flex;
-  align-items: center;
-
-  ${({ gradientColor }) => {
-    return (
-      gradientColor !== 'none' &&
-      `
-    background: ${
-      gradientColor === 'red'
-        ? 'linear-gradient(90deg, #DD2476 0%, #FF512F 100%)'
-        : 'linear-gradient(0deg, #14deeb 0%, #446edc 100%)'
-    };
-        
-    -webkit-background-clip: text;
-    -webkit-text-fill-color: transparent;  
-      `
-    );
-  }};
-`;
-
-const Dropdown = styled(Popover.Dropdown)<{ opacity: number }>`
-  height: 100px;
-  padding: 16px;
-  background-color: ${({ theme }) => `${theme.colorScheme === 'dark' ? colors.B17 : colors.white}`};
-
-  opacity: ${({ opacity }) => `${opacity} !important`};
-`;
-
->>>>>>> d63c751f
 const ContentContainer = styled.div`
   display: flex;
   justify-content: space-between;
@@ -156,7 +106,7 @@
 
   useEffect(() => {
     const interval = setInterval(() => {
-      if (counter >= 4) {
+      if (counter >= 5) {
         clearInterval(interval);
 
         return;
@@ -171,54 +121,4 @@
   }, [counter]);
 
   return { counter };
-<<<<<<< HEAD
-}
-=======
-}
-
-export function Description({ label, description, url }: { label: string; description: string; url?: string }) {
-  const segment = useSegment();
-
-  function handleOnClick() {
-    /*
-     * todo add ('label' will probably be needed here)
-     * segment.track(OnBoardingAnalyticsEnum);
-     */
-  }
-
-  return (
-    <div style={{ maxWidth: '220px' }}>
-      <span>{description}</span>
-      <When truthy={url}>
-        <a
-          href={url}
-          style={{ color: '#DD2476', textDecoration: 'underline' }}
-          onClick={() => handleOnClick}
-          target="_blank"
-          rel="noreferrer"
-        >
-          Learn More
-        </a>
-      </When>
-    </div>
-  );
-}
-
-export function AddNodeIcon() {
-  return (
-    <AddNodeIconWrapper>
-      <PlusCircleOutlined />
-    </AddNodeIconWrapper>
-  );
-}
-
-const AddNodeIconWrapper = styled.div`
-  display: flex;
-  align-items: center;
-  justify-content: center;
-
-  width: 300px;
-  cursor: default;
-  color: ${({ theme }) => (theme.colorScheme === 'dark' ? colors.B60 : colors.B60)};
-`;
->>>>>>> d63c751f
+}