<<<<<<< HEAD
import { Button } from '../../design-system/button/Button';
import { Text } from '../../design-system/typography/text/Text';
import { Title } from '../../design-system/typography/title/Title';

function HomePage() {
  return (
    <>
      <Button>sjkjkjk</Button>
      <Title order={2}> Go </Title>
      <Text size="lg">mkmk mkmkmk</Text>
    </>
  );
=======
function HomePage() {
  return null;
>>>>>>> 3b5fd719
}

export default HomePage;<|MERGE_RESOLUTION|>--- conflicted
+++ resolved
@@ -1,20 +1,5 @@
-<<<<<<< HEAD
-import { Button } from '../../design-system/button/Button';
-import { Text } from '../../design-system/typography/text/Text';
-import { Title } from '../../design-system/typography/title/Title';
-
-function HomePage() {
-  return (
-    <>
-      <Button>sjkjkjk</Button>
-      <Title order={2}> Go </Title>
-      <Text size="lg">mkmk mkmkmk</Text>
-    </>
-  );
-=======
 function HomePage() {
   return null;
->>>>>>> 3b5fd719
 }
 
 export default HomePage;