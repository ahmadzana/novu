export { Activity } from './general/Activity';
export { Team } from './general/Team';
export { Settings } from './general/Settings';
export { Bolt } from './general/Bolt';
export { Moon } from './general/Moon';
export { DotsHorizontal } from './general/DotsHorizontal';
export { DotsHorizontalOutlined } from './general/DotsHorizontalOutlined';
export { EyeShield } from './general/EyeShield';
export { MusicNote } from './general/MusicNote';
export { Sun } from './general/Sun';
export { Wifi } from './general/Wifi';
export { Lock } from './general/Lock';
export { Bell } from './general/Bell';
export { Mail } from './general/Mail';
export { Trash } from './general/Trash';
export { Check } from './general/Check';
<<<<<<< HEAD
export { Box } from './general/Box';
=======
export { TextAlignment } from './general/TextAlignment';
>>>>>>> 4c5ba2c6

export { Copy } from './actions/Copy';
export { CloseCircle } from './actions/CloseCircle';
export { PlusCircle } from './actions/PlusCircle';
export { PlusCircleOutlined } from './actions/PlusCircleOutlined';
export { Search } from './actions/Search';
export { Edit } from './actions/Edit';
export { Upload } from './actions/Upload';

export { ArrowDown } from './arrows/ArrowDown';
export { DoubleArrowRight } from './arrows/DoubleArrowRight';

export { BellGradient } from './gradient/BellGradient';
export { MailGradient } from './gradient/MailGradient';
export { MobileGradient } from './gradient/MobileGradient';
export { PlusGradient } from './gradient/PlusGradient';
export { GlobeGradient } from './gradient/GlobeGradient';
export { CompassGradient } from './gradient/CompassGradient';
export { SmsGradient } from './gradient/SmsGradient';
export { TapeGradient } from './gradient/TapeGradient';<|MERGE_RESOLUTION|>--- conflicted
+++ resolved
@@ -14,11 +14,8 @@
 export { Mail } from './general/Mail';
 export { Trash } from './general/Trash';
 export { Check } from './general/Check';
-<<<<<<< HEAD
+export { TextAlignment } from './general/TextAlignment';
 export { Box } from './general/Box';
-=======
-export { TextAlignment } from './general/TextAlignment';
->>>>>>> 4c5ba2c6
 
 export { Copy } from './actions/Copy';
 export { CloseCircle } from './actions/CloseCircle';
