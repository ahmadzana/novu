--- conflicted
+++ resolved
@@ -16,19 +16,12 @@
       borderCollapse: 'collapse',
       borderSpacing: '0px 20px',
       'tr td:first-of-type': {
-<<<<<<< HEAD
-        paddingLeft: withSelection ? 10 : 30,
-        paddingRight: withSelection ? 10 : 30,
+        paddingLeft: withSelection ? 10 : 24,
+        paddingRight: withSelection ? 10 : 24,
       },
       'tr th:first-of-type': {
-        paddingLeft: withSelection ? 10 : 30,
-        paddingRight: withSelection ? 10 : 30,
-=======
-        paddingLeft: 24,
-      },
-      'tr th:first-of-type': {
-        paddingLeft: 24,
->>>>>>> f2fc5e9e
+        paddingLeft: withSelection ? 10 : 24,
+        paddingRight: withSelection ? 10 : 24,
       },
       'tr td:last-child': {
         paddingRight: 24,
