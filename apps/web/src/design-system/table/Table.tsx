--- conflicted
+++ resolved
@@ -10,11 +10,8 @@
   columns?: ColumnWithStrictAccessor<Data>[];
   data?: Data[];
   loading?: boolean;
-<<<<<<< HEAD
   pagination?: any;
-=======
   onRowClick?: (row: Data) => void;
->>>>>>> 06708f36
 }
 
 /**
@@ -24,21 +21,14 @@
 export function Table({
   columns: userColumns,
   data: userData,
-<<<<<<< HEAD
   pagination = false,
-  loading = false,
-  children,
-  ...props
-}: ITableProps) {
-  const { pageSize, total, onPageChange, current } = pagination;
-
-=======
   loading = false,
   children,
   onRowClick,
   ...props
 }: ITableProps) {
->>>>>>> 06708f36
+  const { pageSize, total, onPageChange, current } = pagination;
+
   const columns = React.useMemo(
     () =>
       userColumns?.map((col) => {
