import React, { useEffect, useState } from 'react';
import { UnstyledButton, Popover, ActionIcon, MenuItem, createStyles, MantineTheme, Menu } from '@mantine/core';
import styled from '@emotion/styled';
import { Text } from '../typography/text/Text';
import { Switch } from '../switch/Switch';
import { useStyles } from './TemplateButton.styles';
import { colors, shadows } from '../config';
import { DotsHorizontal, Edit, Trash } from '../icons';
import { When } from '../../components/utils/When';
import { useFormContext } from 'react-hook-form';
import { useEnvController } from '../../store/use-env-controller';
import { ChannelTypeEnum } from '@novu/shared';
import { useClickOutside } from '@mantine/hooks';

const capitalize = (text: string) => {
  return typeof text !== 'string' ? '' : text.charAt(0).toUpperCase() + text.slice(1);
};

interface ITemplateButtonProps {
  Icon: React.FC<any>;
  label: string;
  active?: boolean;
  action?: boolean;
  testId?: string;
  tabKey: string;
  checked?: boolean;
  readonly?: boolean;
  switchButton?: (boolean) => void;
  changeTab?: (string) => void;
  errors?: boolean | string;
  showDots?: boolean;
  id?: string | undefined;
  onDelete?: (id: string) => void;
  showDropZone?: boolean;
  dragging?: boolean;
  setActivePage?: (string) => void;
  disabled?: boolean;
}

const useMenuStyles = createStyles((theme: MantineTheme) => {
  const dark = theme.colorScheme === 'dark';

  return {
    arrow: {
      width: '7px',
      height: '7px',
      backgroundColor: dark ? colors.B20 : colors.white,
      borderColor: dark ? colors.B30 : colors.B85,
    },
    body: {
      minWidth: 220,
      backgroundColor: dark ? colors.B20 : colors.white,
      color: dark ? theme.white : colors.B40,
      borderColor: dark ? colors.B30 : colors.B85,
    },
    item: {
      borerRadius: '5px',
      color: `${dark ? theme.white : colors.B40} !important`,
      fontWeight: 400,
      fontSize: '14px',
    },
    itemHovered: {
      backgroundColor: dark ? colors.B30 : colors.B98,
    },
  };
});

export function ChannelButton({
  active,
  action = false,
  switchButton,
  checked = false,
  readonly = false,
  label,
  Icon,
  tabKey,
  testId,
  errors = false,
  showDots = true,
  id = undefined,
  onDelete = () => {},
  showDropZone = false,
  dragging = false,
  setActivePage = (page: string) => {},
  disabled: initDisabled,
}: ITemplateButtonProps) {
  const { readonly: readonlyEnv } = useEnvController();
  const { cx, classes, theme } = useStyles();
  const { classes: menuClasses } = useMenuStyles();
  const [popoverOpened, setPopoverOpened] = useState(false);
  const [showDotMenu, setShowDotMenu] = useState(false);
  const [disabled, setDisabled] = useState(initDisabled);
  const disabledColor = disabled ? { color: theme.colorScheme === 'dark' ? colors.B40 : colors.B70 } : {};
  const disabledProp = disabled ? { disabled: disabled } : {};
  const menuRef = useClickOutside(() => setShowDotMenu(false), ['click', 'mousedown', 'touchstart']);

  const { watch } = useFormContext();

  useEffect(() => {
    const subscription = watch((values) => {
      const thisStep = values.steps.find((step) => step._id === id);
      if (thisStep) {
        setDisabled(!thisStep.active);
      }
    });

    return () => subscription.unsubscribe();
  }, [watch]);

  useEffect(() => {
    if (dragging && showDotMenu) {
      setShowDotMenu(false);
    }
  }, [dragging, showDotMenu]);

  return (
<<<<<<< HEAD
    <>
      <Button
        type={'button'}
        onMouseEnter={() => setPopoverOpened(true)}
        onMouseLeave={() => setPopoverOpened(false)}
        data-test-id={testId}
        className={cx(classes.button, { [classes.active]: active })}
        sx={{
          backgroundColor: theme.colorScheme === 'dark' ? colors.B17 : colors.white,
        }}
      >
        <When truthy={showDropZone}>
          <Dropzone data-test-id="dropzone-area" dark={theme.colorScheme === 'dark'}>
            Place your next step here
          </Dropzone>
        </When>
        <ButtonWrapper>
          <LeftContainerWrapper>
            <IconWrapper className={classes.linkIcon}>{Icon ? <Icon {...disabledProp} /> : null}</IconWrapper>
            <StyledContentWrapper>
              <Text {...disabledColor} weight="bold">
                {label}
              </Text>
            </StyledContentWrapper>
          </LeftContainerWrapper>
=======
    <Button
      onMouseEnter={() => setPopoverOpened(true)}
      onMouseLeave={() => setPopoverOpened(false)}
      data-test-id={testId}
      className={cx(classes.button, { [classes.active]: active })}
      sx={{
        backgroundColor: theme.colorScheme === 'dark' ? colors.B17 : colors.white,
      }}
    >
      <When truthy={showDropZone}>
        <Dropzone data-test-id="dropzone-area" dark={theme.colorScheme === 'dark'}>
          Place your next step here
        </Dropzone>
      </When>
      <ButtonWrapper>
        <LeftContainerWrapper>
          <IconWrapper className={classes.linkIcon}>{Icon ? <Icon {...disabledProp} /> : null}</IconWrapper>
          <StyledContentWrapper>
            <Text {...disabledColor} weight="bold">
              {label}
            </Text>
          </StyledContentWrapper>
        </LeftContainerWrapper>
>>>>>>> 4dee98e3

        <ActionWrapper>
          {action && !readonly && (
            <Switch checked={checked} onChange={(e) => switchButton && switchButton(e.target.checked)} />
          )}
          <When truthy={showDots && !readonlyEnv}>
            <Menu
              ref={menuRef}
              shadow={theme.colorScheme === 'dark' ? shadows.dark : shadows.light}
              classNames={menuClasses}
              withArrow={true}
              opened={showDotMenu}
              control={
                <ActionIcon
                  variant="transparent"
                  data-test-id="step-actions-dropdown"
                  style={{ pointerEvents: 'all' }}
                  component="span"
                  onClick={(e) => {
                    e.preventDefault();
                    setShowDotMenu(!showDotMenu);
                  }}
                >
                  <DotsHorizontal
                    style={{
                      color: theme.colorScheme === 'dark' ? colors.B40 : colors.B80,
                    }}
                  />
                </ActionIcon>
              }
            >
              <When truthy={tabKey !== ChannelTypeEnum.DIGEST}>
                <MenuItem
                  key="edit"
                  style={{
                    pointerEvents: 'all',
                  }}
                  icon={
                    <Edit
                      style={{
                        width: '20px',
                        height: '20px',
                      }}
                    />
                  }
                  data-test-id="edit-step-action"
                  onClick={() => {
                    setShowDotMenu(false);
                    setActivePage(tabKey === ChannelTypeEnum.IN_APP ? tabKey : capitalize(tabKey));
                  }}
                >
                  Edit Template
                </MenuItem>
              </When>
              <MenuItem
                key="delete"
                style={{
                  pointerEvents: 'all',
                }}
                icon={<Trash />}
                data-test-id="delete-step-action"
                onClick={() => {
                  setShowDotMenu(false);
                  onDelete(id || '');
                }}
              >
                Delete {tabKey !== ChannelTypeEnum.DIGEST ? 'Step' : 'Action'}
              </MenuItem>
            </Menu>
          </When>
        </ActionWrapper>
      </ButtonWrapper>

      {errors && (
        <Popover
          styles={{
            root: {
              position: 'absolute',
              right: 0,
              top: 'calc(50% - 1px)',
            },
            inner: {
              padding: '12px 15px 14px',
            },
            arrow: {
              backgroundColor: colors.error,
              height: '7px',
              border: 'none',
              margin: '0px',
            },
            body: {
              backgroundColor: colors.error,
              position: 'relative',
              color: colors.white,
              border: 'none',
              marginTop: '1px',
            },
          }}
          withArrow
          opened={popoverOpened}
          transition="rotate-left"
          transitionDuration={250}
          gutter={theme.spacing.xs}
          mb={20}
          placement="center"
          position="right"
          target={<ErrorCircle data-test-id="error-circle" dark={theme.colorScheme === 'dark'} />}
        >
          {errors || 'Something is missing here'}
        </Popover>
      )}
    </Button>
  );
}

const ErrorCircle = styled.div<{ dark: boolean }>`
  width: 11px;
  height: 11px;
  display: inline-block;
  position: absolute;
  right: -6px;
  top: calc(50% - 4px);
  background: ${colors.error};
  border-radius: 50%;
  border: 3px solid ${({ dark }) => (dark ? colors.B15 : 'white')};
`;

const IconWrapper = styled.div`
  padding-right: 15px;
  @media screen and (max-width: 1400px) {
    padding-right: 5px;

    svg {
      width: 20px;
      height: 20px;
    }
  }
`;

const ActionWrapper = styled.div`
  display: flex;
  align-items: center;
`;

const LeftContainerWrapper = styled.div`
  display: flex;
  align-items: center;
`;

const ButtonWrapper = styled.div`
  display: flex;
  justify-content: space-between;
`;

const StyledContentWrapper = styled.div`
  padding-right: 10px;
`;

const Dropzone = styled.div<{ dark: boolean }>`
  position: absolute;
  top: 0;
  bottom: 0;
  left: 0;
  right: 0;
  background: ${({ dark }) => (dark ? colors.B17 : colors.B98)};
  color: ${({ dark }) => (dark ? colors.B98 : colors.B17)};
  border-radius: 7px;
  text-align: center;
  line-height: 75px;
  z-index: 1000000;
  border: 1px dashed ${({ dark }) => (dark ? colors.B30 : colors.B80)};
`;

const Button: any = styled(UnstyledButton)`
  position: relative;

  @media screen and (max-width: 1400px) {
    padding: 0 5px;
  }
`;<|MERGE_RESOLUTION|>--- conflicted
+++ resolved
@@ -114,34 +114,8 @@
   }, [dragging, showDotMenu]);
 
   return (
-<<<<<<< HEAD
-    <>
-      <Button
-        type={'button'}
-        onMouseEnter={() => setPopoverOpened(true)}
-        onMouseLeave={() => setPopoverOpened(false)}
-        data-test-id={testId}
-        className={cx(classes.button, { [classes.active]: active })}
-        sx={{
-          backgroundColor: theme.colorScheme === 'dark' ? colors.B17 : colors.white,
-        }}
-      >
-        <When truthy={showDropZone}>
-          <Dropzone data-test-id="dropzone-area" dark={theme.colorScheme === 'dark'}>
-            Place your next step here
-          </Dropzone>
-        </When>
-        <ButtonWrapper>
-          <LeftContainerWrapper>
-            <IconWrapper className={classes.linkIcon}>{Icon ? <Icon {...disabledProp} /> : null}</IconWrapper>
-            <StyledContentWrapper>
-              <Text {...disabledColor} weight="bold">
-                {label}
-              </Text>
-            </StyledContentWrapper>
-          </LeftContainerWrapper>
-=======
     <Button
+      type={'button'}
       onMouseEnter={() => setPopoverOpened(true)}
       onMouseLeave={() => setPopoverOpened(false)}
       data-test-id={testId}
@@ -164,7 +138,6 @@
             </Text>
           </StyledContentWrapper>
         </LeftContainerWrapper>
->>>>>>> 4dee98e3
 
         <ActionWrapper>
           {action && !readonly && (
