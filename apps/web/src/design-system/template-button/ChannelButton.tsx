--- conflicted
+++ resolved
@@ -280,11 +280,11 @@
             withinPortal
             transition="rotate-left"
             transitionDuration={250}
-            offset={10}
+            offset={theme.spacing.xs}
             target={<ErrorCircle data-test-id="error-circle" dark={theme.colorScheme === 'dark'} />}
             title="Connect provider"
             titleGradient="red"
-            description="Please configure a chat provider to send notifications over this channel"
+            description={`Please configure a ${CHANNEL_TYPE_TO_TEXT[channelKey]} provider to send notifications over this channel`}
             content={
               <ConfigureProviderButton
                 onClick={() => {
@@ -330,52 +330,7 @@
         }}
         scrollTo={tabKey}
       />
-<<<<<<< HEAD
     </>
-=======
-      {!hasActiveIntegration && (
-        <Popover
-          opened={popoverOpened}
-          transition="rotate-left"
-          transitionDuration={250}
-          offset={10}
-          target={<ErrorCircle data-test-id="error-circle" dark={theme.colorScheme === 'dark'} />}
-          title="Connect provider"
-          titleGradient="red"
-          description={`Please configure a ${CHANNEL_TYPE_TO_TEXT[channelKey]} provider to send notifications over this channel`}
-          content={
-            <ConfigureProviderButton onClick={() => setIntegrationsModalVisible(true)}>
-              Configure
-            </ConfigureProviderButton>
-          }
-        />
-      )}
-      {hasActiveIntegration && stepErrorContent && (
-        <MantinePopover
-          withinPortal
-          classNames={popoverClasses}
-          withArrow
-          opened={popoverOpened && Object.keys(stepErrorContent).length > 0}
-          transition="rotate-left"
-          transitionDuration={250}
-          offset={theme.spacing.xs}
-          position="right"
-          zIndex={4}
-          positionDependencies={[dragging, viewport]}
-          clickOutsideEvents={MENU_CLICK_OUTSIDE_EVENTS}
-        >
-          <MantinePopover.Target>
-            <ErrorCircle data-test-id="error-circle" dark={theme.colorScheme === 'dark'} />
-          </MantinePopover.Target>
-          <MantinePopover.Dropdown>
-            <Text rows={1} color={colors.white}>
-              {stepErrorContent || 'Something is missing here'}
-            </Text>
-          </MantinePopover.Dropdown>
-        </MantinePopover>
-      )}
-    </UnstyledButtonStyled>
->>>>>>> b0fd843e
   );
 }
 
