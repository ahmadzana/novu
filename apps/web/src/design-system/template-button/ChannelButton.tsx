--- conflicted
+++ resolved
@@ -202,7 +202,8 @@
                       />
                     }
                     data-test-id="edit-step-action"
-                    onClick={() => {
+                    onClick={(e) => {
+                      e.stopPropagation();
                       setShowDotMenu(false);
                       setActivePage(tabKey === ChannelTypeEnum.IN_APP ? tabKey : capitalize(tabKey));
                     }}
@@ -215,23 +216,9 @@
                   style={{
                     pointerEvents: 'all',
                   }}
-<<<<<<< HEAD
                   icon={<Trash />}
                   data-test-id="delete-step-action"
                   onClick={() => {
-=======
-                  icon={
-                    <Edit
-                      style={{
-                        width: '20px',
-                        height: '20px',
-                      }}
-                    />
-                  }
-                  data-test-id="edit-step-action"
-                  onClick={(e) => {
-                    e.stopPropagation();
->>>>>>> b9786056
                     setShowDotMenu(false);
                     onDelete(id || '');
                   }}
