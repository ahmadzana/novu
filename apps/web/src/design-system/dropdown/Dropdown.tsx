--- conflicted
+++ resolved
@@ -13,7 +13,6 @@
   const { classes, theme } = useStyles();
 
   return (
-<<<<<<< HEAD
     <Menu
       withArrow
       transitionDuration={0}
@@ -21,14 +20,11 @@
       offset={10}
       shadow={theme.colorScheme === 'dark' ? shadows.dark : shadows.light}
       classNames={classes}
+      clickOutsideEvents={['click', 'mousedown', 'touchstart']}
       {...props}
     >
       <Menu.Target>{control}</Menu.Target>
       <Menu.Dropdown>{children}</Menu.Dropdown>
-=======
-    <Menu {...defaultDesign} {...props} clickOutsideEvents={['click', 'mousedown', 'touchstart']}>
-      {children}
->>>>>>> b9786056
     </Menu>
   );
 }
