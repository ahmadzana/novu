--- conflicted
+++ resolved
@@ -33,11 +33,8 @@
 import { SpotLight } from './components/utils/Spotlight';
 import { SpotlightContext, SpotlightItem } from './store/spotlightContext';
 import { LinkVercelProjectPage } from './pages/partner-integrations/LinkVercelProjectPage';
-<<<<<<< HEAD
 import { useBlueprint } from './hooks/useBlueprint';
-=======
 import { SegmentProvider } from './store/segment.context';
->>>>>>> 1ede9012
 
 if (SENTRY_DSN) {
   Sentry.init({
