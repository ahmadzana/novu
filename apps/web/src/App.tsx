import React, { useContext, useState } from 'react';
import * as Sentry from '@sentry/react';
import { QueryClient, QueryClientProvider } from 'react-query';
import { HelmetProvider } from 'react-helmet-async';
import { Route, Routes, Navigate, BrowserRouter } from 'react-router-dom';
import { Integrations } from '@sentry/tracing';
import decode from 'jwt-decode';
import { IJwtPayload } from '@novu/shared';
import { AuthContext } from './store/authContext';
import { applyToken, getToken, getTokenPayload, useAuthController } from './store/use-auth-controller';
import { ActivitiesPage } from './pages/activities/ActivitiesPage';
import LoginPage from './pages/auth/LoginPage';
import SignUpPage from './pages/auth/SignUpPage';
import HomePage from './pages/HomePage';
import TemplateEditorPage from './pages/templates/editor/TemplateEditorPage';
import NotificationList from './pages/templates/TemplatesListPage';
import SubscribersList from './pages/subscribers/SubscribersListPage';
import { SettingsPage } from './pages/settings/SettingsPage';
import InvitationPage from './pages/auth/InvitationPage';
import { api } from './api/api.client';
import { PasswordResetPage } from './pages/auth/PasswordResetPage';
import { ThemeContext } from './store/themeContext';
import { useThemeController } from './store/use-theme-controller';
import { AppLayout } from './components/layout/AppLayout';
import { MembersInvitePage } from './pages/invites/MembersInvitePage';
import { IntegrationsStore } from './pages/integrations/IntegrationsStorePage';
import CreateOrganizationPage from './pages/auth/CreateOrganizationPage';
import { ENV, SENTRY_DSN } from './config/index';
import { PromoteChangesPage } from './pages/changes/PromoteChangesPage';
import QuickStartPage from './pages/quick-start/QuickStartPage';
import { TemplateEditorProvider } from './components/templates/TemplateEditorProvider';
import { TemplateFormProvider } from './components/templates/TemplateFormProvider';
import { SpotLight } from './components/utils/Spotlight';
import { SpotlightContext, SpotlightItem } from './store/spotlightContext';

if (SENTRY_DSN) {
  Sentry.init({
    dsn: SENTRY_DSN,
    integrations: [new Integrations.BrowserTracing()],
    environment: ENV,
    /*
     * Set tracesSampleRate to 1.0 to capture 100%
     * of transactions for performance monitoring.
     * We recommend adjusting this value in production
     */
    tracesSampleRate: 1.0,
  });
}

const defaultQueryFn = async ({ queryKey }: { queryKey: string }) => {
  const response = await api.get(`${queryKey[0]}`);

  return response.data?.data;
};

const queryClient = new QueryClient({
  defaultOptions: {
    queries: {
      queryFn: defaultQueryFn as any,
    },
  },
});

const tokenStoredToken: string = getToken();

applyToken(tokenStoredToken);

function App() {
  return (
    <HelmetProvider>
      <BrowserRouter>
        <QueryClientProvider client={queryClient}>
          <AuthHandlerComponent>
            <ThemeHandlerComponent>
<<<<<<< HEAD
              <SpotLightProvider>
                <Routes>
                  <Route path="/auth/signup" element={<SignUpPage />} />
                  <Route path="/auth/login" element={<LoginPage />} />
                  <Route path="/auth/reset/request" element={<PasswordResetPage />} />
                  <Route path="/auth/reset/:token" element={<PasswordResetPage />} />
                  <Route path="/auth/invitation/:token" element={<InvitationPage />} />
                  <Route path="/auth/application" element={<CreateOrganizationPage />} />
                  <Route element={<AppLayout />}>
                    <Route
                      path="/*"
                      element={
                        <RequiredAuth>
                          <SpotLight>
                            <HomePage />
                          </SpotLight>
                        </RequiredAuth>
                      }
                    />
                    <Route
                      path="/templates/create"
                      element={
                        <RequiredAuth>
                          <TemplateFormProvider>
                            <TemplateEditorProvider>
                              <SpotLight>
                                <TemplateEditorPage />
                              </SpotLight>
                            </TemplateEditorProvider>
                          </TemplateFormProvider>
                        </RequiredAuth>
                      }
                    />
                    <Route
                      path="/templates/edit/:templateId"
                      element={
                        <RequiredAuth>
                          <TemplateFormProvider>
                            <TemplateEditorProvider>
                              <SpotLight>
                                <TemplateEditorPage />
                              </SpotLight>
                            </TemplateEditorProvider>
                          </TemplateFormProvider>
                        </RequiredAuth>
                      }
                    />
                    <Route
                      path="/templates"
                      element={
                        <RequiredAuth>
                          <SpotLight>
                            <NotificationList />
                          </SpotLight>
                        </RequiredAuth>
                      }
                    />
                    <Route
                      path="/quickstart"
                      element={
                        <RequiredAuth>
                          <SpotLight>
                            <QuickStartPage />
                          </SpotLight>
                        </RequiredAuth>
                      }
                    />
                    <Route
                      path="/activities"
                      element={
                        <RequiredAuth>
                          <SpotLight>
                            <ActivitiesPage />
                          </SpotLight>
                        </RequiredAuth>
                      }
                    />
                    <Route
                      path="/settings"
                      element={
                        <RequiredAuth>
                          <SpotLight>
                            <SettingsPage />
                          </SpotLight>
                        </RequiredAuth>
                      }
                    />
                    <Route
                      path="/integrations"
                      element={
                        <RequiredAuth>
                          <SpotLight>
                            <IntegrationsStore />
                          </SpotLight>
                        </RequiredAuth>
                      }
                    />
                    <Route
                      path="/team"
                      element={
                        <RequiredAuth>
                          <SpotLight>
                            <MembersInvitePage />
                          </SpotLight>
                        </RequiredAuth>
                      }
                    />
                    <Route
                      path="/changes"
                      element={
                        <RequiredAuth>
                          <SpotLight>
                            <PromoteChangesPage />
                          </SpotLight>
                        </RequiredAuth>
                      }
                    />
                  </Route>
                </Routes>
              </SpotLightProvider>
=======
              <Routes>
                <Route path="/auth/signup" element={<SignUpPage />} />
                <Route path="/auth/login" element={<LoginPage />} />
                <Route path="/auth/reset/request" element={<PasswordResetPage />} />
                <Route path="/auth/reset/:token" element={<PasswordResetPage />} />
                <Route path="/auth/invitation/:token" element={<InvitationPage />} />
                <Route path="/auth/application" element={<CreateOrganizationPage />} />
                <Route element={<AppLayout />}>
                  <Route
                    path="/*"
                    element={
                      <RequiredAuth>
                        <HomePage />
                      </RequiredAuth>
                    }
                  />
                  <Route
                    path="/templates/create"
                    element={
                      <RequiredAuth>
                        <TemplateFormProvider>
                          <TemplateEditorProvider>
                            <TemplateEditorPage />
                          </TemplateEditorProvider>
                        </TemplateFormProvider>
                      </RequiredAuth>
                    }
                  />
                  <Route
                    path="/templates/edit/:templateId"
                    element={
                      <RequiredAuth>
                        <TemplateFormProvider>
                          <TemplateEditorProvider>
                            <TemplateEditorPage />
                          </TemplateEditorProvider>
                        </TemplateFormProvider>
                      </RequiredAuth>
                    }
                  />
                  <Route
                    path="/templates"
                    element={
                      <RequiredAuth>
                        <NotificationList />
                      </RequiredAuth>
                    }
                  />
                  <Route
                    path="/subscribers"
                    element={
                      <RequiredAuth>
                        <SubscribersList />
                      </RequiredAuth>
                    }
                  />
                  <Route
                    path="/quickstart"
                    element={
                      <RequiredAuth>
                        <QuickStartPage />
                      </RequiredAuth>
                    }
                  />
                  <Route
                    path="/activities"
                    element={
                      <RequiredAuth>
                        <ActivitiesPage />
                      </RequiredAuth>
                    }
                  />
                  <Route
                    path="/settings"
                    element={
                      <RequiredAuth>
                        <SettingsPage />
                      </RequiredAuth>
                    }
                  />
                  <Route
                    path="/integrations"
                    element={
                      <RequiredAuth>
                        <IntegrationsStore />
                      </RequiredAuth>
                    }
                  />
                  <Route
                    path="/team"
                    element={
                      <RequiredAuth>
                        <MembersInvitePage />
                      </RequiredAuth>
                    }
                  />
                  <Route
                    path="/changes"
                    element={
                      <RequiredAuth>
                        <PromoteChangesPage />
                      </RequiredAuth>
                    }
                  />
                </Route>
              </Routes>
>>>>>>> f2c5b606
            </ThemeHandlerComponent>
          </AuthHandlerComponent>
        </QueryClientProvider>
      </BrowserRouter>
    </HelmetProvider>
  );
}

function jwtHasKey(key: string) {
  const token = getToken();

  if (!token) return false;
  const jwt = decode<IJwtPayload>(token);

  return jwt && jwt[key];
}

function RequiredAuth({ children }: any) {
  const { logout } = useContext(AuthContext);

  // TODO: remove after env migration
  const payload = getTokenPayload();
  if (payload && (payload as any).applicationId) {
    logout();
    window.location.reload();
  }

  // Logout if token.exp is in the past (expired)
  if (payload && payload.exp && payload.exp <= Date.now() / 1000) {
    logout();

    return null;
  }

  if (!getToken()) {
    return <Navigate to="/auth/login" replace />;
  } else if (!jwtHasKey('organizationId') || !jwtHasKey('environmentId')) {
    return <Navigate to="/auth/application" replace />;
  } else {
    return children;
  }
}

function ThemeHandlerComponent({ children }: { children: React.ReactNode }) {
  const { setCurrentTheme, currentTheme, toggleTheme } = useThemeController();

  return (
    <ThemeContext.Provider
      value={{
        theme: currentTheme,
        setTheme: setCurrentTheme,
        toggleTheme,
      }}
    >
      {children}
    </ThemeContext.Provider>
  );
}

function AuthHandlerComponent({ children }: { children: React.ReactNode }) {
  const { token, setToken, user, organization, logout, jwtPayload, organizations } = useAuthController();

  return (
    <AuthContext.Provider
      value={{
        currentUser: user,
        currentOrganization: organization,
        organizations,
        token,
        logout,
        setToken,
        jwtPayload,
      }}
    >
      {children}
    </AuthContext.Provider>
  );
}

function SpotLightProvider({ children }) {
  const [items, setItems] = useState<SpotlightItem[]>([]);

  const addItem = (item: SpotlightItem | SpotlightItem[]) => {
    if (!Array.isArray(item)) {
      item = [item];
    }

    const newItems = [...items, ...item];
    newItems.sort((a, b) => {
      if ((a.order || 10000000) > (b.order || 10000000)) {
        return 1;
      }
      if ((a.order || 10000000) < (b.order || 10000000)) {
        return -1;
      }

      return 0;
    });

    setItems(newItems);
  };

  const removeItem = (id: string) => {
    setItems(items.filter((item) => item.id !== id));
  };

  return <SpotlightContext.Provider value={{ items, addItem, removeItem }}>{children}</SpotlightContext.Provider>;
}

export default Sentry.withProfiler(App);<|MERGE_RESOLUTION|>--- conflicted
+++ resolved
@@ -72,7 +72,6 @@
         <QueryClientProvider client={queryClient}>
           <AuthHandlerComponent>
             <ThemeHandlerComponent>
-<<<<<<< HEAD
               <SpotLightProvider>
                 <Routes>
                   <Route path="/auth/signup" element={<SignUpPage />} />
@@ -190,117 +189,19 @@
                         </RequiredAuth>
                       }
                     />
+                    <Route
+                      path="/subscribers"
+                      element={
+                        <RequiredAuth>
+                          <SpotLight>
+                            <SubscribersList />
+                          </SpotLight>
+                        </RequiredAuth>
+                      }
+                    />
                   </Route>
                 </Routes>
               </SpotLightProvider>
-=======
-              <Routes>
-                <Route path="/auth/signup" element={<SignUpPage />} />
-                <Route path="/auth/login" element={<LoginPage />} />
-                <Route path="/auth/reset/request" element={<PasswordResetPage />} />
-                <Route path="/auth/reset/:token" element={<PasswordResetPage />} />
-                <Route path="/auth/invitation/:token" element={<InvitationPage />} />
-                <Route path="/auth/application" element={<CreateOrganizationPage />} />
-                <Route element={<AppLayout />}>
-                  <Route
-                    path="/*"
-                    element={
-                      <RequiredAuth>
-                        <HomePage />
-                      </RequiredAuth>
-                    }
-                  />
-                  <Route
-                    path="/templates/create"
-                    element={
-                      <RequiredAuth>
-                        <TemplateFormProvider>
-                          <TemplateEditorProvider>
-                            <TemplateEditorPage />
-                          </TemplateEditorProvider>
-                        </TemplateFormProvider>
-                      </RequiredAuth>
-                    }
-                  />
-                  <Route
-                    path="/templates/edit/:templateId"
-                    element={
-                      <RequiredAuth>
-                        <TemplateFormProvider>
-                          <TemplateEditorProvider>
-                            <TemplateEditorPage />
-                          </TemplateEditorProvider>
-                        </TemplateFormProvider>
-                      </RequiredAuth>
-                    }
-                  />
-                  <Route
-                    path="/templates"
-                    element={
-                      <RequiredAuth>
-                        <NotificationList />
-                      </RequiredAuth>
-                    }
-                  />
-                  <Route
-                    path="/subscribers"
-                    element={
-                      <RequiredAuth>
-                        <SubscribersList />
-                      </RequiredAuth>
-                    }
-                  />
-                  <Route
-                    path="/quickstart"
-                    element={
-                      <RequiredAuth>
-                        <QuickStartPage />
-                      </RequiredAuth>
-                    }
-                  />
-                  <Route
-                    path="/activities"
-                    element={
-                      <RequiredAuth>
-                        <ActivitiesPage />
-                      </RequiredAuth>
-                    }
-                  />
-                  <Route
-                    path="/settings"
-                    element={
-                      <RequiredAuth>
-                        <SettingsPage />
-                      </RequiredAuth>
-                    }
-                  />
-                  <Route
-                    path="/integrations"
-                    element={
-                      <RequiredAuth>
-                        <IntegrationsStore />
-                      </RequiredAuth>
-                    }
-                  />
-                  <Route
-                    path="/team"
-                    element={
-                      <RequiredAuth>
-                        <MembersInvitePage />
-                      </RequiredAuth>
-                    }
-                  />
-                  <Route
-                    path="/changes"
-                    element={
-                      <RequiredAuth>
-                        <PromoteChangesPage />
-                      </RequiredAuth>
-                    }
-                  />
-                </Route>
-              </Routes>
->>>>>>> f2c5b606
             </ThemeHandlerComponent>
           </AuthHandlerComponent>
         </QueryClientProvider>
