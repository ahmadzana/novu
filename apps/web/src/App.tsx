--- conflicted
+++ resolved
@@ -80,34 +80,6 @@
                   element={
                     <RequiredAuth>
                       <ApplicationOnBoarding />
-<<<<<<< HEAD
-                    </Route>
-                    <AppLayout>
-                      <Route exact path="/">
-                        <HomePage />
-                      </Route>
-                      <Route exact path="/templates/create">
-                        <TemplateEditorPage />
-                      </Route>
-                      <Route exact path="/templates/edit/:templateId">
-                        <TemplateEditorPageLegacy />
-                      </Route>
-                      <Route exact path="/templates">
-                        <NotificationList />
-                      </Route>
-                      <Route exact path="/activities">
-                        <ActivitiesPage />
-                      </Route>
-                      <Route exact path="/settings/widget">
-                        <WidgetSettingsPage />
-                      </Route>
-                      <Route exact path="/settings/organization">
-                        <MembersInvitePage />
-                      </Route>
-                    </AppLayout>
-                  </Switch>
-                </PrivateRoute>
-=======
                     </RequiredAuth>
                   }
                 />
@@ -155,11 +127,10 @@
                   path="/settings/organization"
                   element={
                     <RequiredAuth>
-                      <OrganizationSettingsPage />
+                      <MembersInvitePage />
                     </RequiredAuth>
                   }
                 />
->>>>>>> c52eba43
               </Route>
             </Routes>
           </ThemeHandlerComponent>
