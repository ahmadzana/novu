import React, { useContext, useState } from 'react';
import * as Sentry from '@sentry/react';
import { QueryClient, QueryClientProvider } from '@tanstack/react-query';
import { HelmetProvider } from 'react-helmet-async';
import { Route, Routes, Navigate, BrowserRouter, useLocation, useNavigate } from 'react-router-dom';
import { Integrations } from '@sentry/tracing';
import decode from 'jwt-decode';
import { IJwtPayload } from '@novu/shared';
import { AuthContext } from './store/authContext';
import { applyToken, getToken, getTokenPayload, useAuthController } from './store/use-auth-controller';
import { ActivitiesPage } from './pages/activities/ActivitiesPage';
import LoginPage from './pages/auth/LoginPage';
import SignUpPage from './pages/auth/SignUpPage';
import HomePage from './pages/HomePage';
import TemplateEditorPage, { ActivePageEnum } from './pages/templates/editor/TemplateEditorPage';
import NotificationList from './pages/templates/TemplatesListPage';
import SubscribersList from './pages/subscribers/SubscribersListPage';
import { SettingsPage } from './pages/settings/SettingsPage';
import InvitationPage from './pages/auth/InvitationPage';
import { api } from './api/api.client';
import { PasswordResetPage } from './pages/auth/PasswordResetPage';
import { ThemeContext } from './store/themeContext';
import { useThemeController } from './store/use-theme-controller';
import { AppLayout } from './components/layout/AppLayout';
import { MembersInvitePage } from './pages/invites/MembersInvitePage';
import { IntegrationsStore } from './pages/integrations/IntegrationsStorePage';
import CreateOrganizationPage from './pages/auth/CreateOrganizationPage';
import { ENV, SENTRY_DSN, CONTEXT_PATH } from './config';
import { PromoteChangesPage } from './pages/changes/PromoteChangesPage';
import QuickStartPage from './pages/quick-start/QuickStartPage';
import { TemplateEditorProvider } from './components/templates/TemplateEditorProvider';
import { TemplateFormProvider } from './components/templates/TemplateFormProvider';
import { SpotLight } from './components/utils/Spotlight';
import { SpotlightContext, SpotlightItem } from './store/spotlightContext';
import { LinkVercelProjectPage } from './pages/partner-integrations/LinkVercelProjectPage';
<<<<<<< HEAD
import { BrandPage } from './pages/brand/BrandPage';
=======
import { useBlueprint } from './hooks/useBlueprint';
>>>>>>> 11b89217
import { SegmentProvider } from './store/segment.context';

if (SENTRY_DSN) {
  Sentry.init({
    dsn: SENTRY_DSN,
    integrations: [new Integrations.BrowserTracing()],
    environment: ENV,
    /*
     * Set tracesSampleRate to 1.0 to capture 100%
     * of transactions for performance monitoring.
     * We recommend adjusting this value in production
     */
    tracesSampleRate: 1.0,
  });
}

const defaultQueryFn = async ({ queryKey }: { queryKey: string }) => {
  const response = await api.get(`${queryKey[0]}`);

  return response.data?.data;
};

const queryClient = new QueryClient({
  defaultOptions: {
    queries: {
      queryFn: defaultQueryFn as any,
    },
  },
});

const tokenStoredToken: string = getToken();

applyToken(tokenStoredToken);

function App() {
  return (
    <SegmentProvider>
      <HelmetProvider>
        <BrowserRouter basename={CONTEXT_PATH}>
          <QueryClientProvider client={queryClient}>
            <AuthHandlerComponent>
              <ThemeHandlerComponent>
                <SpotLightProvider>
                  <Routes>
                    <Route path="/auth/signup" element={<SignUpPage />} />
                    <Route path="/auth/login" element={<LoginPage />} />
                    <Route path="/auth/reset/request" element={<PasswordResetPage />} />
                    <Route path="/auth/reset/:token" element={<PasswordResetPage />} />
                    <Route path="/auth/invitation/:token" element={<InvitationPage />} />
                    <Route path="/auth/application" element={<CreateOrganizationPage />} />
                    <Route
                      path="/partner-integrations/vercel/link-projects"
                      element={
                        <RequiredAuth>
                          <LinkVercelProjectPage type="create" />
                        </RequiredAuth>
                      }
                    />
                    <Route
                      path="/partner-integrations/vercel/link-projects/edit"
                      element={
                        <RequiredAuth>
                          <LinkVercelProjectPage type="edit" />
                        </RequiredAuth>
                      }
                    />
                    <Route element={<AppLayout />}>
                      <Route
                        path="/*"
                        element={
                          <RequiredAuth>
                            <SpotLight>
                              <HomePage />
                            </SpotLight>
                          </RequiredAuth>
                        }
                      />
                      <Route
                        path="/templates/create"
                        element={
                          <RequiredAuth>
                            <TemplateFormProvider>
                              <TemplateEditorProvider>
                                <SpotLight>
                                  <TemplateEditorPage />
                                </SpotLight>
                              </TemplateEditorProvider>
                            </TemplateFormProvider>
                          </RequiredAuth>
                        }
                      />
                      <Route
                        path="/templates/edit/:templateId"
                        element={
                          <RequiredAuth>
                            <TemplateFormProvider>
                              <TemplateEditorProvider>
                                <SpotLight>
                                  <TemplateEditorPage />
                                </SpotLight>
                              </TemplateEditorProvider>
                            </TemplateFormProvider>
                          </RequiredAuth>
                        }
                      />
                      <Route
                        path="/templates"
                        element={
                          <RequiredAuth>
                            <SpotLight>
                              <NotificationList />
                            </SpotLight>
                          </RequiredAuth>
                        }
                      />
                      <Route
                        path="/quickstart"
                        element={
                          <RequiredAuth>
                            <SpotLight>
                              <QuickStartPage />
                            </SpotLight>
                          </RequiredAuth>
                        }
                      />
                      <Route
                        path="/activities"
                        element={
                          <RequiredAuth>
                            <SpotLight>
                              <ActivitiesPage />
                            </SpotLight>
                          </RequiredAuth>
                        }
                      />
                      <Route
                        path="/settings"
                        element={
                          <RequiredAuth>
                            <SpotLight>
                              <SettingsPage />
                            </SpotLight>
                          </RequiredAuth>
                        }
                      />
                      <Route
                        path="/integrations"
                        element={
                          <RequiredAuth>
                            <SpotLight>
                              <IntegrationsStore />
                            </SpotLight>
                          </RequiredAuth>
                        }
                      />
                      <Route
                        path="/team"
                        element={
                          <RequiredAuth>
                            <SpotLight>
                              <MembersInvitePage />
                            </SpotLight>
                          </RequiredAuth>
                        }
                      />
                      <Route
                        path="/changes"
                        element={
                          <RequiredAuth>
                            <SpotLight>
                              <PromoteChangesPage />
                            </SpotLight>
                          </RequiredAuth>
                        }
                      />
                      <Route
                        path="/subscribers"
                        element={
                          <RequiredAuth>
                            <SpotLight>
                              <SubscribersList />
                            </SpotLight>
                          </RequiredAuth>
                        }
                      />
                      <Route
                        path="/brand"
                        element={
                          <RequiredAuth>
                            <SpotLight>
                              <BrandPage />
                            </SpotLight>
                          </RequiredAuth>
                        }
                      />
                    </Route>
                  </Routes>
                </SpotLightProvider>
              </ThemeHandlerComponent>
            </AuthHandlerComponent>
          </QueryClientProvider>
        </BrowserRouter>
      </HelmetProvider>
    </SegmentProvider>
  );
}

function jwtHasKey(key: string) {
  const token = getToken();

  if (!token) return false;
  const jwt = decode<IJwtPayload>(token);

  return jwt && jwt[key];
}

function RequiredAuth({ children }: any) {
  useBlueprint();
  const { logout } = useContext(AuthContext);
  const location = useLocation();

  // TODO: remove after env migration
  const payload = getTokenPayload();
  if (payload && (payload as any).applicationId) {
    logout();
    window.location.reload();
  }

  // Logout if token.exp is in the past (expired)
  if (payload && payload.exp && payload.exp <= Date.now() / 1000) {
    logout();

    return null;
  }

  if (!getToken()) {
    return <Navigate to="/auth/login" replace />;
  } else if (
    !jwtHasKey('organizationId') ||
    (!jwtHasKey('environmentId') && location.pathname !== '/auth/application')
  ) {
    return <Navigate to="/auth/application" replace />;
  } else {
    return children;
  }
}

function ThemeHandlerComponent({ children }: { children: React.ReactNode }) {
  const { setCurrentTheme, currentTheme, toggleTheme } = useThemeController();

  return (
    <ThemeContext.Provider
      value={{
        theme: currentTheme,
        setTheme: setCurrentTheme,
        toggleTheme,
      }}
    >
      {children}
    </ThemeContext.Provider>
  );
}

function AuthHandlerComponent({ children }: { children: React.ReactNode }) {
  const { token, setToken, user, organization, logout, jwtPayload, organizations } = useAuthController();

  return (
    <AuthContext.Provider
      value={{
        currentUser: user,
        currentOrganization: organization,
        organizations,
        token,
        logout,
        setToken,
        jwtPayload,
      }}
    >
      {children}
    </AuthContext.Provider>
  );
}

function SpotLightProvider({ children }) {
  const [items, setItems] = useState<SpotlightItem[]>([]);

  const addItem = (item: SpotlightItem | SpotlightItem[]) => {
    if (!Array.isArray(item)) {
      item = [item];
    }

    const newItems = [...items, ...item];
    newItems.sort((a, b) => (b.order || 0) - (a.order || 0));

    setItems(newItems);
  };

  const removeItem = (id: string) => {
    setItems(items.filter((item) => item.id !== id));
  };

  return <SpotlightContext.Provider value={{ items, addItem, removeItem }}>{children}</SpotlightContext.Provider>;
}

export default Sentry.withProfiler(App);<|MERGE_RESOLUTION|>--- conflicted
+++ resolved
@@ -33,11 +33,8 @@
 import { SpotLight } from './components/utils/Spotlight';
 import { SpotlightContext, SpotlightItem } from './store/spotlightContext';
 import { LinkVercelProjectPage } from './pages/partner-integrations/LinkVercelProjectPage';
-<<<<<<< HEAD
+import { useBlueprint } from './hooks/useBlueprint';
 import { BrandPage } from './pages/brand/BrandPage';
-=======
-import { useBlueprint } from './hooks/useBlueprint';
->>>>>>> 11b89217
 import { SegmentProvider } from './store/segment.context';
 
 if (SENTRY_DSN) {
