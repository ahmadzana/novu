--- conflicted
+++ resolved
@@ -42,11 +42,7 @@
         return Promise.reject(error?.response?.data || error?.response || error);
       });
   },
-<<<<<<< HEAD
-  delete(url: string, payload) {
-=======
   delete(url: string, payload = {}) {
->>>>>>> 3fa67b1e
     return axios
       .delete(`${API_ROOT}${url}`, payload)
       .then((response) => response.data?.data)
