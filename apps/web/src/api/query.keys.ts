interface IQueryKeys {
  currentUnpromotedChanges: string;
  currentPromotedChanges: string;
  changesCount: string;
  myEnvironments: string;
  currentEnvironment: string;
  getFeeds: string;
  getLayoutsList: string;
  getLayoutById: string;
<<<<<<< HEAD
  activeNotificationsList: string;
  integrationsList: string;
=======
  getTemplateById: (templateId?: string) => string;
>>>>>>> bca504f0
}

export const QueryKeys: IQueryKeys = Object.freeze({
  currentUnpromotedChanges: 'currentUnpromotedChanges',
  currentPromotedChanges: 'currentPromotedChanges',
  changesCount: 'changesCount',
  myEnvironments: 'myEnvironments',
  currentEnvironment: 'currentEnvironment',
  getFeeds: 'getFeeds',
  getLayoutsList: 'getLayoutsList',
  getLayoutById: 'getLayoutById',
<<<<<<< HEAD
  activeNotificationsList: 'activeNotificationsList',
  integrationsList: 'integrationsList',
=======
  getTemplateById: (templateId?: string) => `notificationById:${templateId}`,
>>>>>>> bca504f0
});<|MERGE_RESOLUTION|>--- conflicted
+++ resolved
@@ -7,12 +7,9 @@
   getFeeds: string;
   getLayoutsList: string;
   getLayoutById: string;
-<<<<<<< HEAD
   activeNotificationsList: string;
   integrationsList: string;
-=======
   getTemplateById: (templateId?: string) => string;
->>>>>>> bca504f0
 }
 
 export const QueryKeys: IQueryKeys = Object.freeze({
@@ -24,10 +21,7 @@
   getFeeds: 'getFeeds',
   getLayoutsList: 'getLayoutsList',
   getLayoutById: 'getLayoutById',
-<<<<<<< HEAD
   activeNotificationsList: 'activeNotificationsList',
   integrationsList: 'integrationsList',
-=======
   getTemplateById: (templateId?: string) => `notificationById:${templateId}`,
->>>>>>> bca504f0
 });