import { api } from './api.client';

export function getCurrentEnvironment() {
  return api.get('/v1/environments/me');
}

export function getMyEnvironments() {
  return api.get('/v1/environments');
}

export function getApiKeys() {
  return api.get(`/v1/environments/api-keys`);
}

export function regenerateApiKeys() {
  return api.post(`/v1/environments/api-keys/regenerate`, {});
}

export function updateDnsSettings(payload: { inboundParseDomain: string | undefined }, environmentId: string) {
  return api.put(`/v1/environments/${environmentId}`, { dns: payload });
}

<<<<<<< HEAD
export function updateWidgetSettings(payload: { notificationCenterEncryption: boolean | undefined }) {
  return api.put(`/v1/environments/widget/settings`, payload);
=======
export function updateEmailSettings(payload: { senderEmail: string; senderName: string }) {
  return api.put(`/v1/channels/email/settings`, payload);
}

export function updateSmsSettings(payload: { authToken: string; accountSid: string; phoneNumber: string }) {
  return api.put(`/v1/channels/sms/settings`, { twillio: payload });
>>>>>>> 4dde0589
}<|MERGE_RESOLUTION|>--- conflicted
+++ resolved
@@ -18,17 +18,4 @@
 
 export function updateDnsSettings(payload: { inboundParseDomain: string | undefined }, environmentId: string) {
   return api.put(`/v1/environments/${environmentId}`, { dns: payload });
-}
-
-<<<<<<< HEAD
-export function updateWidgetSettings(payload: { notificationCenterEncryption: boolean | undefined }) {
-  return api.put(`/v1/environments/widget/settings`, payload);
-=======
-export function updateEmailSettings(payload: { senderEmail: string; senderName: string }) {
-  return api.put(`/v1/channels/email/settings`, payload);
-}
-
-export function updateSmsSettings(payload: { authToken: string; accountSid: string; phoneNumber: string }) {
-  return api.put(`/v1/channels/sms/settings`, { twillio: payload });
->>>>>>> 4dde0589
 }