/**
 * @type {Cypress.PluginConfig}
 */
import { DalService, NotificationGroupRepository, NotificationTemplateEntity } from '@novu/dal';
import {
  UserSession,
  SubscribersService,
  NotificationTemplateService,
  NotificationsService,
  OrganizationService,
  UserService,
  EnvironmentService,
} from '@novu/testing';
import { JobsService } from '@novu/testing';
import { getPopularTemplateIds } from '@novu/shared';

const jobsService = new JobsService();

module.exports = (on, config) => {
  // `on` is used to hook into various events Cypress emits
  // `config` is the resolved Cypress config
  on('task', {
    async createNotifications({
      identifier,
      token,
      count = 1,
      subscriberId,
      environmentId,
      organizationId,
      templateId,
    }) {
      let subId = subscriberId;
      if (!subId) {
        const subscribersService = new SubscribersService(organizationId, environmentId);
        const subscriber = await subscribersService.createSubscriber();
        subId = subscriber.subscriberId;
      }

      const triggerIdentifier = identifier;
      const service = new NotificationsService(token);
      const session = new UserSession(config.env.API_URL);

      // eslint-disable-next-line no-plusplus
      for (let i = 0; i < count; i++) {
        await service.triggerEvent(triggerIdentifier, subId, {});
      }

      if (organizationId) {
        await session.awaitRunningJobs(templateId, undefined, 0, organizationId);
      }

      while (
        (await jobsService.jobQueue.queue.getWaitingCount()) ||
        (await jobsService.jobQueue.queue.getActiveCount())
      ) {
        await new Promise((resolve) => setTimeout(resolve, 50));
      }

      return 'ok';
    },
    async clearDatabase() {
      const dal = new DalService();
      await dal.connect('mongodb://localhost:27017/novu-test');
      await dal.destroy();
      return true;
    },
    async seedDatabase() {
      const dal = new DalService();
      await dal.connect('mongodb://localhost:27017/novu-test');

      const userService = new UserService();
      await userService.createCypressTestUser();

      return true;
    },
    async passwordResetToken(id: string) {
      const dal = new DalService();
      await dal.connect('mongodb://localhost:27017/novu-test');

      const userService = new UserService();
      const user = await userService.getUser(id);

      return user?.resetToken;
    },
    async addOrganization(userId: string) {
      const dal = new DalService();
      await dal.connect('mongodb://localhost:27017/novu-test');
      const organizationService = new OrganizationService();

      const organization = await organizationService.createOrganization();
      await organizationService.addMember(organization._id as string, userId);

      return organization;
    },
    async getSession(
      settings: {
        noEnvironment?: boolean;
        partialTemplate?: Partial<NotificationTemplateEntity>;
        noTemplates?: boolean;
        showOnBoardingTour?: boolean;
      } = {}
    ) {
      const dal = new DalService();
      await dal.connect('mongodb://localhost:27017/novu-test');

      const session = new UserSession('http://localhost:1336');
      await session.initialize({
        noEnvironment: settings?.noEnvironment,
        showOnBoardingTour: settings?.showOnBoardingTour,
      });

      const notificationTemplateService = new NotificationTemplateService(
        session.user._id,
        session.organization._id,
        session.environment._id as string
      );

      let templates;
      if (!settings?.noTemplates) {
        const templatePartial = settings?.partialTemplate || {};

        templates = await Promise.all([
          notificationTemplateService.createTemplate({ ...templatePartial }),
          notificationTemplateService.createTemplate({
            active: false,
            draft: true,
          }),
          notificationTemplateService.createTemplate(),
          notificationTemplateService.createTemplate(),
          notificationTemplateService.createTemplate(),
          notificationTemplateService.createTemplate(),
        ]);
      }

      return {
        token: session.token.split(' ')[1],
        user: session.user,
        organization: session.organization,
        environment: session.environment,
        templates,
      };
    },
    async makeBlueprints() {
      const dal = new DalService();
      await dal.connect('mongodb://localhost:27017/novu-test');

      const userService = new UserService();
      const user = await userService.createUser();

      const notificationGroupRepository = new NotificationGroupRepository();
      const organizationService = new OrganizationService();
      const environmentService = new EnvironmentService();

      let organization = await organizationService.getOrganization(config.env.BLUEPRINT_CREATOR);

      if (!organization) {
        organization = await organizationService.createOrganization({ _id: config.env.BLUEPRINT_CREATOR });
      }
<<<<<<< HEAD

      let developmentEnvironment = await environmentService.getDevelopmentEnvironment(organization._id);
      if (!developmentEnvironment) {
        developmentEnvironment = await environmentService.createDevelopmentEnvironment(organization._id, user._id);
      }

      let productionEnvironment = await environmentService.getProductionEnvironment(organization._id);
      if (!productionEnvironment) {
        productionEnvironment = await environmentService.createEnvironment(
          organization._id,
          user._id,
          developmentEnvironment._id
        );
      }
=======
>>>>>>> 1074cd54

      const organizationId = organization._id;

      let developmentEnvironment = await environmentService.getDevelopmentEnvironment(organizationId);
      if (!developmentEnvironment) {
        developmentEnvironment = await environmentService.createDevelopmentEnvironment(organizationId, user._id);
      }

      let productionEnvironment = await environmentService.getProductionEnvironment(organizationId);
      if (!productionEnvironment) {
        productionEnvironment = await environmentService.createProductionEnvironment(
          organizationId,
          user._id,
          developmentEnvironment._id
        );
      }

      const productionEnvironmentId = productionEnvironment._id;

      const productionGeneralGroup = await notificationGroupRepository.findOne({
        name: 'General',
        _environmentId: productionEnvironmentId,
        _organizationId: organizationId,
      });

<<<<<<< HEAD
      if (!generalGroup) {
=======
      if (!productionGeneralGroup) {
>>>>>>> 1074cd54
        await notificationGroupRepository.create({
          name: 'General',
          _environmentId: productionEnvironmentId,
          _organizationId: organizationId,
        });
      }

      const productionNotificationTemplateService = new NotificationTemplateService(
        user._id,
        organizationId,
        productionEnvironmentId
      );

      const popularTemplateIds = getPopularTemplateIds({ production: false });

<<<<<<< HEAD
      console.log({ popularTemplateIds });

      const templatesCount = await notificationTemplateService.countTemplates();
      console.log({ templatesCount });
      if (templatesCount === 0) {
=======
      const blueprintTemplates = await productionNotificationTemplateService.getBlueprintTemplates(
        organizationId,
        productionEnvironmentId
      );

      if (blueprintTemplates.length === 0) {
>>>>>>> 1074cd54
        return await Promise.all([
          productionNotificationTemplateService.createTemplate({
            _id: popularTemplateIds[0],
            noFeedId: true,
            noLayoutId: true,
            name: ':fa-solid fa-star: Super cool workflow',
            isBlueprint: true,
          }),
          productionNotificationTemplateService.createTemplate({
            _id: popularTemplateIds[1],
            noFeedId: true,
            noLayoutId: true,
            name: ':fa-solid fa-lock: Password reset',
            isBlueprint: true,
          }),
        ]);
      }

      return blueprintTemplates;
    },
  });
};<|MERGE_RESOLUTION|>--- conflicted
+++ resolved
@@ -156,23 +156,6 @@
       if (!organization) {
         organization = await organizationService.createOrganization({ _id: config.env.BLUEPRINT_CREATOR });
       }
-<<<<<<< HEAD
-
-      let developmentEnvironment = await environmentService.getDevelopmentEnvironment(organization._id);
-      if (!developmentEnvironment) {
-        developmentEnvironment = await environmentService.createDevelopmentEnvironment(organization._id, user._id);
-      }
-
-      let productionEnvironment = await environmentService.getProductionEnvironment(organization._id);
-      if (!productionEnvironment) {
-        productionEnvironment = await environmentService.createEnvironment(
-          organization._id,
-          user._id,
-          developmentEnvironment._id
-        );
-      }
-=======
->>>>>>> 1074cd54
 
       const organizationId = organization._id;
 
@@ -198,11 +181,7 @@
         _organizationId: organizationId,
       });
 
-<<<<<<< HEAD
-      if (!generalGroup) {
-=======
       if (!productionGeneralGroup) {
->>>>>>> 1074cd54
         await notificationGroupRepository.create({
           name: 'General',
           _environmentId: productionEnvironmentId,
@@ -218,20 +197,12 @@
 
       const popularTemplateIds = getPopularTemplateIds({ production: false });
 
-<<<<<<< HEAD
-      console.log({ popularTemplateIds });
-
-      const templatesCount = await notificationTemplateService.countTemplates();
-      console.log({ templatesCount });
-      if (templatesCount === 0) {
-=======
       const blueprintTemplates = await productionNotificationTemplateService.getBlueprintTemplates(
         organizationId,
         productionEnvironmentId
       );
 
       if (blueprintTemplates.length === 0) {
->>>>>>> 1074cd54
         return await Promise.all([
           productionNotificationTemplateService.createTemplate({
             _id: popularTemplateIds[0],
