--- conflicted
+++ resolved
@@ -111,19 +111,11 @@
 
     cy.clickWorkflowNode(`node-emailSelector`);
 
-<<<<<<< HEAD
-    cy.get('.mantine-Switch-input').should('have.value', 'on');
-    cy.get('.mantine-Switch-track').click();
-
-    // enable email selector
-    cy.get('.mantine-Switch-track').click();
-=======
     cy.getByTestId(`step-active-switch`).should('have.value', 'on');
     cy.getByTestId(`step-active-switch`).click();
 
     // enable email selector
     cy.getByTestId(`step-active-switch`).click();
->>>>>>> a24f59b3
     cy.getByTestId(`close-side-menu-btn`).click();
 
     dragAndDrop('inApp');
