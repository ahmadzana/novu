--- conflicted
+++ resolved
@@ -89,13 +89,8 @@
     });
 
     cy.clickWorkflowNode(`node-inAppSelector`);
-<<<<<<< HEAD
-    cy.getByTestId(`step-properties-side-menu`).find('.mantine-Switch-input').get('label').contains('Step is active');
-    cy.getByTestId(`step-properties-side-menu`).find('.mantine-Switch-input').click({ force: true });
-=======
     cy.getByTestId(`step-active-switch`).get('label').contains('Step is active');
-    cy.getByTestId(`step-active-switch`).click();
->>>>>>> a24f59b3
+    cy.getByTestId(`step-active-switch`).click({ force: true });
     cy.getByTestId('submit-btn').click();
 
     cy.clickWorkflowNode(`node-inAppSelector`);
