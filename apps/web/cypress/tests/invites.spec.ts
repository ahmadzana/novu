import * as capitalize from 'lodash.capitalize';

describe('Invites module', function () {
  beforeEach(function () {
    cy.task('clearDatabase');
    cy.inviteUser('testing-amazing@user.com');
  });

  it('should accept invite to organization', function () {
    doRegister(this.token);

    cy.getByTestId('header-profile-avatar').click();
    cy.getByTestId('header-dropdown-organization-name').contains(capitalize(this.organization.name.split(' ')[0]));
  });

  it('should login if already existing user', function () {
    doRegister(this.token);
    cy.inviteUser('testing-amazing@user.com').then(() => {
      cy.visit('/auth/invitation/' + this.token);
      cy.getByTestId('email').should('have.value', 'testing-amazing@user.com');
      cy.getByTestId('password').type('asd#Faf4fd');
      cy.getByTestId('submit-btn').click();

      cy.url().should('include', '/templates');

      cy.getByTestId('header-profile-avatar').click();
      cy.getByTestId('organization-switch').focus();
      cy.get('.mantine-Select-item').contains(capitalize(this.organization.name)).click();
    });
  });

  it('should also accept invite if already logged in with right user', function () {
    doRegister(this.token);
    cy.inviteUser('testing-amazing@user.com').then(() => {
      doLogin('testing-amazing@user.com', 'asd#Faf4fd');

      cy.visit('/auth/invitation/' + this.token);

      cy.url().should('include', '/templates');

      cy.getByTestId('header-profile-avatar').click();
      cy.getByTestId('organization-switch').focus();
      cy.get('.mantine-Select-item').contains(capitalize(this.organization.name)).click();
    });
  });
<<<<<<< HEAD
});

function doRegister(token: string) {
  cy.visit('/auth/invitation/' + token);
  cy.getByTestId('fullName').type('Invited to org user');
  cy.getByTestId('password').type('asd#Faf4fd');
  cy.getByTestId('accept-cb').click();
  cy.getByTestId('submitButton').click();

  cy.url().should('include', '/templates');
}

function doLogin(email: string, password: string) {
  cy.visit('/auth/login');
  cy.getByTestId('email').type(email);
  cy.getByTestId('password').type(password);
  cy.getByTestId('submit-btn').click();

  cy.url().should('include', '/templates');
}
=======

  it('should redirect to invitation page again if invitation open with an active user session', function () {
    cy.initializeSession().as('session');

    const invitationPath = `/auth/invitation/${this.token}`;
    cy.visit(invitationPath);
    cy.getByTestId('success-screen-reset').click();

    // checkig if token is removed from local storage
    cy.getLocalStorage('auth_token').should('be.null');
    // checking if user is redirected to the given invitation page
    cy.location('pathname').should('equal', invitationPath);
  });
});
>>>>>>> cc57880b
<|MERGE_RESOLUTION|>--- conflicted
+++ resolved
@@ -43,7 +43,19 @@
       cy.get('.mantine-Select-item').contains(capitalize(this.organization.name)).click();
     });
   });
-<<<<<<< HEAD
+
+  it('should redirect to invitation page again if invitation open with an active user session', function () {
+    cy.initializeSession().as('session');
+
+    const invitationPath = `/auth/invitation/${this.token}`;
+    cy.visit(invitationPath);
+    cy.getByTestId('success-screen-reset').click();
+
+    // checkig if token is removed from local storage
+    cy.getLocalStorage('auth_token').should('be.null');
+    // checking if user is redirected to the given invitation page
+    cy.location('pathname').should('equal', invitationPath);
+  });
 });
 
 function doRegister(token: string) {
@@ -63,20 +75,4 @@
   cy.getByTestId('submit-btn').click();
 
   cy.url().should('include', '/templates');
-}
-=======
-
-  it('should redirect to invitation page again if invitation open with an active user session', function () {
-    cy.initializeSession().as('session');
-
-    const invitationPath = `/auth/invitation/${this.token}`;
-    cy.visit(invitationPath);
-    cy.getByTestId('success-screen-reset').click();
-
-    // checkig if token is removed from local storage
-    cy.getLocalStorage('auth_token').should('be.null');
-    // checking if user is redirected to the given invitation page
-    cy.location('pathname').should('equal', invitationPath);
-  });
-});
->>>>>>> cc57880b
+}