--- conflicted
+++ resolved
@@ -22,16 +22,13 @@
   EventsDistributedLockService,
   SendTestEmail,
   SendTestEmailCommand,
-<<<<<<< HEAD
-  CalculateDelayService,
-=======
   CreateSubscriber,
   UpdateSubscriber,
   TriggerEvent,
   CreateNotificationJobs,
   ProcessSubscriber,
   StoreSubscriberJobs,
->>>>>>> 5e6346c3
+  CalculateDelayService,
 } from '@novu/application-generic';
 import { JobRepository } from '@novu/dal';
 
