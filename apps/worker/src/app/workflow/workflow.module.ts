import { Module, Provider } from '@nestjs/common';
import {
  AddDelayJob,
  AddDigestJob,
  AddJob,
  BullMqService,
  bullMqTokenList,
  BulkCreateExecutionDetails,
  CalculateLimitNovuIntegration,
  CompileEmailTemplate,
  CompileTemplate,
  CreateExecutionDetails,
  CreateSubscriber,
  GetDecryptedIntegrations,
  GetLayoutUseCase,
  GetNovuLayout,
  GetNovuProviderCredentials,
  GetSubscriberPreference,
  GetSubscriberTemplatePreference,
  ProcessTenant,
  OldInstanceBullMqService,
  QueuesModule,
  SelectIntegration,
  SendTestEmail,
  SendTestEmailCommand,
  StoreSubscriberJobs,
<<<<<<< HEAD
  CalculateDelayService,
  WsQueueService,
  SelectIntegration,
  GetNovuProviderCredentials,
  UpdateTenant,
  GetTenant,
  CreateTenant,
  ProcessTenant,
  ConditionsFilter,
=======
  TriggerEvent,
  UpdateSubscriber,
>>>>>>> d00b9b3d
} from '@novu/application-generic';
import { JobRepository, MessageRepository, OrganizationRepository, SubscriberRepository } from '@novu/dal';

import { JobMetricService, StandardWorker, WorkflowWorker, OldInstanceWorkflowWorker } from './services';
import {
  MessageMatcher,
  SendMessage,
  SendMessageChat,
  SendMessageDelay,
  SendMessageEmail,
  SendMessageInApp,
  SendMessagePush,
  SendMessageSms,
  Digest,
  GetDigestEventsBackoff,
  GetDigestEventsRegular,
  HandleLastFailedJob,
  QueueNextJob,
  RunJob,
  SetJobAsCompleted,
  SetJobAsFailed,
  UpdateJobStatus,
  WebhookFilterBackoffStrategy,
} from './usecases';

import { CreateLog } from '../shared/logs';
import { SharedModule } from '../shared/shared.module';

const REPOSITORIES = [JobRepository];

const USE_CASES = [
  AddDelayJob,
  AddDigestJob,
  AddJob,
  CalculateLimitNovuIntegration,
  CompileEmailTemplate,
  CompileTemplate,
  CreateExecutionDetails,
<<<<<<< HEAD
  ConditionsFilter,
  BulkCreateExecutionDetails,
=======
  Digest,
>>>>>>> d00b9b3d
  GetDecryptedIntegrations,
  GetDigestEventsBackoff,
  GetDigestEventsRegular,
  GetLayoutUseCase,
  GetNovuLayout,
  GetNovuProviderCredentials,
  SelectIntegration,
  GetSubscriberPreference,
  GetSubscriberTemplatePreference,
  HandleLastFailedJob,
  MessageMatcher,
  ProcessTenant,
  QueueNextJob,
  RunJob,
  SendMessage,
  SendMessageChat,
  SendMessageDelay,
  SendMessageEmail,
  SendMessageInApp,
  SendMessagePush,
  SendMessageSms,
  SendTestEmail,
  SendTestEmailCommand,
  StoreSubscriberJobs,
  SetJobAsCompleted,
  SetJobAsFailed,
  TriggerEvent,
  UpdateJobStatus,
  WebhookFilterBackoffStrategy,
];

const PROVIDERS: Provider[] = [
  BullMqService,
  bullMqTokenList,
  StandardWorker,
  WorkflowWorker,
  OldInstanceBullMqService,
  OldInstanceWorkflowWorker,
];

@Module({
  imports: [SharedModule, QueuesModule],
  controllers: [],
  providers: [...PROVIDERS, ...USE_CASES, ...REPOSITORIES],
})
export class WorkflowModule {}<|MERGE_RESOLUTION|>--- conflicted
+++ resolved
@@ -10,7 +10,6 @@
   CompileEmailTemplate,
   CompileTemplate,
   CreateExecutionDetails,
-  CreateSubscriber,
   GetDecryptedIntegrations,
   GetLayoutUseCase,
   GetNovuLayout,
@@ -24,24 +23,12 @@
   SendTestEmail,
   SendTestEmailCommand,
   StoreSubscriberJobs,
-<<<<<<< HEAD
-  CalculateDelayService,
-  WsQueueService,
-  SelectIntegration,
-  GetNovuProviderCredentials,
-  UpdateTenant,
-  GetTenant,
-  CreateTenant,
-  ProcessTenant,
   ConditionsFilter,
-=======
   TriggerEvent,
-  UpdateSubscriber,
->>>>>>> d00b9b3d
 } from '@novu/application-generic';
-import { JobRepository, MessageRepository, OrganizationRepository, SubscriberRepository } from '@novu/dal';
+import { JobRepository } from '@novu/dal';
 
-import { JobMetricService, StandardWorker, WorkflowWorker, OldInstanceWorkflowWorker } from './services';
+import { StandardWorker, WorkflowWorker, OldInstanceWorkflowWorker } from './services';
 import {
   MessageMatcher,
   SendMessage,
@@ -63,7 +50,6 @@
   WebhookFilterBackoffStrategy,
 } from './usecases';
 
-import { CreateLog } from '../shared/logs';
 import { SharedModule } from '../shared/shared.module';
 
 const REPOSITORIES = [JobRepository];
@@ -76,12 +62,9 @@
   CompileEmailTemplate,
   CompileTemplate,
   CreateExecutionDetails,
-<<<<<<< HEAD
   ConditionsFilter,
   BulkCreateExecutionDetails,
-=======
   Digest,
->>>>>>> d00b9b3d
   GetDecryptedIntegrations,
   GetDigestEventsBackoff,
   GetDigestEventsRegular,
