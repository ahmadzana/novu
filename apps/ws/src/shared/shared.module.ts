--- conflicted
+++ resolved
@@ -9,18 +9,6 @@
       return new QueueService();
     },
   },
-<<<<<<< HEAD
-  {
-    provide: DalService,
-    useFactory: async () => {
-      await dalService.connect(process.env.MONGO_URL as string);
-
-      return dalService;
-    },
-  },
-  ...DAL_MODELS,
-=======
->>>>>>> df59c60a
 ];
 
 @Module({
