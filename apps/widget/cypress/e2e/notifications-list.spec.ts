describe('Notifications List', function () {
  beforeEach(function () {
    cy.intercept('**/notifications/feed?page=0').as('getNotificationsFirstPage');
<<<<<<< HEAD
    cy.intercept('**/notifications/feed?page=1').as('getSecondPage');
    cy.intercept('GET', '**/notifications/unseen?**limit=100**').as('unseenCountRequest');
=======
    cy.intercept('**/notifications/unseen').as('unseenRequest');
>>>>>>> 344d83ee

    cy.initializeSession()
      .as('session')
      .then((session: any) => {
        cy.wait(500);

        cy.task('createNotifications', {
          identifier: session.templates[0].triggers[0].identifier,
          token: session.token,
          subscriberId: session.subscriber.subscriberId,
          count: 5,
          organizationId: session.organization._id,
          templateId: session.templates[0]._id,
        });

        cy.wait(1000);
      });
  });
  it('should show list of current notifications', function () {
    cy.wait('@getNotificationsFirstPage');

    cy.getByTestId('notification-list-item', {
      timeout: 10000,
    }).should('have.length', 5);
    cy.getByTestId('notification-list-item')
      .first()
      .getByTestId('notification-content')
      .contains('test content for John', {
        matchCase: false,
      });

    cy.getByTestId('unseen-count-label').contains('5');
  });

  it('should update real time for new notifications', function () {
    cy.wait('@getNotificationsFirstPage');

    cy.task('createNotifications', {
      identifier: this.session.templates[0].triggers[0].identifier,
      token: this.session.token,
      subscriberId: this.session.subscriber.subscriberId,
      count: 3,
      organizationId: this.session.organization._id,
      templateId: this.session.templates[0]._id,
    });

    cy.wait('@getNotificationsFirstPage');
    cy.waitForNetworkIdle(500);

    cy.getByTestId('unseen-count-label').contains('8');

    cy.getByTestId('notification-list-item').should('have.length', 8);

    cy.task('createNotifications', {
      identifier: this.session.templates[0].triggers[0].identifier,
      token: this.session.token,
      subscriberId: this.session.subscriber.subscriberId,
      count: 1,
      organizationId: this.session.organization._id,
      templateId: this.session.templates[0]._id,
    });

<<<<<<< HEAD
    cy.waitForNetworkIdle(500);
=======
    cy.wait(['@getNotificationsFirstPage', '@unseenRequest']);
>>>>>>> 344d83ee

    cy.getByTestId('unseen-count-label').contains('9');
  });

  /**
   * This is skipped because it caught a flaky tests failure when run in cypress run mode
   */
  it.skip('should lazy-load notifications on scroll', function () {
    cy.task('createNotifications', {
      organizationId: this.session.organization._id,
      identifier: this.session.templates[0].triggers[0].identifier,
      token: this.session.token,
      subscriberId: this.session.subscriber.subscriberId,
      count: 20,
    });
    cy.intercept('**/notifications/feed?page=0').as('firstPage');
    cy.intercept('**/notifications/feed?page=1').as('secondPage');
    cy.intercept('**/notifications/feed?page=2').as('thirdPage');

    cy.wait('@firstPage');
    cy.getByTestId('notification-list-item').should('have.length', 10);

    scrollToBottom();
    cy.wait('@secondPage');
    cy.getByTestId('notification-list-item').should('have.length', 20);

    scrollToBottom();
    cy.wait('@thirdPage');
    cy.getByTestId('notification-list-item').should('have.length', 25);
  });

  it.skip('toggle read state on click of notification', function () {
    cy.getByTestId('unseen-count-label').contains('5');
    cy.intercept('**/messages/**/read').as('readRequest');
    cy.getByTestId('notification-list-item').first().click();
    cy.wait('@readRequest');
    cy.getByTestId('unseen-count-label').contains('4');
  });

  it('count seen-unseen notification', function () {
    cy.wait('@getNotificationsFirstPage');

    cy.waitForNetworkIdle(500);

    cy.getByTestId('unseen-count-label').contains('5');
    cy.getByTestId('notification-list-item').should('have.length', 5);
  });

  it('show 99+ count on if more then 99 notifications', function () {
    cy.wait('@getNotificationsFirstPage');

    cy.task('createNotifications', {
      identifier: this.session.templates[0].triggers[0].identifier,
      token: this.session.token,
      subscriberId: this.session.subscriber.subscriberId,
      count: 100,
      organizationId: this.session.organization._id,
      templateId: this.session.templates[0]._id,
    });

    cy.task('awaitRunningJobs', {
      organizationId: this.session.organization._id,
      templateId: this.session.templates[0].triggers[0].identifier,
    });

    cy.wait('@unseenCountRequest').then(({ request, response }) => {
      expect(response?.statusCode).to.eq(304);
      expect(request?.query?.limit).to.eq('100');
    });

    cy.wait('@getNotificationsFirstPage');
    cy.waitForNetworkIdle(500);

    cy.getByTestId('unseen-count-label').should('contain', '99+');
  });

  it('pagination check', async function () {
    cy.wait('@getNotificationsFirstPage');
    cy.task('createNotifications', {
      organizationId: this.session.organization._id,
      enumerate: true,
      identifier: this.session.templates[0].triggers[0].identifier,
      token: this.session.token,
      subscriberId: this.session.subscriber.subscriberId,
      count: 21,
    });

    cy.getByTestId('notification-list-item').should('have.length', 10);

    scrollToBottom();
    cy.getByTestId('notification-list-item').should('have.length', 20);

    scrollToBottom();
    cy.getByTestId('notification-list-item').should('have.length', 26);

    cy.getByTestId('notification-list-item')
      .should('exist')
      .each(($item, $index) => {
        const notificationContentNumber = 20 - $index > 0 ? ' ' + (20 - $index).toString() : '';
        cy.wrap($item)
          .invoke('text')
          .then((text) => {
            if ($index !== 0) {
              expect(text).to.contains(`John${notificationContentNumber}`);
            }
          });
      });
  });
});

function scrollToBottom() {
  cy.getByTestId('notifications-scroll-area').get('.infinite-scroll-component').scrollTo('bottom');
}<|MERGE_RESOLUTION|>--- conflicted
+++ resolved
@@ -1,12 +1,9 @@
 describe('Notifications List', function () {
   beforeEach(function () {
     cy.intercept('**/notifications/feed?page=0').as('getNotificationsFirstPage');
-<<<<<<< HEAD
     cy.intercept('**/notifications/feed?page=1').as('getSecondPage');
     cy.intercept('GET', '**/notifications/unseen?**limit=100**').as('unseenCountRequest');
-=======
     cy.intercept('**/notifications/unseen').as('unseenRequest');
->>>>>>> 344d83ee
 
     cy.initializeSession()
       .as('session')
@@ -69,11 +66,8 @@
       templateId: this.session.templates[0]._id,
     });
 
-<<<<<<< HEAD
+    cy.wait(['@getNotificationsFirstPage', '@unseenRequest']);
     cy.waitForNetworkIdle(500);
-=======
-    cy.wait(['@getNotificationsFirstPage', '@unseenRequest']);
->>>>>>> 344d83ee
 
     cy.getByTestId('unseen-count-label').contains('9');
   });
