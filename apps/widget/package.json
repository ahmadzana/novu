--- conflicted
+++ resolved
@@ -58,17 +58,11 @@
   "scripts": {
     "start": "craco start",
     "start:dev": "PORT=4500 pnpm start",
-<<<<<<< HEAD
-    "start:cli:local": "pnpm start:shell:test & pnpm start:shell:sdk & PORT=3500 pnpm start",
-    "start:test": "pnpm start:shell:test & pnpm start:shell:sdk & NODE_ENV=test REACT_APP_API_URL=http://localhost:1336 REACT_APP_WS_URL=http://localhost:1340 PORT=3500 pnpm start",
+    "start:cli:local": "pnpm start:shell:test & pnpm start:shell:embed & PORT=3500 pnpm start",
+    "start:test": "pnpm start:shell:test & pnpm start:shell:embed & NODE_ENV=test REACT_APP_API_URL=http://localhost:1336 REACT_APP_WS_URL=http://localhost:1340 PORT=3500 pnpm start",
     "envsetup": "chmod +x ./env.sh && ./env.sh && mv env-config.js ./public/env-config.js",
     "envsetup:docker": "chmod +x ./env.sh && ./env.sh && mv ./env-config.js ./build/env-config.js",
     "start:static:build": "pnpm envsetup:docker && http-server build -p 4500 --proxy http://localhost:4500?",
-=======
-    "start:cli:local": "pnpm start:shell:test & pnpm start:shell:embed & PORT=3500 pnpm start",
-    "start:test": "pnpm start:shell:test & pnpm start:shell:embed & NODE_ENV=test REACT_APP_API_URL=http://localhost:1336 REACT_APP_WS_URL=http://localhost:1340 PORT=3500 pnpm start",
-    "start:static:build": "http-server build -p 4500 --proxy http://localhost:4500?",
->>>>>>> c477d6c5
     "start:docker": "pnpm build && pnpm start:static:build",
     "build": "craco build",
     "test": "craco test",
