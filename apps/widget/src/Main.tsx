import React, { useEffect, useState } from 'react';
<<<<<<< HEAD
import { useInfiniteQuery, useMutation, useQuery, useQueryClient } from 'react-query';
import { ChannelCTATypeEnum, IMessage } from '@novu/shared';
=======
import { useInfiniteQuery, useMutation } from 'react-query';
import { ChannelCTATypeEnum, IMessage } from '@notifire/shared';
>>>>>>> 89f5c0c9
import styled from 'styled-components';
import { NotificationsList } from './components/NotificationsList';
import { getNotificationsList, markMessageAsSeen } from './api/notifications';
import { useSocket } from './hooks/use-socket.hook';
import { sendNotificationClick, sendUrlChange } from './api/sdk.service';
import { postUsageLog } from './api/usage';

export function Main() {
  const [currentPage, setCurrentPage] = useState<number>(0);

  const { isLoading, data, fetchNextPage, isFetchingNextPage, hasNextPage, isFetched, refetch, isFetching } =
    useInfiniteQuery<IMessage[]>('notifications-feed', async ({ pageParam = 0 }) => getNotificationsList(pageParam), {
      getNextPageParam: (lastPage) => {
        return lastPage.length === 10 ? currentPage + 1 : undefined;
      },
    });
  const { mutateAsync: markNotificationAsSeen } = useMutation<{ body: IMessage }, never, { messageId: string }>(
    (params) => markMessageAsSeen(params.messageId)
  );
  const { socket } = useSocket();

  useEffect(() => {
    if (socket) {
      socket.on('unseen_count_changed', () => {
        refetch();
      });
    }

    return () => {
      if (socket) {
        socket.off('unseen_count_changed');
      }
    };
  }, [socket]);

  async function fetchNext() {
    if (isFetchingNextPage) return;
    fetchNextPage({
      pageParam: currentPage + 1,
    });
    setCurrentPage(currentPage + 1);
  }

  async function onNotificationClicked(notification: IMessage) {
    await markNotificationAsSeen({
      messageId: notification._id,
    });

    sendNotificationClick(notification);

    const hasCta = notification.cta?.type === ChannelCTATypeEnum.REDIRECT && notification.cta?.data?.url;

    postUsageLog('Notification Click', {
      notificationId: notification._id,
      hasCta,
    });

    if (hasCta && notification.cta?.data?.url) {
      sendUrlChange(notification.cta.data.url);
    }

    refetch();
  }

  return (
    <MainWrapper data-test-id="main-wrapper">
      {!isLoading && isFetched && !isFetching && data?.pages[0].length === 0 ? (
        <div
          style={{
            textAlign: 'center',
            minHeight: 350,
            display: 'flex',
            alignItems: 'center',
            justifyContent: 'center',
          }}>
          <img src="/no-new-notifications.png" alt="logo" style={{ maxWidth: 200 }} />
        </div>
      ) : (
        <NotificationsList
          onNotificationClicked={onNotificationClicked}
          notifications={data?.pages || []}
          onFetch={fetchNext}
          hasNextPage={!isFetched || (hasNextPage as boolean)}
        />
      )}
    </MainWrapper>
  );
}

const MainWrapper = styled.div``;<|MERGE_RESOLUTION|>--- conflicted
+++ resolved
@@ -1,11 +1,6 @@
 import React, { useEffect, useState } from 'react';
-<<<<<<< HEAD
-import { useInfiniteQuery, useMutation, useQuery, useQueryClient } from 'react-query';
+import { useInfiniteQuery, useMutation } from 'react-query';
 import { ChannelCTATypeEnum, IMessage } from '@novu/shared';
-=======
-import { useInfiniteQuery, useMutation } from 'react-query';
-import { ChannelCTATypeEnum, IMessage } from '@notifire/shared';
->>>>>>> 89f5c0c9
 import styled from 'styled-components';
 import { NotificationsList } from './components/NotificationsList';
 import { getNotificationsList, markMessageAsSeen } from './api/notifications';
