--- conflicted
+++ resolved
@@ -65,24 +65,6 @@
   return (
     <>
       <GlobalStyle fontFamily={fontFamily} />
-<<<<<<< HEAD
-      <NovuProvider
-        backendUrl={API_URL}
-        socketUrl={WS_URL}
-        applicationIdentifier={props.applicationIdentifier as string}
-        subscriberId={userDataPayload.subscriberId}
-        onLoad={onLoad}
-        subscriberHash={userDataPayload.subscriberHash}
-      >
-        <NotificationCenter
-          colorScheme="light"
-          onNotificationClick={props.onNotificationClick}
-          onUrlChange={props.onUrlChange}
-          onUnseenCountChanged={props.onUnseenCountChanged}
-          onActionClick={props.onActionClick}
-        />
-      </NovuProvider>
-=======
       {frameInitialized && (
         <NovuProvider
           backendUrl={backendUrl}
@@ -97,10 +79,10 @@
             onNotificationClick={props.onNotificationClick}
             onUrlChange={props.onUrlChange}
             onUnseenCountChanged={props.onUnseenCountChanged}
+            onActionClick={props.onActionClick}
           />
         </NovuProvider>
       )}
->>>>>>> 3fa67b1e
     </>
   );
 }
