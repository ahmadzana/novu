FROM nikolaik/python-nodejs:python3.10-nodejs16-alpine as dev_base

RUN npm i pm2 -g
RUN npm --no-update-notifier --no-fund --global install pnpm@7.28.0
RUN pnpm --version

WORKDIR /usr/src/app

# ------- DEV BUILD ----------
FROM dev_base AS dev
ARG PACKAGE_PATH

COPY ./meta .
COPY ./deps .
COPY ./pkg .

<<<<<<< HEAD
RUN if [ -n $BULL_MQ_PRO_NPM_TOKEN ] ; then echo 'enterprise edition' ; fi
RUN if [ -n $BULL_MQ_PRO_NPM_TOKEN ]; then rm -f .npmrc ; fi
RUN if [ -n $BULL_MQ_PRO_NPM_TOKEN ]; then cp .npmrc-cloud .npmrc  ; fi
=======
RUN if $BULL_MQ_PRO_NPM_TOKEN ; then echo 'enterprise edition got it' ; fi
RUN if $BULL_MQ_PRO_NPM_TOKEN ; then echo 'enterprise edition' ; fi
RUN if $BULL_MQ_PRO_NPM_TOKEN ; then rm -f .npmrc ; fi
RUN if $BULL_MQ_PRO_NPM_TOKEN ; then cp .npmrc-cloud .npmrc  ; fi
RUN cat .npmrc
>>>>>>> 12077477

RUN --mount=type=cache,id=pnpm-store-api,target=/root/.pnpm-store\
 pnpm install --filter "novuhq" --filter "{${PACKAGE_PATH}}..."\
 --frozen-lockfile\
 --unsafe-perm\
 --reporter=silent

RUN NODE_ENV=production NX_DAEMON=false pnpm build:api

WORKDIR /usr/src/app/apps/api

RUN cp src/.example.env dist/src/.env
RUN cp src/.env.test dist/src/.env.test
RUN cp src/.env.development dist/src/.env.development
RUN cp src/.env.production dist/src/.env.production

WORKDIR /usr/src/app

# ------- ASSETS BUILD ----------
FROM dev AS assets

WORKDIR /usr/src/app

# Remove all dependencies so later we can only install prod dependencies without devDependencies
RUN rm -rf node_modules && pnpm recursive exec -- rm -rf ./src ./node_modules

# ------- PRODUCTION BUILD ----------
FROM dev_base AS prod
ARG PACKAGE_PATH

ENV CI=true

WORKDIR /usr/src/app

COPY ./meta .

# Get the build artifacts that only include dist folders
COPY --from=assets /usr/src/app .

RUN --mount=type=cache,id=pnpm-store-api,target=/root/.pnpm-store\
 pnpm install --filter "{${PACKAGE_PATH}}..." \
 --frozen-lockfile \
 --unsafe-perm \
 --reporter=silent

RUN if $BULL_MQ_PRO_NPM_TOKEN ; then rm -f .npmrc ; fi

ENV NEW_RELIC_NO_CONFIG_FILE=true

WORKDIR /usr/src/app/apps/api
CMD [ "pm2-runtime","start", "dist/main.js" ]<|MERGE_RESOLUTION|>--- conflicted
+++ resolved
@@ -14,17 +14,10 @@
 COPY ./deps .
 COPY ./pkg .
 
-<<<<<<< HEAD
-RUN if [ -n $BULL_MQ_PRO_NPM_TOKEN ] ; then echo 'enterprise edition' ; fi
+RUN if [ -n $BULL_MQ_PRO_NPM_TOKEN ] ; then echo 'Building with Enterprise Edition of Novu' ; fi
 RUN if [ -n $BULL_MQ_PRO_NPM_TOKEN ]; then rm -f .npmrc ; fi
 RUN if [ -n $BULL_MQ_PRO_NPM_TOKEN ]; then cp .npmrc-cloud .npmrc  ; fi
-=======
-RUN if $BULL_MQ_PRO_NPM_TOKEN ; then echo 'enterprise edition got it' ; fi
-RUN if $BULL_MQ_PRO_NPM_TOKEN ; then echo 'enterprise edition' ; fi
-RUN if $BULL_MQ_PRO_NPM_TOKEN ; then rm -f .npmrc ; fi
-RUN if $BULL_MQ_PRO_NPM_TOKEN ; then cp .npmrc-cloud .npmrc  ; fi
 RUN cat .npmrc
->>>>>>> 12077477
 
 RUN --mount=type=cache,id=pnpm-store-api,target=/root/.pnpm-store\
  pnpm install --filter "novuhq" --filter "{${PACKAGE_PATH}}..."\
