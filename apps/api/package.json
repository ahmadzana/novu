--- conflicted
+++ resolved
@@ -29,7 +29,6 @@
   "dependencies": {
     "@godaddy/terminus": "^4.10.2",
     "@google-cloud/storage": "^6.2.3",
-<<<<<<< HEAD
     "@nestjs/axios": "~3.0.0",
     "@nestjs/common": "10.0.2",
     "@nestjs/core": "10.0.2",
@@ -39,29 +38,12 @@
     "@nestjs/platform-express": "10.0.2",
     "@nestjs/swagger": "^7.0.3",
     "@nestjs/terminus": "10.0.1",
-    "@novu/application-generic": "^0.16.0",
-    "@novu/dal": "^0.16.0",
-    "@novu/node": "^0.16.0",
-    "@novu/shared": "^0.16.0",
-    "@novu/stateless": "^0.16.0",
-    "@novu/testing": "^0.16.0",
-=======
-    "@nestjs/axios": "~2.0.0",
-    "@nestjs/common": "9.3.12",
-    "@nestjs/core": "9.3.12",
-    "@nestjs/graphql": "10.2.1",
-    "@nestjs/jwt": "9.0.0",
-    "@nestjs/passport": "9.0.3",
-    "@nestjs/platform-express": "9.3.12",
-    "@nestjs/swagger": "^6.3.0",
-    "@nestjs/terminus": "9.2.1",
     "@novu/application-generic": "^0.16.3",
     "@novu/dal": "^0.16.3",
     "@novu/node": "^0.16.3",
     "@novu/shared": "^0.16.3",
     "@novu/stateless": "^0.16.3",
     "@novu/testing": "^0.16.3",
->>>>>>> ec549758
     "@sendgrid/mail": "^7.6.0",
     "@sentry/hub": "^7.40.0",
     "@sentry/node": "^7.40.0",
@@ -107,17 +89,11 @@
   },
   "devDependencies": {
     "@faker-js/faker": "^6.0.0",
-<<<<<<< HEAD
     "@nestjs/cli": "10.0.3",
     "@nestjs/schematics": "10.0.1",
     "@nestjs/testing": "10.0.2",
     "@swc/cli": "^0.1.62",
     "@swc/core": "^1.3.66",
-=======
-    "@nestjs/cli": "9.5.0",
-    "@nestjs/schematics": "9.0.4",
-    "@nestjs/testing": "9.3.12",
->>>>>>> ec549758
     "@types/bcrypt": "^3.0.0",
     "@types/bull": "^3.15.8",
     "@types/chai": "^4.2.11",
@@ -134,13 +110,8 @@
     "sinon": "^9.2.4",
     "ts-loader": "~9.4.0",
     "ts-node": "~10.9.1",
-<<<<<<< HEAD
     "tsconfig-paths": "3.14.2",
     "typescript": "5.1.3"
-=======
-    "tsconfig-paths": "~4.1.0",
-    "typescript": "4.9.5"
->>>>>>> ec549758
   },
   "lint-staged": {
     "*.{js,jsx,ts,tsx}": [
