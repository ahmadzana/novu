--- conflicted
+++ resolved
@@ -24,11 +24,8 @@
   EmailProviderIdEnum.SendGrid,
   EmailProviderIdEnum.Novu,
   EmailProviderIdEnum.CustomSMTP,
-<<<<<<< HEAD
   EmailProviderIdEnum.Mailjet,
-=======
   EmailProviderIdEnum.Sendinblue,
->>>>>>> 50fd4c61
 ];
 
 let mailtrapService: MailtrapService;
