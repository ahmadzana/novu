--- conflicted
+++ resolved
@@ -61,14 +61,8 @@
   TopicsModule,
   LoggerModule.forRoot({
     pinoHttp: {
-<<<<<<< HEAD
-      transport:
-        process.env.NODE_ENV !== 'prod' && process.env.NODE_ENV !== 'dev' ? { target: 'pino-pretty' } : undefined,
-      autoLogging: false,
-=======
       transport: ['local', 'test'].includes(process.env.NODE_ENV) ? { target: 'pino-pretty' } : undefined,
       autoLogging: ['local', 'test'].includes(process.env.NODE_ENV) ? false : true,
->>>>>>> 9dcb7f4c
     },
   }),
 ];
