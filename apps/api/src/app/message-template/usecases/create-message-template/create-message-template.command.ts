--- conflicted
+++ resolved
@@ -37,10 +37,9 @@
   parentChangeId: string;
 
   @IsOptional()
-<<<<<<< HEAD
   @IsString()
   preheader?: string;
-=======
+
+  @IsOptional()
   actor?: IActor;
->>>>>>> 271488a5
 }