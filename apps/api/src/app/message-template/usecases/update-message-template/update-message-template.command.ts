<<<<<<< HEAD
import {
  IsDefined,
  IsEnum,
  IsMongoId,
  IsNotEmpty,
  IsOptional,
  IsString,
  IsUrl,
  ValidateIf,
  ValidateNested,
} from 'class-validator';
import { ChannelTypeEnum, IEmailBlock } from '@novu/shared';
=======
import { IsDefined, IsEnum, IsMongoId, IsOptional, ValidateNested } from 'class-validator';
import { ChannelTypeEnum, IEmailBlock, IMessageCTA } from '@novu/shared';
>>>>>>> 449a4cff
import { CommandHelper } from '../../../shared/commands/command.helper';
import { EnvironmentWithUserCommand } from '../../../shared/commands/project.command';

export class UpdateMessageTemplateCommand extends EnvironmentWithUserCommand {
  static create(data: UpdateMessageTemplateCommand) {
    return CommandHelper.create<UpdateMessageTemplateCommand>(UpdateMessageTemplateCommand, data);
  }

  @IsDefined()
  @IsMongoId()
  templateId: string;

  @IsOptional()
  @IsEnum(ChannelTypeEnum)
  type: ChannelTypeEnum;

  @IsOptional()
  name?: string;

  @IsOptional()
  subject?: string;

  @IsOptional()
  title?: string;

  @IsOptional()
  content: string | IEmailBlock[];

  @IsOptional()
  contentType: 'editor' | 'customHtml';

  @IsOptional()
  @ValidateNested()
  cta: IMessageCTA;

  @IsOptional()
  feedId: string;

  @IsMongoId()
  parentChangeId: string;
}<|MERGE_RESOLUTION|>--- conflicted
+++ resolved
@@ -1,20 +1,5 @@
-<<<<<<< HEAD
-import {
-  IsDefined,
-  IsEnum,
-  IsMongoId,
-  IsNotEmpty,
-  IsOptional,
-  IsString,
-  IsUrl,
-  ValidateIf,
-  ValidateNested,
-} from 'class-validator';
-import { ChannelTypeEnum, IEmailBlock } from '@novu/shared';
-=======
 import { IsDefined, IsEnum, IsMongoId, IsOptional, ValidateNested } from 'class-validator';
 import { ChannelTypeEnum, IEmailBlock, IMessageCTA } from '@novu/shared';
->>>>>>> 449a4cff
 import { CommandHelper } from '../../../shared/commands/command.helper';
 import { EnvironmentWithUserCommand } from '../../../shared/commands/project.command';
 
