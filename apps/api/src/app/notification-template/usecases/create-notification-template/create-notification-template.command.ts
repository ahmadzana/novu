--- conflicted
+++ resolved
@@ -13,11 +13,8 @@
   BuilderFieldType,
   BuilderGroupValues,
   ChannelCTATypeEnum,
-<<<<<<< HEAD
   IMessageAction,
-=======
-  DigestUnitEnum,
->>>>>>> 11c1a9b8
+  DigestUnitEnum
 } from '@novu/shared';
 import { CommandHelper } from '../../../shared/commands/command.helper';
 import { EnvironmentWithUserCommand } from '../../../shared/commands/project.command';
