// eslint-ignore max-len
import { BadRequestException, Inject, Injectable, NotFoundException } from '@nestjs/common';
import {
  NotificationTemplateEntity,
  NotificationTemplateRepository,
  NotificationStepEntity,
  ChangeRepository,
} from '@novu/dal';
import { ChangeEntityTypeEnum } from '@novu/shared';
import { UpdateNotificationTemplateCommand } from './update-notification-template.command';
import { ContentService } from '../../../shared/helpers/content.service';
import { CreateMessageTemplate } from '../../../message-template/usecases/create-message-template/create-message-template.usecase';
import { CreateMessageTemplateCommand } from '../../../message-template/usecases/create-message-template/create-message-template.command';
import { UpdateMessageTemplateCommand } from '../../../message-template/usecases/update-message-template/update-message-template.command';
import { UpdateMessageTemplate } from '../../../message-template/usecases/update-message-template/update-message-template.usecase';
import { CreateChange } from '../../../change/usecases/create-change.usecase';
import { CreateChangeCommand } from '../../../change/usecases/create-change.command';
import { ANALYTICS_SERVICE } from '../../../shared/shared.module';
import { AnalyticsService } from '../../../shared/services/analytics/analytics.service';

@Injectable()
export class UpdateNotificationTemplate {
  constructor(
    private notificationTemplateRepository: NotificationTemplateRepository,
    private createMessageTemplate: CreateMessageTemplate,
    private updateMessageTemplate: UpdateMessageTemplate,
    private createChange: CreateChange,
    private changeRepository: ChangeRepository,
    @Inject(ANALYTICS_SERVICE) private analyticsService: AnalyticsService
  ) {}

  async execute(command: UpdateNotificationTemplateCommand): Promise<NotificationTemplateEntity> {
    const existingTemplate = await this.notificationTemplateRepository.findById(
      command.templateId,
      command.organizationId
    );
    if (!existingTemplate) throw new NotFoundException(`Notification template with id ${command.templateId} not found`);

    const updatePayload: Partial<NotificationTemplateEntity> = {};
    if (command.name) {
      updatePayload.name = command.name;
    }

    if (command.description) {
      updatePayload.description = command.description;
    }

    if (command.identifier) {
      const isExistingIdentifier = await this.notificationTemplateRepository.findByTriggerIdentifier(
        command.environmentId,
        command.identifier
      );

      if (isExistingIdentifier && isExistingIdentifier._id !== command.templateId) {
        throw new BadRequestException(`Notification template with identifier ${command.identifier} already exists`);
      } else {
        updatePayload['triggers.0.identifier'] = command.identifier;
      }
    }

    if (command.notificationGroupId) {
      updatePayload._notificationGroupId = command.notificationGroupId;
    }

    if (command.critical != null) {
      updatePayload.critical = command.critical;

      if (command.critical !== existingTemplate.critical) {
        this.analyticsService.track('Update Critical Template - [Platform]', command.userId, {
          _organization: command.organizationId,
          critical: command.critical,
        });
      }
    }

    if (command.preferenceSettings) {
      if (existingTemplate.preferenceSettings) {
        if (JSON.stringify(existingTemplate.preferenceSettings) !== JSON.stringify(command.preferenceSettings)) {
          this.analyticsService.track('Update Preference Defaults - [Platform]', command.userId, {
            _organization: command.organizationId,
            critical: command.critical,
            ...command.preferenceSettings,
          });
        }
      }

      updatePayload.preferenceSettings = command.preferenceSettings;
    }

    const parentChangeId: string = await this.changeRepository.getChangeId(
      ChangeEntityTypeEnum.NOTIFICATION_TEMPLATE,
      existingTemplate._id
    );

    if (command.steps) {
      const contentService = new ContentService();
      const { steps } = command;

      const variables = contentService.extractMessageVariables(command.steps);

      updatePayload['triggers.0.variables'] = variables.map((i) => {
        return {
          name: i,
        };
      });

      const subscribersVariables = contentService.extractSubscriberMessageVariables(command.steps);

      updatePayload['triggers.0.subscriberVariables'] = subscribersVariables.map((i) => {
        return {
          name: i,
        };
      });

      const templateMessages: NotificationStepEntity[] = [];
      let parentStepId: string | null = null;

      for (const message of steps) {
        let stepId = message._id;
        if (message._templateId) {
          const template = await this.updateMessageTemplate.execute(
            UpdateMessageTemplateCommand.create({
              templateId: message._templateId,
              type: message.template.type,
              name: message.template.name,
              content: message.template.content,
              variables: message.template.variables,
              organizationId: command.organizationId,
              environmentId: command.environmentId,
              userId: command.userId,
              contentType: message.template.contentType,
              cta: message.template.cta,
              feedId: message.template.feedId ? message.template.feedId : null,
              subject: message.template.subject,
              title: message.template.title,
<<<<<<< HEAD
              preheader: message.template.preheader,
=======
              actor: message.template.actor,
>>>>>>> 271488a5
              parentChangeId,
            })
          );

          templateMessages.push({
            _id: stepId,
            _templateId: template._id,
            filters: message.filters,
            _parentId: parentStepId,
            active: message.active,
            metadata: message.metadata,
          });
        } else {
          const template = await this.createMessageTemplate.execute(
            CreateMessageTemplateCommand.create({
              type: message.template.type,
              name: message.template.name,
              content: message.template.content,
              variables: message.template.variables,
              organizationId: command.organizationId,
              environmentId: command.environmentId,
              contentType: message.template.contentType,
              userId: command.userId,
              cta: message.template.cta,
              feedId: message.template.feedId,
              subject: message.template.subject,
              title: message.template.title,
              preheader: message.template.preheader,
              parentChangeId,
            })
          );

          stepId = template._id;
          templateMessages.push({
            _id: stepId,
            _templateId: template._id,
            filters: message.filters,
            _parentId: parentStepId,
            active: message.active,
            metadata: message.metadata,
          });
        }
        parentStepId = stepId;
      }
      updatePayload.steps = templateMessages;
    }

    if (command.tags) {
      updatePayload.tags = command.tags;
    }

    if (!Object.keys(updatePayload).length) {
      throw new BadRequestException('No properties found for update');
    }

    await this.notificationTemplateRepository.update(
      {
        _id: command.templateId,
        _organizationId: command.organizationId,
      },
      {
        $set: updatePayload,
      }
    );

    const item = await this.notificationTemplateRepository.findOne({
      _id: command.templateId,
      _organizationId: command.organizationId,
      _environmentId: command.environmentId,
    });

    await this.createChange.execute(
      CreateChangeCommand.create({
        organizationId: command.organizationId,
        environmentId: command.environmentId,
        userId: command.userId,
        type: ChangeEntityTypeEnum.NOTIFICATION_TEMPLATE,
        item,
        changeId: parentChangeId,
      })
    );

    this.analyticsService.track('Update Notification Template - [Platform]', command.userId, {
      _organization: command.organizationId,
      steps: command.steps?.length,
      channels: command.steps?.map((i) => i.template.type),
      critical: command.critical,
    });

    return await this.notificationTemplateRepository.findById(command.templateId, command.organizationId);
  }
}<|MERGE_RESOLUTION|>--- conflicted
+++ resolved
@@ -133,11 +133,8 @@
               feedId: message.template.feedId ? message.template.feedId : null,
               subject: message.template.subject,
               title: message.template.title,
-<<<<<<< HEAD
               preheader: message.template.preheader,
-=======
               actor: message.template.actor,
->>>>>>> 271488a5
               parentChangeId,
             })
           );
