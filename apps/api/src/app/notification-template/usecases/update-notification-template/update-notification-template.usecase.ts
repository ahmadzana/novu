// eslint-ignore max-len
import { BadRequestException, Injectable, NotFoundException } from '@nestjs/common';
import {
  NotificationTemplateEntity,
  NotificationTemplateRepository,
  NotificationStepEntity,
  ChangeRepository,
} from '@novu/dal';
import { ChangeEntityTypeEnum } from '@novu/shared';
import { UpdateNotificationTemplateCommand } from './update-notification-template.command';
import { ContentService } from '../../../shared/helpers/content.service';
import { CreateMessageTemplate } from '../../../message-template/usecases/create-message-template/create-message-template.usecase';
import { CreateMessageTemplateCommand } from '../../../message-template/usecases/create-message-template/create-message-template.command';
import { UpdateMessageTemplateCommand } from '../../../message-template/usecases/update-message-template/update-message-template.command';
import { UpdateMessageTemplate } from '../../../message-template/usecases/update-message-template/update-message-template.usecase';
import { CreateChange } from '../../../change/usecases/create-change.usecase';
import { CreateChangeCommand } from '../../../change/usecases/create-change.command';

@Injectable()
export class UpdateNotificationTemplate {
  constructor(
    private notificationTemplateRepository: NotificationTemplateRepository,
    private createMessageTemplate: CreateMessageTemplate,
    private updateMessageTemplate: UpdateMessageTemplate,
    private createChange: CreateChange,
    private changeRepository: ChangeRepository
  ) {}

  async execute(command: UpdateNotificationTemplateCommand): Promise<NotificationTemplateEntity> {
    const existingTemplate = await this.notificationTemplateRepository.findById(
      command.templateId,
      command.organizationId
    );
    if (!existingTemplate) throw new NotFoundException(`Notification template with id ${command.templateId} not found`);

    const updatePayload: Partial<NotificationTemplateEntity> = {};
    if (command.name) {
      updatePayload.name = command.name;
    }

    if (command.description) {
      updatePayload.description = command.description;
    }

    if (command.notificationGroupId) {
      updatePayload._notificationGroupId = command.notificationGroupId;
    }

    const parentChangeId: string = await this.changeRepository.getChangeId(
      ChangeEntityTypeEnum.NOTIFICATION_TEMPLATE,
      existingTemplate._id
    );

    if (command.steps) {
      const contentService = new ContentService();
      const { steps } = command;

      const variables = contentService.extractMessageVariables(command.steps);

      updatePayload['triggers.0.variables'] = variables.map((i) => {
        return {
          name: i,
        };
      });

      const subscribersVariables = contentService.extractSubscriberMessageVariables(command.steps);

      updatePayload['triggers.0.subscribersVariables'] = subscribersVariables.map((i) => {
        return {
          name: i,
        };
      });

      const templateMessages: NotificationStepEntity[] = [];
      let parentStepId: string | null = null;

      for (const message of steps) {
        let stepId = message._id;
        if (message._id) {
          const template = await this.updateMessageTemplate.execute(
            UpdateMessageTemplateCommand.create({
              templateId: message._id,
              type: message.template.type,
              name: message.template.name,
              content: message.template.content,
              organizationId: command.organizationId,
              environmentId: command.environmentId,
              userId: command.userId,
              contentType: message.template.contentType,
              cta: message.template.cta,
              subject: message.template.subject,
              parentChangeId,
            })
          );

          templateMessages.push({
            _id: stepId,
            _templateId: template._id,
            filters: message.filters,
<<<<<<< HEAD
            _parentId: parentStepId,
=======
            active: message.active,
>>>>>>> 9a79f2cd
          });
        } else {
          const template = await this.createMessageTemplate.execute(
            CreateMessageTemplateCommand.create({
              type: message.template.type,
              name: message.template.name,
              content: message.template.content,
              organizationId: command.organizationId,
              environmentId: command.environmentId,
              contentType: message.template.contentType,
              userId: command.userId,
              cta: message.template.cta,
              subject: message.template.subject,
              parentChangeId,
            })
          );

          stepId = template._id;
          templateMessages.push({
            _id: stepId,
            _templateId: template._id,
            filters: message.filters,
<<<<<<< HEAD
            _parentId: parentStepId,
=======
            active: message.active,
>>>>>>> 9a79f2cd
          });
        }
        parentStepId = stepId;
      }
      updatePayload.steps = templateMessages;
    }

    if (command.tags) {
      updatePayload.tags = command.tags;
    }

    if (!Object.keys(updatePayload).length) {
      throw new BadRequestException('No properties found for update');
    }

    await this.notificationTemplateRepository.update(
      {
        _id: command.templateId,
        _organizationId: command.organizationId,
      },
      {
        $set: updatePayload,
      }
    );

    const item = await this.notificationTemplateRepository.findOne({
      _id: command.templateId,
      _organizationId: command.organizationId,
      _environmentId: command.environmentId,
    });

    await this.createChange.execute(
      CreateChangeCommand.create({
        organizationId: command.organizationId,
        environmentId: command.environmentId,
        userId: command.userId,
        type: ChangeEntityTypeEnum.NOTIFICATION_TEMPLATE,
        item,
        changeId: parentChangeId,
      })
    );

    return await this.notificationTemplateRepository.findById(command.templateId, command.organizationId);
  }
}<|MERGE_RESOLUTION|>--- conflicted
+++ resolved
@@ -97,11 +97,8 @@
             _id: stepId,
             _templateId: template._id,
             filters: message.filters,
-<<<<<<< HEAD
             _parentId: parentStepId,
-=======
             active: message.active,
->>>>>>> 9a79f2cd
           });
         } else {
           const template = await this.createMessageTemplate.execute(
@@ -124,11 +121,8 @@
             _id: stepId,
             _templateId: template._id,
             filters: message.filters,
-<<<<<<< HEAD
             _parentId: parentStepId,
-=======
             active: message.active,
->>>>>>> 9a79f2cd
           });
         }
         parentStepId = stepId;
