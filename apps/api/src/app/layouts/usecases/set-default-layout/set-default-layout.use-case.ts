--- conflicted
+++ resolved
@@ -23,14 +23,9 @@
     }
 
     try {
-<<<<<<< HEAD
       if (existingDefaultLayoutId) {
         await this.setIsDefaultForLayout(existingDefaultLayoutId, command.environmentId, command.organizationId, false);
-=======
-      if (defaultLayoutId) {
-        await this.setIsDefaultForLayout(defaultLayoutId, command.environmentId, command.organizationId, false);
-        await this.createLayoutChangeForPreviousDefault(command, defaultLayoutId);
->>>>>>> 23b74251
+        await this.createLayoutChangeForPreviousDefault(command, existingDefaultLayoutId);
       }
 
       await this.setIsDefaultForLayout(command.layoutId, command.environmentId, command.organizationId, true);
