--- conflicted
+++ resolved
@@ -1,18 +1,9 @@
-<<<<<<< HEAD
-import { Injectable } from '@nestjs/common';
-import { LayoutRepository } from '@novu/dal';
-
-import { DeleteLayoutCommand } from './delete-layout.command';
-
-=======
-import { ConflictException, Injectable, InternalServerErrorException } from '@nestjs/common';
+import { ConflictException, Injectable } from '@nestjs/common';
 import { LayoutEntity, LayoutRepository } from '@novu/dal';
 
 import { DeleteLayoutCommand } from './delete-layout.command';
 
-import { LayoutDto } from '../../dtos';
 import { CheckLayoutIsUsedCommand, CheckLayoutIsUsedUseCase } from '../check-layout-is-used';
->>>>>>> d0c5118d
 import { GetLayoutCommand, GetLayoutUseCase } from '../get-layout';
 
 @Injectable()
@@ -30,9 +21,6 @@
 
     const layout = await this.getLayoutUseCase.execute(getLayoutCommand);
 
-<<<<<<< HEAD
-    await this.layoutRepository.deleteLayout(command.layoutId, layout._environmentId, layout._organizationId);
-=======
     const isUsed = await this.checkLayoutIsUsed.execute(
       CheckLayoutIsUsedCommand.create({
         environmentId: command.environmentId,
@@ -44,11 +32,6 @@
       throw new ConflictException(`Layout with id ${command.layoutId} is being used so it can not be deleted`);
     }
 
-    await this.layoutRepository.deleteLayout(
-      LayoutRepository.convertStringToObjectId(command.layoutId),
-      LayoutRepository.convertStringToObjectId(layout._environmentId),
-      LayoutRepository.convertStringToObjectId(layout._organizationId)
-    );
->>>>>>> d0c5118d
+    await this.layoutRepository.deleteLayout(command.layoutId, layout._environmentId, layout._organizationId);
   }
 }