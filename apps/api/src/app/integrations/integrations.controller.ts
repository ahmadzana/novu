--- conflicted
+++ resolved
@@ -77,20 +77,15 @@
   }
 
   @Get('/active')
-<<<<<<< HEAD
-  @ApiResponse(IntegrationResponseDto, 200, true)
-  @ApiOperation({ summary: 'Get active integrations', description: 'Get active selected integration per channel' })
-=======
   @ApiOkResponse({
     type: IntegrationResponseDto,
-    description: 'The list of active integrations belonging to the organization that are successfully returned.',
+    description: 'The list of active integrations belonging to the environment that are successfully returned.',
   })
   @ApiOperation({
     summary: 'Get active integrations',
     description:
-      'Return all the active integrations the user has created for that organization. Review v.0.17.0 changelog for a breaking change',
-  })
->>>>>>> 4ce553e2
+      'Return all the active integrations the user has created for that environment. Review v.0.17.0 changelog for a breaking change',
+  })
   @ExternalApiAccessible()
   async getActiveIntegrations(@UserSession() user: IJwtPayload): Promise<GetActiveIntegrationResponseDto[]> {
     return await this.getActiveIntegrationsUsecase.execute(
