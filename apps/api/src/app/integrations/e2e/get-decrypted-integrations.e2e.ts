--- conflicted
+++ resolved
@@ -32,15 +32,6 @@
 
     const result = (await session.testAgent.get(`/v1/integrations/active`)).body.data;
 
-<<<<<<< HEAD
-    // We expect to find the test data 12 with the email one for the chosen environment replaced by the one created
-    expect(result.length).to.eq(12);
-
-    const activeEmailIntegration = result.find(
-      (integration) =>
-        integration.channel == ChannelTypeEnum.EMAIL && integration._environmentId === session.environment._id
-    );
-=======
     // We expect to find the test data 15 with the email one
     expect(result.length).to.eq(15);
 
@@ -59,21 +50,10 @@
     expect(mailgun.active).to.equal(true);
 
     const environmentIntegrations = await integrationRepository.findByEnvironmentId(session.environment._id);
->>>>>>> 34ad0469
 
     // We expect to find the test data 6 plus the one created
     expect(environmentIntegrations.length).to.eq(7);
 
-<<<<<<< HEAD
-    const environmentIntegrations = await integrationRepository.findByEnvironmentId(
-      activeEmailIntegration?._environmentId
-    );
-
-    // We expect to find the test data 6 plus the one created
-    expect(environmentIntegrations.length).to.eq(7);
-
-=======
->>>>>>> 34ad0469
     const encryptedStoredIntegration = environmentIntegrations.find(
       (i) => i.providerId.toString() === EmailProviderIdEnum.Mailgun
     );
