--- conflicted
+++ resolved
@@ -1,13 +1,14 @@
 import { BadRequestException, ConflictException, Inject, Injectable } from '@nestjs/common';
 import * as shortid from 'shortid';
 import slugify from 'slugify';
-<<<<<<< HEAD
 import { IntegrationEntity, IntegrationRepository, DalException, IntegrationQuery } from '@novu/dal';
-import { ChannelTypeEnum, providers, CHANNELS_WITH_PRIMARY } from '@novu/shared';
-=======
-import { IntegrationEntity, IntegrationRepository, DalException } from '@novu/dal';
-import { ChannelTypeEnum, EmailProviderIdEnum, providers, SmsProviderIdEnum } from '@novu/shared';
->>>>>>> 5ef164f0
+import {
+  ChannelTypeEnum,
+  EmailProviderIdEnum,
+  providers,
+  SmsProviderIdEnum,
+  CHANNELS_WITH_PRIMARY,
+} from '@novu/shared';
 import {
   AnalyticsService,
   encryptCredentials,
