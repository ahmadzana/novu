--- conflicted
+++ resolved
@@ -7,13 +7,9 @@
 import { encryptCredentials } from '../../../shared/services/encryption';
 import { CheckIntegrationCommand } from '../check-integration/check-integration.command';
 import { CheckIntegration } from '../check-integration/check-integration.usecase';
-<<<<<<< HEAD
-import { CacheKeyPrefixEnum, InvalidateCacheService } from '../../../shared/services/cache';
-=======
 import { ANALYTICS_SERVICE } from '../../../shared/shared.module';
 import { AnalyticsService } from '../../../shared/services/analytics/analytics.service';
-import { CacheKeyPrefixEnum, CacheService, invalidateCache } from '../../../shared/services/cache';
->>>>>>> 564b9b65
+import { CacheKeyPrefixEnum, InvalidateCacheService } from '../../../shared/services/cache';
 @Injectable()
 export class CreateIntegration {
   @Inject()
@@ -47,12 +43,7 @@
         );
       }
 
-<<<<<<< HEAD
-      this.invalidateCache.execute({
-=======
-      await invalidateCache({
-        service: this.cacheService,
->>>>>>> 564b9b65
+      await this.invalidateCache.execute({
         storeKeyPrefix: [CacheKeyPrefixEnum.INTEGRATION],
         credentials: {
           environmentId: command.environmentId,
