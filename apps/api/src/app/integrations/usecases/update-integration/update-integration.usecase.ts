import { BadRequestException, Injectable, NotFoundException } from '@nestjs/common';
import { IntegrationEntity, IntegrationRepository } from '@notifire/dal';
import { UpdateIntegrationCommand } from './update-integration.command';

@Injectable()
export class UpdateIntegration {
  constructor(private integrationRepository: IntegrationRepository) {}

  async execute(command: UpdateIntegrationCommand): Promise<IntegrationEntity> {
    const existingIntegration = await this.integrationRepository.findById(command.integrationId);
    if (!existingIntegration) throw new NotFoundException(`Entity with id ${command.integrationId} not found`);

    const updatePayload: Partial<IntegrationEntity> = {};

    if (command.active) {
      updatePayload.active = command.active;
    }

    if (command.credentials) {
      updatePayload.credentials = command.credentials;
    }

    if (!Object.keys(updatePayload).length) {
      throw new BadRequestException('No properties found for update');
    }

    await this.integrationRepository.update(
      {
        _id: command.integrationId,
        _applicationId: command.applicationId,
<<<<<<< HEAD
        channel: existingIntegration.channel,
=======
>>>>>>> c4567ec2
      },
      {
        $set: updatePayload,
      }
    );

    await this.deactivatedOtherActiveChannels(command);

    return await this.integrationRepository.findOne({
      _id: command.integrationId,
      _applicationId: command.applicationId,
    });
  }

  async deactivatedOtherActiveChannels(command: UpdateIntegrationCommand): Promise<void> {
    const otherExistedIntegration = await this.integrationRepository.find({
      _id: { $ne: command.integrationId },
      _applicationId: command.applicationId,
      channel: command.channel,
      active: true,
    });

    if (otherExistedIntegration.length) {
      await this.integrationRepository.update(
        { _id: { $in: otherExistedIntegration.map((i) => i._id) } },
        { $set: { active: false } }
      );
    }
  }
}<|MERGE_RESOLUTION|>--- conflicted
+++ resolved
@@ -28,10 +28,6 @@
       {
         _id: command.integrationId,
         _applicationId: command.applicationId,
-<<<<<<< HEAD
-        channel: existingIntegration.channel,
-=======
->>>>>>> c4567ec2
       },
       {
         $set: updatePayload,
