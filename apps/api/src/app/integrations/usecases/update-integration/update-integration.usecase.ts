<<<<<<< HEAD
import { BadRequestException, Injectable, NotFoundException, Inject } from '@nestjs/common';

=======
import { BadRequestException, Injectable, NotFoundException, Inject, Logger } from '@nestjs/common';
>>>>>>> 92fa4ee3
import { IntegrationEntity, IntegrationRepository } from '@novu/dal';
import { encryptCredentials } from '@novu/application-generic';
import { ChannelTypeEnum } from '@novu/shared';

import { UpdateIntegrationCommand } from './update-integration.command';
import { DeactivateSimilarChannelIntegrations } from '../deactivate-integration/deactivate-integration.usecase';
<<<<<<< HEAD
import { CheckIntegration } from '../check-integration/check-integration.usecase';
import { CheckIntegrationCommand } from '../check-integration/check-integration.command';
import { InvalidateCacheService } from '../../../shared/services/cache';
import { KeyGenerator } from '../../../shared/services/cache/keys';
=======
import { AnalyticsService, encryptCredentials } from '@novu/application-generic';
import { CheckIntegration } from '../check-integration/check-integration.usecase';
import { CheckIntegrationCommand } from '../check-integration/check-integration.command';
import { CacheKeyPrefixEnum, InvalidateCacheService } from '../../../shared/services/cache';
import { ChannelTypeEnum } from '@novu/shared';
import { ANALYTICS_SERVICE } from '../../../shared/shared.module';
>>>>>>> 92fa4ee3

@Injectable()
export class UpdateIntegration {
  @Inject()
  private checkIntegration: CheckIntegration;
  constructor(
    private invalidateCache: InvalidateCacheService,
    private integrationRepository: IntegrationRepository,
    private deactivateSimilarChannelIntegrations: DeactivateSimilarChannelIntegrations,
    @Inject(ANALYTICS_SERVICE) private analyticsService: AnalyticsService
  ) {}

  async execute(command: UpdateIntegrationCommand): Promise<IntegrationEntity> {
    Logger.verbose('Executing Update Integration Command');

    const existingIntegration = await this.integrationRepository.findById(command.integrationId);
    if (!existingIntegration) {
      throw new NotFoundException(`Entity with id ${command.integrationId} not found`);
    }

<<<<<<< HEAD
    await this.invalidateCache.invalidateByKey({
      key: KeyGenerator.entity().integration({
        _id: command.integrationId,
        _environmentId: command.environmentId,
      }),
=======
    this.analyticsService.track('Update Integration - [Integrations]', command.userId, {
      providerId: existingIntegration.providerId,
      channel: existingIntegration.channel,
      _organization: command.organizationId,
      active: command.active,
    });

    await this.invalidateCache.clearCache({
      storeKeyPrefix: [CacheKeyPrefixEnum.INTEGRATION],
      credentials: {
        environmentId: command.environmentId,
      },
>>>>>>> 92fa4ee3
    });

    if (command.check) {
      await this.checkIntegration.execute(
        CheckIntegrationCommand.create({
          environmentId: command.environmentId,
          organizationId: command.organizationId,
          credentials: command.credentials,
          providerId: existingIntegration.providerId,
          channel: existingIntegration.channel,
        })
      );
    }

    const updatePayload: Partial<IntegrationEntity> = {};

    if (command.active || command.active === false) {
      updatePayload.active = command.active;
    }

    if (command.credentials) {
      updatePayload.credentials = encryptCredentials(command.credentials);
    }

    if (!Object.keys(updatePayload).length) {
      throw new BadRequestException('No properties found for update');
    }

    await this.integrationRepository.update(
      {
        _id: command.integrationId,
        _environmentId: command.environmentId,
      },
      {
        $set: updatePayload,
      }
    );

    if (command.active && ![ChannelTypeEnum.CHAT, ChannelTypeEnum.PUSH].includes(existingIntegration.channel)) {
      await this.deactivateSimilarChannelIntegrations.execute({
        environmentId: command.environmentId,
        organizationId: command.organizationId,
        integrationId: command.integrationId,
        channel: existingIntegration.channel,
      });
    }

    const updatedIntegration = await this.integrationRepository.findOne({
      _id: command.integrationId,
      _environmentId: command.environmentId,
    });
    if (!updatedIntegration) throw new NotFoundException(`Integration with id ${command.integrationId} is not found`);

    return updatedIntegration;
  }
}<|MERGE_RESOLUTION|>--- conflicted
+++ resolved
@@ -1,28 +1,15 @@
-<<<<<<< HEAD
-import { BadRequestException, Injectable, NotFoundException, Inject } from '@nestjs/common';
-
-=======
 import { BadRequestException, Injectable, NotFoundException, Inject, Logger } from '@nestjs/common';
->>>>>>> 92fa4ee3
 import { IntegrationEntity, IntegrationRepository } from '@novu/dal';
-import { encryptCredentials } from '@novu/application-generic';
 import { ChannelTypeEnum } from '@novu/shared';
 
 import { UpdateIntegrationCommand } from './update-integration.command';
 import { DeactivateSimilarChannelIntegrations } from '../deactivate-integration/deactivate-integration.usecase';
-<<<<<<< HEAD
+import { AnalyticsService, encryptCredentials } from '@novu/application-generic';
 import { CheckIntegration } from '../check-integration/check-integration.usecase';
 import { CheckIntegrationCommand } from '../check-integration/check-integration.command';
 import { InvalidateCacheService } from '../../../shared/services/cache';
 import { KeyGenerator } from '../../../shared/services/cache/keys';
-=======
-import { AnalyticsService, encryptCredentials } from '@novu/application-generic';
-import { CheckIntegration } from '../check-integration/check-integration.usecase';
-import { CheckIntegrationCommand } from '../check-integration/check-integration.command';
-import { CacheKeyPrefixEnum, InvalidateCacheService } from '../../../shared/services/cache';
-import { ChannelTypeEnum } from '@novu/shared';
 import { ANALYTICS_SERVICE } from '../../../shared/shared.module';
->>>>>>> 92fa4ee3
 
 @Injectable()
 export class UpdateIntegration {
@@ -43,13 +30,6 @@
       throw new NotFoundException(`Entity with id ${command.integrationId} not found`);
     }
 
-<<<<<<< HEAD
-    await this.invalidateCache.invalidateByKey({
-      key: KeyGenerator.entity().integration({
-        _id: command.integrationId,
-        _environmentId: command.environmentId,
-      }),
-=======
     this.analyticsService.track('Update Integration - [Integrations]', command.userId, {
       providerId: existingIntegration.providerId,
       channel: existingIntegration.channel,
@@ -57,12 +37,11 @@
       active: command.active,
     });
 
-    await this.invalidateCache.clearCache({
-      storeKeyPrefix: [CacheKeyPrefixEnum.INTEGRATION],
-      credentials: {
-        environmentId: command.environmentId,
-      },
->>>>>>> 92fa4ee3
+    await this.invalidateCache.invalidateByKey({
+      key: KeyGenerator.entity().integration({
+        _id: command.integrationId,
+        _environmentId: command.environmentId,
+      }),
     });
 
     if (command.check) {
