import { BadRequestException, Injectable, NotFoundException, Inject, Logger } from '@nestjs/common';
import { IntegrationEntity, IntegrationRepository } from '@novu/dal';
import {
  AnalyticsService,
  encryptCredentials,
  buildIntegrationKey,
  InvalidateCacheService,
} from '@novu/application-generic';
import { ChannelTypeEnum } from '@novu/shared';

import { UpdateIntegrationCommand } from './update-integration.command';
import { DeactivateSimilarChannelIntegrations } from '../deactivate-integration/deactivate-integration.usecase';
import { CheckIntegration } from '../check-integration/check-integration.usecase';
import { CheckIntegrationCommand } from '../check-integration/check-integration.command';

@Injectable()
export class UpdateIntegration {
  @Inject()
  private checkIntegration: CheckIntegration;
  constructor(
    private invalidateCache: InvalidateCacheService,
    private integrationRepository: IntegrationRepository,
    private deactivateSimilarChannelIntegrations: DeactivateSimilarChannelIntegrations,
    private analyticsService: AnalyticsService
  ) {}

  async execute(command: UpdateIntegrationCommand): Promise<IntegrationEntity> {
    Logger.verbose('Executing Update Integration Command');

    const existingIntegration = await this.integrationRepository.findById(command.integrationId);
    if (!existingIntegration) {
      throw new NotFoundException(`Entity with id ${command.integrationId} not found`);
    }

    const identifierHasChanged = command.identifier && command.identifier !== existingIntegration.identifier;
    if (identifierHasChanged) {
      const existingIntegrationWithIdentifier = await this.integrationRepository.findOne({
        _organizationId: command.organizationId,
        identifier: command.identifier,
      });

      if (existingIntegrationWithIdentifier) {
        throw new BadRequestException('Integration with identifier already exists');
      }
    }

    if (command.active && Object.keys(command.credentials ?? {}).length === 0) {
      throw new BadRequestException('The credentials are required to activate the integration');
    }

    this.analyticsService.track('Update Integration - [Integrations]', command.userId, {
      providerId: existingIntegration.providerId,
      channel: existingIntegration.channel,
      _organization: command.organizationId,
      active: command.active,
    });

    await this.invalidateCache.invalidateQuery({
      key: buildIntegrationKey().invalidate({
<<<<<<< HEAD
        _environmentId: existingIntegration._environmentId,
=======
        _organizationId: command.organizationId,
>>>>>>> da07e888
      }),
    });

    const environmentId = command.environmentId ?? existingIntegration._environmentId;

    if (command.check) {
      await this.checkIntegration.execute(
        CheckIntegrationCommand.create({
          environmentId,
          organizationId: command.organizationId,
          credentials: command.credentials,
          providerId: existingIntegration.providerId,
          channel: existingIntegration.channel,
        })
      );
    }

    const updatePayload: Partial<IntegrationEntity> = {};

    if (command.name) {
      updatePayload.name = command.name;
    }

    if (command.identifier) {
      updatePayload.identifier = command.identifier;
    }

    if (command.environmentId) {
      updatePayload._environmentId = environmentId;
    }

    if (typeof command.active !== 'undefined') {
      updatePayload.active = command.active;
    }

    if (command.credentials) {
      updatePayload.credentials = encryptCredentials(command.credentials);
    }

    if (!Object.keys(updatePayload).length) {
      throw new BadRequestException('No properties found for update');
    }

    await this.integrationRepository.update(
      {
        _id: existingIntegration._id,
        _environmentId: existingIntegration._environmentId,
      },
      {
        $set: updatePayload,
      }
    );

    if (command.active && ![ChannelTypeEnum.CHAT, ChannelTypeEnum.PUSH].includes(existingIntegration.channel)) {
      await this.deactivateSimilarChannelIntegrations.execute({
        environmentId,
        organizationId: command.organizationId,
        integrationId: command.integrationId,
        channel: existingIntegration.channel,
        userId: command.userId,
      });
    }

    const updatedIntegration = await this.integrationRepository.findOne({
      _id: command.integrationId,
      _environmentId: environmentId,
    });
    if (!updatedIntegration) throw new NotFoundException(`Integration with id ${command.integrationId} is not found`);

    return updatedIntegration;
  }
}<|MERGE_RESOLUTION|>--- conflicted
+++ resolved
@@ -57,11 +57,7 @@
 
     await this.invalidateCache.invalidateQuery({
       key: buildIntegrationKey().invalidate({
-<<<<<<< HEAD
-        _environmentId: existingIntegration._environmentId,
-=======
         _organizationId: command.organizationId,
->>>>>>> da07e888
       }),
     });
 
