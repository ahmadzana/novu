import { Test } from '@nestjs/testing';
import { UserSession } from '@novu/testing';
import { expect } from 'chai';

import { FeatureFlagCommand, GetFeatureFlag, GetFeatureFlagCommand } from '../use-cases';
import { FeatureFlagsModule } from '../feature-flags.module';

const originalLaunchDarklySdkKey = process.env.LAUNCH_DARKLY_SDK_KEY;

describe('Get Feature Flag', () => {
  let featureFlagCommand: FeatureFlagCommand;
  let getFeatureFlag: GetFeatureFlag;
  let session: UserSession;

  describe('Provider: Launch Darkly', () => {
    describe('No SDK key environment variable is set', () => {
      beforeEach(async () => {
        process.env.LAUNCH_DARKLY_SDK_KEY = '';

        const moduleRef = await Test.createTestingModule({
          imports: [FeatureFlagsModule],
          providers: [],
        }).compile();

        session = new UserSession();
        await session.initialize();

        featureFlagCommand = FeatureFlagCommand.create({
          environmentId: session.environment._id,
          organizationId: session.organization._id,
          userId: session.user._id,
        });

        getFeatureFlag = moduleRef.get<GetFeatureFlag>(GetFeatureFlag);
      });

      describe('IS_TEMPLATE_STORE_ENABLED', () => {
        it('should return default hardcoded value when no SDK env is set and no feature flag is set', async () => {
          process.env.IS_TEMPLATE_STORE_ENABLED = '';

          const result = await getFeatureFlag.isTemplateStoreEnabled(featureFlagCommand);
          expect(result).to.equal(false);
        });

        it('should return default hardcoded value when no SDK env is set but the feature flag is set', async () => {
          process.env.IS_TEMPLATE_STORE_ENABLED = 'true';

          const result = await getFeatureFlag.isTemplateStoreEnabled(featureFlagCommand);
          expect(result).to.equal(true);
        });
      });
    });

    describe('SDK key environment variable is set', () => {
      beforeEach(async () => {
        process.env.LAUNCH_DARKLY_SDK_KEY = originalLaunchDarklySdkKey;
<<<<<<< HEAD

        const moduleRef = await Test.createTestingModule({
          imports: [FeatureFlagsModule],
          providers: [],
        }).compile();

        session = new UserSession();
        await session.initialize();

        featureFlagCommand = FeatureFlagCommand.create({
          environmentId: session.environment._id,
          organizationId: session.organization._id,
          userId: session.user._id,
        });

        getFeatureFlag = moduleRef.get<GetFeatureFlag>(GetFeatureFlag);
      });

      it(`should get the feature flag value stored in Launch Darkly (enabled)
         when the SDK key env variable is set regardless of the feature flag set`, async () => {
        process.env.IS_TEMPLATE_STORE_ENABLED = 'false';

=======

        const moduleRef = await Test.createTestingModule({
          imports: [FeatureFlagsModule],
          providers: [],
        }).compile();

        session = new UserSession();
        await session.initialize();

        featureFlagCommand = FeatureFlagCommand.create({
          environmentId: session.environment._id,
          organizationId: session.organization._id,
          userId: session.user._id,
        });

        getFeatureFlag = moduleRef.get<GetFeatureFlag>(GetFeatureFlag);
      });

      it(`should get the feature flag value stored in Launch Darkly (enabled)
         when the SDK key env variable is set regardless of the feature flag set`, async () => {
        process.env.IS_TEMPLATE_STORE_ENABLED = 'false';

        console.log(originalLaunchDarklySdkKey.startsWith('sdk-c66'));
>>>>>>> ee2ee4f1
        const result = await getFeatureFlag.isTemplateStoreEnabled(featureFlagCommand);

        expect(result).to.equal(true);
      });
    });
  });
});<|MERGE_RESOLUTION|>--- conflicted
+++ resolved
@@ -54,30 +54,6 @@
     describe('SDK key environment variable is set', () => {
       beforeEach(async () => {
         process.env.LAUNCH_DARKLY_SDK_KEY = originalLaunchDarklySdkKey;
-<<<<<<< HEAD
-
-        const moduleRef = await Test.createTestingModule({
-          imports: [FeatureFlagsModule],
-          providers: [],
-        }).compile();
-
-        session = new UserSession();
-        await session.initialize();
-
-        featureFlagCommand = FeatureFlagCommand.create({
-          environmentId: session.environment._id,
-          organizationId: session.organization._id,
-          userId: session.user._id,
-        });
-
-        getFeatureFlag = moduleRef.get<GetFeatureFlag>(GetFeatureFlag);
-      });
-
-      it(`should get the feature flag value stored in Launch Darkly (enabled)
-         when the SDK key env variable is set regardless of the feature flag set`, async () => {
-        process.env.IS_TEMPLATE_STORE_ENABLED = 'false';
-
-=======
 
         const moduleRef = await Test.createTestingModule({
           imports: [FeatureFlagsModule],
@@ -101,7 +77,6 @@
         process.env.IS_TEMPLATE_STORE_ENABLED = 'false';
 
         console.log(originalLaunchDarklySdkKey.startsWith('sdk-c66'));
->>>>>>> ee2ee4f1
         const result = await getFeatureFlag.isTemplateStoreEnabled(featureFlagCommand);
 
         expect(result).to.equal(true);
