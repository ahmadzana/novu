import { BadRequestException, Injectable, NotFoundException } from '@nestjs/common';
import { TenantRepository } from '@novu/dal';
import { UpdateTenantCommand } from './update-tenant.command';
import { TenantEntity } from '@novu/dal';

@Injectable()
export class UpdateTenant {
  constructor(private tenantRepository: TenantRepository) {}

  async execute(command: UpdateTenantCommand): Promise<TenantEntity> {
    const tenant = await this.tenantRepository.findOne({
      _environmentId: command.environmentId,
      identifier: command.identifier,
    });

    if (!tenant) {
<<<<<<< HEAD
      throw new NotFoundException(
        `Tenant with identifier: ${command.identifier} is not exists under environment ${command.environmentId}`
=======
      throw new BadRequestException(
        `Tenant with identifier: ${command.identifier} doesn't exist under environment ${command.environmentId}`
>>>>>>> d56bd873
      );
    }

    const updatePayload: Partial<TenantEntity> = {};

    if (command.name) {
      updatePayload.name = command.name;
    }

    if (command.data) {
      updatePayload.data = command.data;
    }

    if (command?.newIdentifier && command?.newIdentifier !== tenant?.identifier) {
      await this.validateIdentifierDuplication({
        environmentId: command.environmentId,
        identifier: command.newIdentifier,
      });

      updatePayload.identifier = command.newIdentifier;
    }

    await this.tenantRepository.update(
      {
        _environmentId: command.environmentId,
        _organizationId: command.organizationId,
        identifier: command.identifier,
        _id: tenant._id,
      },
      {
        $set: updatePayload,
      }
    );

    // eslint-disable-next-line @typescript-eslint/no-non-null-assertion
    return (await this.tenantRepository.findOne({
      _environmentId: command.environmentId,
      _organizationId: command.organizationId,
      _id: tenant._id,
    }))!;
  }

  private async validateIdentifierDuplication({
    environmentId,
    identifier,
  }: {
    environmentId: string;
    identifier: string;
  }) {
    const tenantExist = await this.tenantRepository.findOne({
      _environmentId: environmentId,
      identifier: identifier,
    });

    if (tenantExist) {
      throw new BadRequestException(
        `Tenant with identifier: ${identifier} already exists under environment ${environmentId}`
      );
    }
  }
}<|MERGE_RESOLUTION|>--- conflicted
+++ resolved
@@ -14,13 +14,8 @@
     });
 
     if (!tenant) {
-<<<<<<< HEAD
       throw new NotFoundException(
-        `Tenant with identifier: ${command.identifier} is not exists under environment ${command.environmentId}`
-=======
-      throw new BadRequestException(
         `Tenant with identifier: ${command.identifier} doesn't exist under environment ${command.environmentId}`
->>>>>>> d56bd873
       );
     }
 
