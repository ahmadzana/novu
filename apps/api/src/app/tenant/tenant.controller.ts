import {
  Body,
  ClassSerializerInterceptor,
  Controller,
  Get,
  Param,
  Post,
  Put,
  UseGuards,
  UseInterceptors,
} from '@nestjs/common';
import { ApiExcludeController, ApiOperation, ApiTags } from '@nestjs/swagger';

import { IJwtPayload } from '@novu/shared';

import { JwtAuthGuard } from '../auth/framework/auth.guard';
import { UserSession } from '../shared/framework/user.decorator';
import { CreateTenantResponseDto } from './dtos/create-tenant-response.dto';
import { CreateTenant } from './usecases/create-tenant/create-tenant.usecase';
import { CreateTenantCommand } from './usecases/create-tenant/create-tenant.command';
import { CreateTenantRequestDto } from './dtos/create-tenant-request.dto';
import { ExternalApiAccessible } from '../auth/framework/external-api.decorator';
import { ApiResponse } from '../shared/framework/response.decorator';
import { GetTenantResponseDto } from './dtos/get-tenant.response';
import { GetTenant } from './usecases/get-tenant/get-tenant.usecase';
import { GetTenantCommand } from './usecases/get-tenant/get-tenant.command';
import { UpdateTenantResponseDto } from './dtos/update-tenant-response.dto';
import { UpdateTenantRequestDto } from './dtos/update-tenant-request.dto';
import { UpdateTenant } from './usecases/update-tenant/update-tenant.usecase';
import { UpdateTenantCommand } from './usecases/update-tenant/update-tenant.command';

@Controller('/tenants')
@ApiTags('Tenants')
@UseInterceptors(ClassSerializerInterceptor)
@UseGuards(JwtAuthGuard)
@ApiExcludeController()
export class TenantController {
<<<<<<< HEAD
  constructor(
    private CreateTenantUsecase: CreateTenant,
    private updateTenantUsecase: UpdateTenant,
    private getTenantUsecase: GetTenant
  ) {}
=======
  constructor(private createTenantUsecase: CreateTenant, private getTenantUsecase: GetTenant) {}
>>>>>>> edee08b9

  @Get('/:identifier')
  @ApiResponse(GetTenantResponseDto)
  @ApiOperation({
    summary: 'Get tenant',
    description: `Get tenant by your internal id used to identify the tenant`,
  })
  @ExternalApiAccessible()
  getTenantById(
    @UserSession() user: IJwtPayload,
    @Param('identifier') identifier: string
  ): Promise<GetTenantResponseDto> {
    return this.getTenantUsecase.execute(
      GetTenantCommand.create({
        environmentId: user.environmentId,
        organizationId: user.organizationId,
        identifier: identifier,
      })
    );
  }

  @Post('/')
  @ExternalApiAccessible()
  @ApiResponse(CreateTenantResponseDto)
  @ApiOperation({
    summary: 'Create tenant',
    description: 'Create tenant under the current environment',
  })
  async createTenant(
    @UserSession() user: IJwtPayload,
    @Body() body: CreateTenantRequestDto
  ): Promise<CreateTenantResponseDto> {
    return await this.createTenantUsecase.execute(
      CreateTenantCommand.create({
        environmentId: user.environmentId,
        organizationId: user.organizationId,
        identifier: body.identifier,
        name: body.name,
        data: body.data,
      })
    );
  }

  @Put('/:tenantId')
  @ExternalApiAccessible()
  @ApiResponse(UpdateTenantResponseDto)
  @ApiOperation({
    summary: 'Update tenant',
    description: 'Update tenant under the current environment',
  })
  async updateTenant(
    @UserSession() user: IJwtPayload,
    @Param('tenantId') tenantId: string,
    @Body() body: UpdateTenantRequestDto
  ): Promise<UpdateTenantResponseDto> {
    return await this.updateTenantUsecase.execute(
      UpdateTenantCommand.create({
        identifier: tenantId,
        environmentId: user.environmentId,
        organizationId: user.organizationId,
        name: body.name,
        data: body.data,
        newIdentifier: body.identifier,
      })
    );
  }
}<|MERGE_RESOLUTION|>--- conflicted
+++ resolved
@@ -35,15 +35,11 @@
 @UseGuards(JwtAuthGuard)
 @ApiExcludeController()
 export class TenantController {
-<<<<<<< HEAD
   constructor(
-    private CreateTenantUsecase: CreateTenant,
+    private createTenantUsecase: CreateTenant,
     private updateTenantUsecase: UpdateTenant,
     private getTenantUsecase: GetTenant
   ) {}
-=======
-  constructor(private createTenantUsecase: CreateTenant, private getTenantUsecase: GetTenant) {}
->>>>>>> edee08b9
 
   @Get('/:identifier')
   @ApiResponse(GetTenantResponseDto)
