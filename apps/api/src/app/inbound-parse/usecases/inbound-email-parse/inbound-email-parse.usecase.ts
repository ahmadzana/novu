--- conflicted
+++ resolved
@@ -10,6 +10,7 @@
 } from '@novu/dal';
 import axios from 'axios';
 import { createHash } from '../../../shared/helpers/hmac.service';
+
 @Injectable()
 export class InboundEmailParse {
   constructor(private jobRepository: JobRepository, private messageRepository: MessageRepository) {}
@@ -92,15 +93,6 @@
 
     return { transactionId, template, notification, subscriber, environment, job, message };
   }
-<<<<<<< HEAD
-=======
-
-  createHmac(apiKeys, subscriberId: string) {
-    Logger.verbose('Creating Hmac');
-
-    return createHmac('sha256', apiKeys[0].key).update(subscriberId).digest('hex');
-  }
->>>>>>> 483f08e6
 }
 
 class MailMetadata extends InboundEmailParseCommand {}
