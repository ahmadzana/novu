--- conflicted
+++ resolved
@@ -4,12 +4,8 @@
 import { EnvironmentWithUserCommand } from '../../shared/commands/project.command';
 
 export interface IItem extends Pick<Document, '_id'> {
-<<<<<<< HEAD
   // eslint-disable-next-line @typescript-eslint/no-explicit-any
-  [key: string]: any;
-=======
   [key: string]: any; // eslint-disable-line @typescript-eslint/no-explicit-any
->>>>>>> 92959434
 }
 
 export class CreateChangeCommand extends EnvironmentWithUserCommand {
