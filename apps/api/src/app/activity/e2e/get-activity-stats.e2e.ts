<<<<<<< HEAD
import { MessageRepository, NotificationTemplateEntity, SubscriberRepository } from '@novu/dal';
=======
import { MessageRepository, NotificationTemplateEntity, SubscriberRepository, JobRepository } from '@novu/dal';
>>>>>>> 2ae76015
import { UserSession } from '@novu/testing';
import { expect } from 'chai';
import * as moment from 'moment';

describe('Get activity stats - /activity/stats (GET)', async () => {
  let session: UserSession;
  let template: NotificationTemplateEntity;
  const messageRepository = new MessageRepository();
<<<<<<< HEAD
=======
  const jobRepository = new JobRepository();
>>>>>>> 2ae76015
  let subscriberId: string;

  beforeEach(async () => {
    session = new UserSession();
    await session.initialize();
    template = await session.createTemplate();
    subscriberId = SubscriberRepository.createObjectId();

    await session.testAgent
      .post('/v1/widgets/session/initialize')
      .send({
        applicationIdentifier: session.environment.identifier,
        subscriberId,
        firstName: 'Test',
        lastName: 'User',
        email: 'test@example.com',
      })
      .expect(201);
  });

  it('should retrieve last month and last week activity', async function () {
    await session.triggerEvent(template.triggers[0].identifier, subscriberId, {
      firstName: 'Test',
    });

    await session.triggerEvent(template.triggers[0].identifier, subscriberId, {
      firstName: 'Test',
    });

    await session.awaitRunningJobs();

    const existing = await messageRepository.find(
      {
        _environmentId: session.environment._id,
      },
      null,
      { limit: 2 }
    );

    await messageRepository._model.updateMany(
      {
        _id: existing.map((i) => i._id),
      },
      {
        $set: {
          createdAt: moment().subtract(12, 'days').toDate(),
        },
      },
      {
        multi: true,
        timestamps: false,
      }
    );

    const {
      body: { data },
    } = await session.testAgent.get('/v1/activity/stats');

    expect(data.weeklySent).to.equal(2);
    expect(data.monthlySent).to.equal(4);
  });
});<|MERGE_RESOLUTION|>--- conflicted
+++ resolved
@@ -1,8 +1,4 @@
-<<<<<<< HEAD
-import { MessageRepository, NotificationTemplateEntity, SubscriberRepository } from '@novu/dal';
-=======
 import { MessageRepository, NotificationTemplateEntity, SubscriberRepository, JobRepository } from '@novu/dal';
->>>>>>> 2ae76015
 import { UserSession } from '@novu/testing';
 import { expect } from 'chai';
 import * as moment from 'moment';
@@ -11,10 +7,7 @@
   let session: UserSession;
   let template: NotificationTemplateEntity;
   const messageRepository = new MessageRepository();
-<<<<<<< HEAD
-=======
   const jobRepository = new JobRepository();
->>>>>>> 2ae76015
   let subscriberId: string;
 
   beforeEach(async () => {
