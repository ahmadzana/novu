<<<<<<< HEAD
export const POPULAR_GROUPED_NAME = 'Popular';
export const POPULAR_TEMPLATES_ID_LIST = ['646c77cf693b8e668a900a73', '646f123c720b54f89ed2130a'];
=======
/* eslint-disable max-len */
/* cSpell:disable */
import { INotificationTemplate, StepTypeEnum } from '@novu/shared';

const production = () => {
  const STEPS = [
    {
      _id: 'digest',
      name: 'Digest',
      template: {
        type: StepTypeEnum.DIGEST,
        content: '',
      },
    },
    {
      _id: 'email',
      name: 'Email',
      template: {
        name: 'Test email',
        subject: 'Test subject',
        title: 'Test title',
        type: StepTypeEnum.EMAIL,
        content: 'adsf',
      },
    },
  ];

  const STEPS2 = [
    {
      _id: 'in-app',
      name: 'In-App',
      template: {
        type: StepTypeEnum.IN_APP,
        content: '',
      },
    },
    {
      _id: 'digest',
      name: 'Digest',
      template: {
        type: StepTypeEnum.DIGEST,
        content: '',
      },
    },
    {
      _id: 'email',
      name: 'Email',
      template: {
        name: 'Test email',
        type: StepTypeEnum.EMAIL,
        content: 'adsf',
      },
    },
    {
      _id: 'push',
      name: 'Push',
      template: {
        type: StepTypeEnum.PUSH,
        content: 'Test push',
      },
    },
  ];

  const POPULAR_TEMPLATES_GROUPED = {
    name: 'Popular',
    blueprints: [
      {
        _id: '1',
        name: ':fa-regular fa-message: Comments',
        description:
          'Lorem ipsum dolor sit amet consectetur adipisicing elit. Cupiditate quas totam quod beatae. Ipsam quasi fugiat commodi adipisci eligendi necessitatibus cumque aliquam, dicta natus cupiditate suscipit voluptatum rerum debitis. Ipsum!',
        steps: STEPS,
        triggers: [
          {
            type: 'event',
            identifier: 'template_identifier_1',
          },
        ],
        isBlueprint: true,
      },
      {
        _id: '2',
        name: ':fa-solid fa-user-check: Mentions',
        description:
          'Lorem ipsum dolor sit amet consectetur adipisicing elit. Cupiditate quas totam quod beatae. Ipsam quasi fugiat commodi adipisci eligendi necessitatibus cumque aliquam, dicta natus cupiditate suscipit voluptatum rerum debitis. Ipsum!',
        steps: STEPS2,
        triggers: [
          {
            type: 'event',
            identifier: 'template_identifier_2',
          },
        ],
        isBlueprint: true,
      },
      {
        _id: '3',
        name: ':fa-solid fa-reply: Reply',
        description:
          'Lorem ipsum dolor sit amet consectetur adipisicing elit. Cupiditate quas totam quod beatae. Ipsam quasi fugiat commodi adipisci eligendi necessitatibus cumque aliquam, dicta natus cupiditate suscipit voluptatum rerum debitis. Ipsum!',
        steps: STEPS,
        triggers: [
          {
            type: 'event',
            identifier: 'template_identifier_3',
          },
        ],
        isBlueprint: true,
      },
    ] as INotificationTemplate[],
  };

  return { templates: POPULAR_TEMPLATES_GROUPED };
};

const development = () => {
  const STEPS = [
    {
      _id: 'digest',
      name: 'Digest',
      template: {
        type: StepTypeEnum.DIGEST,
        content: '',
      },
    },
    {
      _id: 'email',
      name: 'Email',
      template: {
        name: 'Test email',
        subject: 'Test subject',
        title: 'Test title',
        type: StepTypeEnum.EMAIL,
        content: 'adsf',
      },
    },
  ];

  const STEPS2 = [
    {
      _id: 'in-app',
      name: 'In-App',
      template: {
        type: StepTypeEnum.IN_APP,
        content: '',
      },
    },
    {
      _id: 'digest',
      name: 'Digest',
      template: {
        type: StepTypeEnum.DIGEST,
        content: '',
      },
    },
    {
      _id: 'email',
      name: 'Email',
      template: {
        name: 'Test email',
        type: StepTypeEnum.EMAIL,
        content: 'adsf',
      },
    },
    {
      _id: 'push',
      name: 'Push',
      template: {
        type: StepTypeEnum.PUSH,
        content: 'Test push',
      },
    },
  ];

  const POPULAR_TEMPLATES_GROUPED = {
    name: 'Popular',
    blueprints: [
      {
        _id: '1',
        name: ':fa-regular fa-message: Comments',
        description:
          'Lorem ipsum dolor sit amet consectetur adipisicing elit. Cupiditate quas totam quod beatae. Ipsam quasi fugiat commodi adipisci eligendi necessitatibus cumque aliquam, dicta natus cupiditate suscipit voluptatum rerum debitis. Ipsum!',
        steps: STEPS,
        isBlueprint: true,
      },
      {
        _id: '2',
        name: ':fa-solid fa-user-check: Mentions',
        description:
          'Lorem ipsum dolor sit amet consectetur adipisicing elit. Cupiditate quas totam quod beatae. Ipsam quasi fugiat commodi adipisci eligendi necessitatibus cumque aliquam, dicta natus cupiditate suscipit voluptatum rerum debitis. Ipsum!',
        steps: STEPS2,
        isBlueprint: true,
      },
      {
        _id: '3',
        name: ':fa-solid fa-reply: Reply',
        description:
          'Lorem ipsum dolor sit amet consectetur adipisicing elit. Cupiditate quas totam quod beatae. Ipsam quasi fugiat commodi adipisci eligendi necessitatibus cumque aliquam, dicta natus cupiditate suscipit voluptatum rerum debitis. Ipsum!',
        steps: STEPS,
        isBlueprint: true,
      },
    ] as INotificationTemplate[],
  };

  return { templates: POPULAR_TEMPLATES_GROUPED };
};

export const POPULAR_TEMPLATES_GROUPED =
  process.env.NODE_ENV === 'production' ? production().templates : development().templates;
>>>>>>> 7a991a39
<|MERGE_RESOLUTION|>--- conflicted
+++ resolved
@@ -1,213 +1,5 @@
-<<<<<<< HEAD
 export const POPULAR_GROUPED_NAME = 'Popular';
-export const POPULAR_TEMPLATES_ID_LIST = ['646c77cf693b8e668a900a73', '646f123c720b54f89ed2130a'];
-=======
-/* eslint-disable max-len */
-/* cSpell:disable */
-import { INotificationTemplate, StepTypeEnum } from '@novu/shared';
+const productionIds = ['646c77cf693b8e668a900a73', '646f123c720b54f89ed2130a'];
+const developmentIds = ['646c77cf693b8e668a900a73', '646f123c720b54f89ed2130a'];
 
-const production = () => {
-  const STEPS = [
-    {
-      _id: 'digest',
-      name: 'Digest',
-      template: {
-        type: StepTypeEnum.DIGEST,
-        content: '',
-      },
-    },
-    {
-      _id: 'email',
-      name: 'Email',
-      template: {
-        name: 'Test email',
-        subject: 'Test subject',
-        title: 'Test title',
-        type: StepTypeEnum.EMAIL,
-        content: 'adsf',
-      },
-    },
-  ];
-
-  const STEPS2 = [
-    {
-      _id: 'in-app',
-      name: 'In-App',
-      template: {
-        type: StepTypeEnum.IN_APP,
-        content: '',
-      },
-    },
-    {
-      _id: 'digest',
-      name: 'Digest',
-      template: {
-        type: StepTypeEnum.DIGEST,
-        content: '',
-      },
-    },
-    {
-      _id: 'email',
-      name: 'Email',
-      template: {
-        name: 'Test email',
-        type: StepTypeEnum.EMAIL,
-        content: 'adsf',
-      },
-    },
-    {
-      _id: 'push',
-      name: 'Push',
-      template: {
-        type: StepTypeEnum.PUSH,
-        content: 'Test push',
-      },
-    },
-  ];
-
-  const POPULAR_TEMPLATES_GROUPED = {
-    name: 'Popular',
-    blueprints: [
-      {
-        _id: '1',
-        name: ':fa-regular fa-message: Comments',
-        description:
-          'Lorem ipsum dolor sit amet consectetur adipisicing elit. Cupiditate quas totam quod beatae. Ipsam quasi fugiat commodi adipisci eligendi necessitatibus cumque aliquam, dicta natus cupiditate suscipit voluptatum rerum debitis. Ipsum!',
-        steps: STEPS,
-        triggers: [
-          {
-            type: 'event',
-            identifier: 'template_identifier_1',
-          },
-        ],
-        isBlueprint: true,
-      },
-      {
-        _id: '2',
-        name: ':fa-solid fa-user-check: Mentions',
-        description:
-          'Lorem ipsum dolor sit amet consectetur adipisicing elit. Cupiditate quas totam quod beatae. Ipsam quasi fugiat commodi adipisci eligendi necessitatibus cumque aliquam, dicta natus cupiditate suscipit voluptatum rerum debitis. Ipsum!',
-        steps: STEPS2,
-        triggers: [
-          {
-            type: 'event',
-            identifier: 'template_identifier_2',
-          },
-        ],
-        isBlueprint: true,
-      },
-      {
-        _id: '3',
-        name: ':fa-solid fa-reply: Reply',
-        description:
-          'Lorem ipsum dolor sit amet consectetur adipisicing elit. Cupiditate quas totam quod beatae. Ipsam quasi fugiat commodi adipisci eligendi necessitatibus cumque aliquam, dicta natus cupiditate suscipit voluptatum rerum debitis. Ipsum!',
-        steps: STEPS,
-        triggers: [
-          {
-            type: 'event',
-            identifier: 'template_identifier_3',
-          },
-        ],
-        isBlueprint: true,
-      },
-    ] as INotificationTemplate[],
-  };
-
-  return { templates: POPULAR_TEMPLATES_GROUPED };
-};
-
-const development = () => {
-  const STEPS = [
-    {
-      _id: 'digest',
-      name: 'Digest',
-      template: {
-        type: StepTypeEnum.DIGEST,
-        content: '',
-      },
-    },
-    {
-      _id: 'email',
-      name: 'Email',
-      template: {
-        name: 'Test email',
-        subject: 'Test subject',
-        title: 'Test title',
-        type: StepTypeEnum.EMAIL,
-        content: 'adsf',
-      },
-    },
-  ];
-
-  const STEPS2 = [
-    {
-      _id: 'in-app',
-      name: 'In-App',
-      template: {
-        type: StepTypeEnum.IN_APP,
-        content: '',
-      },
-    },
-    {
-      _id: 'digest',
-      name: 'Digest',
-      template: {
-        type: StepTypeEnum.DIGEST,
-        content: '',
-      },
-    },
-    {
-      _id: 'email',
-      name: 'Email',
-      template: {
-        name: 'Test email',
-        type: StepTypeEnum.EMAIL,
-        content: 'adsf',
-      },
-    },
-    {
-      _id: 'push',
-      name: 'Push',
-      template: {
-        type: StepTypeEnum.PUSH,
-        content: 'Test push',
-      },
-    },
-  ];
-
-  const POPULAR_TEMPLATES_GROUPED = {
-    name: 'Popular',
-    blueprints: [
-      {
-        _id: '1',
-        name: ':fa-regular fa-message: Comments',
-        description:
-          'Lorem ipsum dolor sit amet consectetur adipisicing elit. Cupiditate quas totam quod beatae. Ipsam quasi fugiat commodi adipisci eligendi necessitatibus cumque aliquam, dicta natus cupiditate suscipit voluptatum rerum debitis. Ipsum!',
-        steps: STEPS,
-        isBlueprint: true,
-      },
-      {
-        _id: '2',
-        name: ':fa-solid fa-user-check: Mentions',
-        description:
-          'Lorem ipsum dolor sit amet consectetur adipisicing elit. Cupiditate quas totam quod beatae. Ipsam quasi fugiat commodi adipisci eligendi necessitatibus cumque aliquam, dicta natus cupiditate suscipit voluptatum rerum debitis. Ipsum!',
-        steps: STEPS2,
-        isBlueprint: true,
-      },
-      {
-        _id: '3',
-        name: ':fa-solid fa-reply: Reply',
-        description:
-          'Lorem ipsum dolor sit amet consectetur adipisicing elit. Cupiditate quas totam quod beatae. Ipsam quasi fugiat commodi adipisci eligendi necessitatibus cumque aliquam, dicta natus cupiditate suscipit voluptatum rerum debitis. Ipsum!',
-        steps: STEPS,
-        isBlueprint: true,
-      },
-    ] as INotificationTemplate[],
-  };
-
-  return { templates: POPULAR_TEMPLATES_GROUPED };
-};
-
-export const POPULAR_TEMPLATES_GROUPED =
-  process.env.NODE_ENV === 'production' ? production().templates : development().templates;
->>>>>>> 7a991a39
+export const POPULAR_TEMPLATES_GROUPED = process.env.NODE_ENV === 'production' ? productionIds : developmentIds;