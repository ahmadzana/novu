--- conflicted
+++ resolved
@@ -17,15 +17,7 @@
     let subscriberIds: string[] = [];
 
     if (command.search || command.emails?.length) {
-<<<<<<< HEAD
-      const foundSubscribers = await this.subscribersRepository.searchSubscribers(
-        command.environmentId,
-        command.search,
-        command.emails
-      );
-=======
       const foundSubscribers = await this.findSubscribers(command);
->>>>>>> 7aa60632
 
       subscriberIds = foundSubscribers.map((subscriber) => subscriber._id);
 
