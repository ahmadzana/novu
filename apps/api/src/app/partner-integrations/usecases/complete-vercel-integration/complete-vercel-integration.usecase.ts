--- conflicted
+++ resolved
@@ -37,24 +37,9 @@
 
       const mappedProjectData = this.mapProjectKeys(envKeys, command.data);
 
-<<<<<<< HEAD
-    const configurationDetails = await this.getVercelProjectsUsecase.getVercelConfiguration(command.environmentId, {
-      configurationId: command.configurationId,
-      userId: command.userId,
-    });
-
-    for (const key of Object.keys(mappedProjectData)) {
-      await this.setEnvironments({
-        clientKey: mappedProjectData[key].clientKey,
-        privateKey: mappedProjectData[key].privateKey,
-        projectIds: mappedProjectData[key].projectIds,
-        teamId: configurationDetails.teamId,
-        token: configurationDetails.accessToken,
-=======
-      const configurationDetails = await this.getVercelProjectsUsecase.getVercelConfiguration({
+      const configurationDetails = await this.getVercelProjectsUsecase.getVercelConfiguration(command.environmentId, {
         configurationId: command.configurationId,
         userId: command.userId,
->>>>>>> 8f778106
       });
 
       await this.saveProjectIds(command);
