--- conflicted
+++ resolved
@@ -3,14 +3,13 @@
 import { MessageRepository, NotificationTemplateEntity, SubscriberRepository } from '@novu/dal';
 import { UserSession } from '@novu/testing';
 import { ChannelTypeEnum } from '@novu/shared';
-<<<<<<< HEAD
-import { CacheKeyPrefixEnum, CacheService, InvalidateCacheService } from '@novu/application-generic';
-=======
-
-import { CacheService, InvalidateCacheService } from '../../shared/services/cache';
-import { buildFeedKey, buildMessageCountKey } from '../../shared/services/cache/key-builders/queries';
-import { InMemoryProviderService } from '../../shared/services/in-memory-provider';
->>>>>>> d78153a2
+import {
+  InMemoryProviderService,
+  buildFeedKey,
+  buildMessageCountKey,
+  CacheService,
+  InvalidateCacheService,
+} from '@novu/application-generic';
 
 describe('Unseen Count - GET /widget/notifications/unseen', function () {
   const messageRepository = new MessageRepository();
