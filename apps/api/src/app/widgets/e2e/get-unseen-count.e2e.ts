--- conflicted
+++ resolved
@@ -69,7 +69,6 @@
     expect(unseenFeed.data.count).to.equal(2);
   });
 
-<<<<<<< HEAD
   it('should return unread count with a read filter', async function () {
     await session.triggerEvent(template.triggers[0].identifier, subscriberId);
     await session.triggerEvent(template.triggers[0].identifier, subscriberId);
@@ -95,19 +94,15 @@
       }
     );
 
-    const readFeed = await getFeedCount({ read: true });
+    const readFeed = await getUnseenFeedCount({ read: true });
     expect(readFeed.data.count).to.equal(1);
 
-    const unreadFeed = await getFeedCount({ read: false });
+    const unreadFeed = await getUnseenFeedCount({ read: false });
     expect(unreadFeed.data.count).to.equal(2);
   });
 
-  async function getFeedCount(query = {}) {
-    const response = await axios.get(`http://localhost:${process.env.PORT}/v1/widgets/notifications/count`, {
-=======
   async function getUnseenFeedCount(query = {}) {
     const response = await axios.get(`http://localhost:${process.env.PORT}/v1/widgets/notifications/unseen`, {
->>>>>>> cc57880b
       params: {
         ...query,
       },
