import { NotificationTemplateEntity } from '@novu/dal';
import { UserSession } from '@novu/testing';
import axios from 'axios';
import { expect } from 'chai';

describe('GET /widget/notifications/feed', function () {
  let template: NotificationTemplateEntity;
  let session: UserSession;

  beforeEach(async () => {
    session = new UserSession();
    await session.initialize();

    template = await session.createTemplate({
      noFeedId: true,
    });
  });

  it('should fetch a default user preference', async function () {
<<<<<<< HEAD
    await session.triggerEvent(template.triggers[0].identifier, subscriberId);
    await session.triggerEvent(template.triggers[0].identifier, subscriberId);

=======
>>>>>>> 71a8f5da
    const response = await getSubscriberPreference(session.subscriberToken);

    const data = response.data.data[0];

    expect(data.preference.channels.email).to.equal(true);
    expect(data.preference.channels.in_app).to.equal(true);
  });
});

export async function getSubscriberPreference(subscriberToken: string) {
  return await axios.get(`http://localhost:${process.env.PORT}/v1/widgets/preferences`, {
    headers: {
      Authorization: `Bearer ${subscriberToken}`,
    },
  });
}<|MERGE_RESOLUTION|>--- conflicted
+++ resolved
@@ -17,12 +17,6 @@
   });
 
   it('should fetch a default user preference', async function () {
-<<<<<<< HEAD
-    await session.triggerEvent(template.triggers[0].identifier, subscriberId);
-    await session.triggerEvent(template.triggers[0].identifier, subscriberId);
-
-=======
->>>>>>> 71a8f5da
     const response = await getSubscriberPreference(session.subscriberToken);
 
     const data = response.data.data[0];
