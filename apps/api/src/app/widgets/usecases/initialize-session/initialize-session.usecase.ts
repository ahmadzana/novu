<<<<<<< HEAD
import { Inject, Injectable } from '@nestjs/common';
=======
import { createHmac } from 'crypto';
import { Inject, Injectable, NotFoundException } from '@nestjs/common';
>>>>>>> 483f08e6
import { EnvironmentRepository, FeedRepository, MemberRepository } from '@novu/dal';
import { AnalyticsService, LogDecorator } from '@novu/application-generic';

import { AuthService } from '../../../auth/services/auth.service';
import { ApiException } from '../../../shared/exceptions/api.exception';
import { CreateSubscriber, CreateSubscriberCommand } from '../../../subscribers/usecases/create-subscriber';
import { InitializeSessionCommand } from './initialize-session.command';
import { ANALYTICS_SERVICE } from '../../../shared/shared.module';
import { SessionInitializeResponseDto } from '../../dtos/session-initialize-response.dto';
import { createHash } from '../../../shared/helpers/hmac.service';
@Injectable()
export class InitializeSession {
  constructor(
    private environmentRepository: EnvironmentRepository,
    private createSubscriber: CreateSubscriber,
    private authService: AuthService,
    private feedRepository: FeedRepository,
    @Inject(ANALYTICS_SERVICE) private analyticsService: AnalyticsService,
    private membersRepository: MemberRepository
  ) {}

  @LogDecorator()
  async execute(command: InitializeSessionCommand): Promise<SessionInitializeResponseDto> {
    const environment = await this.environmentRepository.findEnvironmentByIdentifier(command.applicationIdentifier);

    if (!environment) {
      throw new ApiException('Please provide a valid app identifier');
    }

    if (environment.widget.notificationCenterEncryption) {
      validateNotificationCenterEncryption(environment, command);
    }

    const commandos = CreateSubscriberCommand.create({
      environmentId: environment._id,
      organizationId: environment._organizationId,
      subscriberId: command.subscriberId,
      firstName: command.firstName,
      lastName: command.lastName,
      email: command.email,
      phone: command.phone,
    });

    const subscriber = await this.createSubscriber.execute(commandos);

    const organizationAdmin = await this.membersRepository.getOrganizationAdminAccount(environment._organizationId);
    if (!organizationAdmin) throw new NotFoundException('Organization admin not found');

    this.analyticsService.track('Initialize Widget Session - [Notification Center]', organizationAdmin._userId, {
      _organization: environment._organizationId,
      environmentName: environment.name,
      _subscriber: subscriber._id,
    });

    return {
      token: await this.authService.getSubscriberWidgetToken(subscriber, organizationAdmin._userId),
      profile: {
        _id: subscriber._id,
        firstName: subscriber.firstName,
        lastName: subscriber.lastName,
        phone: subscriber.phone,
      },
    };
  }
}

function validateNotificationCenterEncryption(environment, command: InitializeSessionCommand) {
  const hmacHash = createHash(environment.apiKeys[0].key, command.subscriberId);
  if (hmacHash !== command.hmacHash) {
    throw new ApiException('Please provide a valid HMAC hash');
  }
}<|MERGE_RESOLUTION|>--- conflicted
+++ resolved
@@ -1,9 +1,4 @@
-<<<<<<< HEAD
-import { Inject, Injectable } from '@nestjs/common';
-=======
-import { createHmac } from 'crypto';
 import { Inject, Injectable, NotFoundException } from '@nestjs/common';
->>>>>>> 483f08e6
 import { EnvironmentRepository, FeedRepository, MemberRepository } from '@novu/dal';
 import { AnalyticsService, LogDecorator } from '@novu/application-generic';
 
