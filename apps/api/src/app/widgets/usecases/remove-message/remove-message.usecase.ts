--- conflicted
+++ resolved
@@ -1,4 +1,4 @@
-import { Inject, Injectable, NotFoundException } from '@nestjs/common';
+import { Injectable, NotFoundException } from '@nestjs/common';
 import {
   MessageEntity,
   DalException,
@@ -8,18 +8,17 @@
   MemberRepository,
 } from '@novu/dal';
 import { ChannelTypeEnum } from '@novu/shared';
-import { WsQueueService, AnalyticsService, CacheKeyPrefixEnum, InvalidateCache } from '@novu/application-generic';
+import {
+  WsQueueService,
+  AnalyticsService,
+  InvalidateCacheService,
+  buildFeedKey,
+  buildMessageCountKey,
+} from '@novu/application-generic';
 
-<<<<<<< HEAD
-=======
-import { InvalidateCacheService } from '../../../shared/services/cache';
-import { QueueService } from '../../../shared/services/queue';
-import { ANALYTICS_SERVICE } from '../../../shared/shared.module';
->>>>>>> d78153a2
 import { RemoveMessageCommand } from './remove-message.command';
 import { ApiException } from '../../../shared/exceptions/api.exception';
 import { MarkEnum } from '../mark-message-as/mark-message-as.command';
-import { buildFeedKey, buildMessageCountKey } from '../../../shared/services/cache/key-builders/queries';
 
 @Injectable()
 export class RemoveMessage {
