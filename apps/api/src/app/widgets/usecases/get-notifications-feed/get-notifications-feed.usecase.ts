import { Injectable } from '@nestjs/common';
import { ActorTypeEnum, ChannelTypeEnum } from '@novu/shared';
import {
  AnalyticsService,
  buildFeedKey,
  buildSubscriberKey,
  CachedEntity,
  CachedQuery,
} from '@novu/application-generic';
import { MessageRepository, SubscriberEntity, SubscriberRepository } from '@novu/dal';

import { GetNotificationsFeedCommand } from './get-notifications-feed.command';
import { MessagesResponseDto } from '../../dtos/message-response.dto';
import { ApiException } from '../../../shared/exceptions/api.exception';

@Injectable()
export class GetNotificationsFeed {
  constructor(
    private messageRepository: MessageRepository,
    private analyticsService: AnalyticsService,
    private subscriberRepository: SubscriberRepository
  ) {}

  @CachedQuery({
    builder: ({ environmentId, subscriberId, ...command }: GetNotificationsFeedCommand) =>
      buildFeedKey().cache({
        environmentId: environmentId,
        subscriberId: subscriberId,
        ...command,
      }),
  })
  async execute(command: GetNotificationsFeedCommand): Promise<MessagesResponseDto> {
<<<<<<< HEAD
    const LIMIT = 10;
    const COUNT_LIMIT = 1000;

=======
>>>>>>> d2334129
    const subscriber = await this.fetchSubscriber({
      _environmentId: command.environmentId,
      subscriberId: command.subscriberId,
    });

    if (!subscriber) {
      throw new ApiException(
        'Subscriber not found for this environment with the id: ' +
          command.subscriberId +
          '. Make sure to create a subscriber before fetching the feed.'
      );
    }

    const feed = await this.messageRepository.findBySubscriberChannel(
      command.environmentId,
      subscriber._id,
      ChannelTypeEnum.IN_APP,
      { feedId: command.feedId, seen: command.query.seen, read: command.query.read },
      {
        limit: command.limit,
        skip: command.page * command.limit,
      }
    );

    if (feed.length) {
      this.analyticsService.track('Fetch Feed - [Notification Center]', command.organizationId, {
        _subscriber: feed[0]?._subscriberId,
        _organization: command.organizationId,
        feedSize: feed.length,
      });
    }

    for (const message of feed) {
      if (message._actorId && message.actor?.type === ActorTypeEnum.USER) {
        message.actor.data = this.processUserAvatar(message.actorSubscriber);
      }
    }

    const totalCount = await this.messageRepository.getCount(
      command.environmentId,
      subscriber._id,
      ChannelTypeEnum.IN_APP,
      {
        feedId: command.feedId,
        seen: command.query.seen,
        read: command.query.read,
      },
      { limit: COUNT_LIMIT }
      /*
       * todo NV-2161 in version 0.16
       *  update option as below,
       *  update below:  hasMore = feed.length < totalCount
       *  remove totalCount
       * { skip: command.page * LIMIT, limit: LIMIT + 1 }
       */
    );

    const hasMore = this.getHasMore(command.page, LIMIT, feed, totalCount);

    return {
      data: feed || [],
      totalCount: totalCount || 0,
<<<<<<< HEAD
      hasMore,
      pageSize: LIMIT,
=======
      pageSize: command.limit,
>>>>>>> d2334129
      page: command.page,
    };
  }

  private getHasMore(page: number, LIMIT: number, feed, totalCount) {
    const currentPaginationTotal = page * LIMIT + feed.length;

    return currentPaginationTotal < totalCount;
  }

  @CachedEntity({
    builder: (command: { subscriberId: string; _environmentId: string }) =>
      buildSubscriberKey({
        _environmentId: command._environmentId,
        subscriberId: command.subscriberId,
      }),
  })
  private async fetchSubscriber({
    subscriberId,
    _environmentId,
  }: {
    subscriberId: string;
    _environmentId: string;
  }): Promise<SubscriberEntity | null> {
    return await this.subscriberRepository.findBySubscriberId(_environmentId, subscriberId);
  }

  private processUserAvatar(actorSubscriber?: SubscriberEntity): string | null {
    return actorSubscriber?.avatar || null;
  }
}<|MERGE_RESOLUTION|>--- conflicted
+++ resolved
@@ -30,12 +30,8 @@
       }),
   })
   async execute(command: GetNotificationsFeedCommand): Promise<MessagesResponseDto> {
-<<<<<<< HEAD
-    const LIMIT = 10;
     const COUNT_LIMIT = 1000;
 
-=======
->>>>>>> d2334129
     const subscriber = await this.fetchSubscriber({
       _environmentId: command.environmentId,
       subscriberId: command.subscriberId,
@@ -98,12 +94,8 @@
     return {
       data: feed || [],
       totalCount: totalCount || 0,
-<<<<<<< HEAD
       hasMore,
-      pageSize: LIMIT,
-=======
       pageSize: command.limit,
->>>>>>> d2334129
       page: command.page,
     };
   }
