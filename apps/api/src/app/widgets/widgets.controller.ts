--- conflicted
+++ resolved
@@ -151,13 +151,8 @@
   }
 
   @UseGuards(AuthGuard('subscriberJwt'))
-<<<<<<< HEAD
-  @Get('/subscriber-preference')
+  @Get('/preferences')
   async getSubscriberPreference(@SubscriberSession() subscriberSession: SubscriberEntity) {
-=======
-  @Get('/preferences')
-  async GetUserPreference(@SubscriberSession() subscriberSession: SubscriberEntity) {
->>>>>>> b625565a
     const command = GetSubscriberPreferenceCommand.create({
       organizationId: subscriberSession._organizationId,
       subscriberId: subscriberSession._id,
