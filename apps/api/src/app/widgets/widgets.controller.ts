import {
  BadRequestException,
  Body,
  Controller,
  DefaultValuePipe,
  Delete,
  Get,
  HttpCode,
  HttpStatus,
  Param,
  Patch,
  Post,
  Query,
  UseGuards,
} from '@nestjs/common';
import { AuthGuard } from '@nestjs/passport';
import { ApiExcludeController, ApiNoContentResponse, ApiOperation, ApiQuery } from '@nestjs/swagger';
import { AnalyticsService, GetSubscriberPreference, GetSubscriberPreferenceCommand } from '@novu/application-generic';
import { MessageEntity, SubscriberEntity } from '@novu/dal';
import { ButtonTypeEnum, MessageActionStatusEnum } from '@novu/shared';

import { SubscriberSession } from '../shared/framework/user.decorator';
import {
  UpdateSubscriberPreference,
  UpdateSubscriberPreferenceCommand,
} from '../subscribers/usecases/update-subscriber-preference';
import { LogUsageRequestDto } from './dtos/log-usage-request.dto';
import { LogUsageResponseDto } from './dtos/log-usage-response.dto';
import { OrganizationResponseDto } from './dtos/organization-response.dto';
import { SessionInitializeRequestDto } from './dtos/session-initialize-request.dto';
import { SessionInitializeResponseDto } from './dtos/session-initialize-response.dto';
import { UnseenCountResponse } from './dtos/unseen-count-response.dto';
import { UpdateSubscriberPreferenceResponseDto } from './dtos/update-subscriber-preference-response.dto';
import { GetNotificationsFeedCommand } from './usecases/get-notifications-feed/get-notifications-feed.command';
import { GetNotificationsFeed } from './usecases/get-notifications-feed/get-notifications-feed.usecase';
import { GetOrganizationDataCommand } from './usecases/get-organization-data/get-organization-data.command';
import { GetOrganizationData } from './usecases/get-organization-data/get-organization-data.usecase';
import { InitializeSessionCommand } from './usecases/initialize-session/initialize-session.command';
import { InitializeSession } from './usecases/initialize-session/initialize-session.usecase';
import { UpdateMessageActionsCommand } from './usecases/mark-action-as-done/update-message-actions.command';
import { UpdateMessageActions } from './usecases/mark-action-as-done/update-message-actions.usecase';
import { UpdateSubscriberPreferenceRequestDto } from './dtos/update-subscriber-preference-request.dto';
import { GetFeedCountCommand } from './usecases/get-feed-count/get-feed-count.command';
import { GetFeedCount } from './usecases/get-feed-count/get-feed-count.usecase';
import { GetCountQuery } from './queries/get-count.query';
import { RemoveMessageCommand } from './usecases/remove-message/remove-message.command';
import { RemoveMessage } from './usecases/remove-message/remove-message.usecase';
import { MarkMessageAsCommand } from './usecases/mark-message-as/mark-message-as.command';
import { MarkMessageAs } from './usecases/mark-message-as/mark-message-as.usecase';
import { MarkAllMessagesAsCommand } from './usecases/mark-all-messages-as/mark-all-messages-as.command';
import { MarkAllMessagesAs } from './usecases/mark-all-messages-as/mark-all-messages-as.usecase';
import { GetNotificationsFeedDto } from './dtos/get-notifications-feed-request.dto';
import { LimitPipe } from './pipes/limit-pipe/limit-pipe';
import { RemoveAllMessagesCommand } from './usecases/remove-messages/remove-all-messages.command';
import { RemoveAllMessages } from './usecases/remove-messages/remove-all-messages.usecase';
<<<<<<< HEAD
=======
import { RemoveAllMessagesDto } from './dtos/remove-all-messages.dto';
>>>>>>> 06836dd2

@Controller('/widgets')
// @ApiExcludeController()
export class WidgetsController {
  constructor(
    private initializeSessionUsecase: InitializeSession,
    private getNotificationsFeedUsecase: GetNotificationsFeed,
    private getFeedCountUsecase: GetFeedCount,
    private markMessageAsUsecase: MarkMessageAs,
    private removeMessageUsecase: RemoveMessage,
    private removeAllMessagesUsecase: RemoveAllMessages,
    private updateMessageActionsUsecase: UpdateMessageActions,
    private getOrganizationUsecase: GetOrganizationData,
    private getSubscriberPreferenceUsecase: GetSubscriberPreference,
    private updateSubscriberPreferenceUsecase: UpdateSubscriberPreference,
    private markAllMessagesAsUsecase: MarkAllMessagesAs,
    private analyticsService: AnalyticsService
  ) {}

  @Post('/session/initialize')
  async sessionInitialize(@Body() body: SessionInitializeRequestDto): Promise<SessionInitializeResponseDto> {
    return await this.initializeSessionUsecase.execute(
      InitializeSessionCommand.create({
        subscriberId: body.subscriberId,
        applicationIdentifier: body.applicationIdentifier,
        email: body.email,
        firstName: body.firstName,
        lastName: body.lastName,
        phone: body.phone,
        hmacHash: body.hmacHash,
      })
    );
  }

  @UseGuards(AuthGuard('subscriberJwt'))
  @Get('/notifications/feed')
  @ApiQuery({
    name: 'seen',
    type: Boolean,
    required: false,
  })
  async getNotificationsFeed(
    @SubscriberSession() subscriberSession: SubscriberEntity,
    @Query() query: GetNotificationsFeedDto
  ) {
    let feedsQuery: string[] | undefined;
    if (query.feedIdentifier) {
      feedsQuery = Array.isArray(query.feedIdentifier) ? query.feedIdentifier : [query.feedIdentifier];
    }

    const command = GetNotificationsFeedCommand.create({
      organizationId: subscriberSession._organizationId,
      subscriberId: subscriberSession.subscriberId,
      environmentId: subscriberSession._environmentId,
      page: query.page != null ? parseInt(query.page) : 0,
      feedId: feedsQuery,
      query: { seen: query.seen, read: query.read },
      limit: query.limit != null ? parseInt(query.limit) : 10,
    });

    return await this.getNotificationsFeedUsecase.execute(command);
  }

  @UseGuards(AuthGuard('subscriberJwt'))
  @Get('/notifications/unseen')
  async getUnseenCount(
    @SubscriberSession() subscriberSession: SubscriberEntity,
    @Query('feedIdentifier') feedId: string[] | string,
    @Query('seen') seen: boolean,
    // todo NV-2161 in version 0.16: update DefaultValuePipe to 100 and limit-pipe max to 100
    @Query('limit', new DefaultValuePipe(1000), new LimitPipe(1, 1000, true)) limit: number
  ): Promise<UnseenCountResponse> {
    const feedsQuery = this.toArray(feedId);

    const command = GetFeedCountCommand.create({
      organizationId: subscriberSession._organizationId,
      subscriberId: subscriberSession.subscriberId,
      environmentId: subscriberSession._environmentId,
      feedId: feedsQuery,
      seen,
      limit,
    });

    return await this.getFeedCountUsecase.execute(command);
  }

  @UseGuards(AuthGuard('subscriberJwt'))
  @Get('/notifications/unread')
  async getUnreadCount(
    @SubscriberSession() subscriberSession: SubscriberEntity,
    @Query('feedIdentifier') feedId: string[] | string,
    @Query('read') read: boolean,
    // todo NV-2161 in version 0.16: update DefaultValuePipe to 100 and limit-pipe max to 100
    @Query('limit', new DefaultValuePipe(1000), new LimitPipe(1, 1000, true)) limit: number
  ): Promise<UnseenCountResponse> {
    const feedsQuery = this.toArray(feedId);

    const command = GetFeedCountCommand.create({
      organizationId: subscriberSession._organizationId,
      subscriberId: subscriberSession.subscriberId,
      environmentId: subscriberSession._environmentId,
      feedId: feedsQuery,
      read,
      limit,
    });

    return await this.getFeedCountUsecase.execute(command);
  }

  @UseGuards(AuthGuard('subscriberJwt'))
  @Get('/notifications/count')
  async getCount(
    @SubscriberSession() subscriberSession: SubscriberEntity,
    @Query() query: GetCountQuery,
    // todo NV-2161 in version 0.16: update DefaultValuePipe to 100 and limit-pipe max to 100
    @Query('limit', new DefaultValuePipe(1000), new LimitPipe(1, 1000, true)) limit: number
  ): Promise<UnseenCountResponse> {
    const feedsQuery = this.toArray(query.feedIdentifier);

    if (query.seen === undefined && query.read === undefined) {
      query.seen = false;
    }

    const command = GetFeedCountCommand.create({
      organizationId: subscriberSession._organizationId,
      subscriberId: subscriberSession.subscriberId,
      environmentId: subscriberSession._environmentId,
      feedId: feedsQuery,
      seen: query.seen,
      read: query.read,
      limit: limit,
    });

    return await this.getFeedCountUsecase.execute(command);
  }

  @ApiOperation({
    summary: 'Mark a subscriber feed message or messages as seen or as read',
  })
  @UseGuards(AuthGuard('subscriberJwt'))
  @Post('/messages/markAs')
  async markMessageAs(
    @SubscriberSession() subscriberSession: SubscriberEntity,
    @Body() body: { messageId: string | string[]; mark: { seen?: boolean; read?: boolean } }
  ): Promise<MessageEntity[]> {
    const messageIds = this.toArray(body.messageId);
    if (!messageIds) throw new BadRequestException('messageId is required');

    const command = MarkMessageAsCommand.create({
      organizationId: subscriberSession._organizationId,
      subscriberId: subscriberSession.subscriberId,
      environmentId: subscriberSession._environmentId,
      messageIds,
      mark: body.mark,
    });

    return await this.markMessageAsUsecase.execute(command);
  }

  @ApiOperation({
    summary: 'Remove a subscriber feed message',
  })
  @UseGuards(AuthGuard('subscriberJwt'))
  @Delete('/messages/:messageId')
  async removeMessage(
    @SubscriberSession() subscriberSession: SubscriberEntity,
    @Param('messageId') messageId: string
  ): Promise<MessageEntity> {
    if (!messageId) throw new BadRequestException('messageId is required');

    const command = RemoveMessageCommand.create({
      organizationId: subscriberSession._organizationId,
      subscriberId: subscriberSession.subscriberId,
      environmentId: subscriberSession._environmentId,
      messageId: messageId,
    });

    return await this.removeMessageUsecase.execute(command);
  }

  @ApiOperation({
    summary: `Remove a subscriber's feed messages`,
  })
  @UseGuards(AuthGuard('subscriberJwt'))
  @Delete('/messages')
<<<<<<< HEAD
  async removeAllMessages(
    @SubscriberSession() subscriberSession: SubscriberEntity,
    @Query('feedId') feedId?: string
  ): Promise<number> {
=======
  @ApiNoContentResponse({ description: 'Messages removed' })
  @HttpCode(HttpStatus.NO_CONTENT)
  async removeAllMessages(
    @SubscriberSession() subscriberSession: SubscriberEntity,
    @Query() query: RemoveAllMessagesDto
  ): Promise<void> {
>>>>>>> 06836dd2
    const command = RemoveAllMessagesCommand.create({
      organizationId: subscriberSession._organizationId,
      subscriberId: subscriberSession.subscriberId,
      environmentId: subscriberSession._environmentId,
<<<<<<< HEAD
      feedId: feedId,
    });

    return await this.removeAllMessagesUsecase.execute(command);
=======
      feedId: query.feedId,
    });

    await this.removeAllMessagesUsecase.execute(command);
>>>>>>> 06836dd2
  }

  @ApiOperation({
    summary: "Mark subscriber's all unread messages as read",
  })
  @UseGuards(AuthGuard('subscriberJwt'))
  @Post('/messages/read')
  async markAllUnreadAsRead(
    @SubscriberSession() subscriberSession: SubscriberEntity,
    @Body() body: { feedId?: string | string[] }
  ) {
    const feedIds = this.toArray(body.feedId);
    const command = MarkAllMessagesAsCommand.create({
      organizationId: subscriberSession._organizationId,
      subscriberId: subscriberSession.subscriberId,
      environmentId: subscriberSession._environmentId,
      markAs: 'read',
      feedIds,
    });

    return await this.markAllMessagesAsUsecase.execute(command);
  }

  @ApiOperation({
    summary: "Mark subscriber's all unseen messages as seen",
  })
  @UseGuards(AuthGuard('subscriberJwt'))
  @Post('/messages/seen')
  async markAllUnseenAsSeen(
    @SubscriberSession() subscriberSession: SubscriberEntity,
    @Body() body: { feedId?: string | string[] }
  ): Promise<number> {
    const feedIds = this.toArray(body.feedId);
    const command = MarkAllMessagesAsCommand.create({
      organizationId: subscriberSession._organizationId,
      subscriberId: subscriberSession.subscriberId,
      environmentId: subscriberSession._environmentId,
      markAs: 'seen',
      feedIds,
    });

    return await this.markAllMessagesAsUsecase.execute(command);
  }

  @UseGuards(AuthGuard('subscriberJwt'))
  @Post('/messages/:messageId/actions/:type')
  async markActionAsSeen(
    @SubscriberSession() subscriberSession: SubscriberEntity,
    @Param('messageId') messageId: string,
    @Param('type') type: ButtonTypeEnum,
    @Body() body: { payload: any; status: MessageActionStatusEnum } // eslint-disable-line @typescript-eslint/no-explicit-any
  ): Promise<MessageEntity> {
    return await this.updateMessageActionsUsecase.execute(
      UpdateMessageActionsCommand.create({
        organizationId: subscriberSession._organizationId,
        subscriberId: subscriberSession.subscriberId,
        environmentId: subscriberSession._environmentId,
        messageId,
        type,
        payload: body.payload,
        status: body.status,
      })
    );
  }

  @UseGuards(AuthGuard('subscriberJwt'))
  @Get('/organization')
  async getOrganizationData(
    @SubscriberSession() subscriberSession: SubscriberEntity
  ): Promise<OrganizationResponseDto> {
    const command = GetOrganizationDataCommand.create({
      organizationId: subscriberSession._organizationId,
      subscriberId: subscriberSession._id,
      environmentId: subscriberSession._environmentId,
    });

    return await this.getOrganizationUsecase.execute(command);
  }

  @UseGuards(AuthGuard('subscriberJwt'))
  @Get('/preferences')
  async getSubscriberPreference(@SubscriberSession() subscriberSession: SubscriberEntity) {
    const command = GetSubscriberPreferenceCommand.create({
      organizationId: subscriberSession._organizationId,
      subscriberId: subscriberSession.subscriberId,
      environmentId: subscriberSession._environmentId,
    });

    return await this.getSubscriberPreferenceUsecase.execute(command);
  }

  @UseGuards(AuthGuard('subscriberJwt'))
  @Patch('/preferences/:templateId')
  async updateSubscriberPreference(
    @SubscriberSession() subscriberSession: SubscriberEntity,
    @Param('templateId') templateId: string,
    @Body() body: UpdateSubscriberPreferenceRequestDto
  ): Promise<UpdateSubscriberPreferenceResponseDto> {
    const command = UpdateSubscriberPreferenceCommand.create({
      organizationId: subscriberSession._organizationId,
      subscriberId: subscriberSession.subscriberId,
      environmentId: subscriberSession._environmentId,
      templateId: templateId,
      channel: body.channel,
      enabled: body.enabled,
    });

    return await this.updateSubscriberPreferenceUsecase.execute(command);
  }

  @UseGuards(AuthGuard('subscriberJwt'))
  @Post('/usage/log')
  async logUsage(
    @SubscriberSession() subscriberSession: SubscriberEntity,
    @Body() body: LogUsageRequestDto
  ): Promise<LogUsageResponseDto> {
    this.analyticsService.track(body.name, subscriberSession._organizationId, {
      environmentId: subscriberSession._environmentId,
      ...(body.payload || {}),
    });

    return {
      success: true,
    };
  }

  private toArray(param: string[] | string | undefined): string[] | undefined {
    let paramArray: string[] | undefined = undefined;

    if (param) {
      paramArray = Array.isArray(param) ? param : param.split(',');
    }

    return paramArray as string[];
  }
}<|MERGE_RESOLUTION|>--- conflicted
+++ resolved
@@ -53,10 +53,7 @@
 import { LimitPipe } from './pipes/limit-pipe/limit-pipe';
 import { RemoveAllMessagesCommand } from './usecases/remove-messages/remove-all-messages.command';
 import { RemoveAllMessages } from './usecases/remove-messages/remove-all-messages.usecase';
-<<<<<<< HEAD
-=======
 import { RemoveAllMessagesDto } from './dtos/remove-all-messages.dto';
->>>>>>> 06836dd2
 
 @Controller('/widgets')
 // @ApiExcludeController()
@@ -242,34 +239,20 @@
   })
   @UseGuards(AuthGuard('subscriberJwt'))
   @Delete('/messages')
-<<<<<<< HEAD
-  async removeAllMessages(
-    @SubscriberSession() subscriberSession: SubscriberEntity,
-    @Query('feedId') feedId?: string
-  ): Promise<number> {
-=======
   @ApiNoContentResponse({ description: 'Messages removed' })
   @HttpCode(HttpStatus.NO_CONTENT)
   async removeAllMessages(
     @SubscriberSession() subscriberSession: SubscriberEntity,
     @Query() query: RemoveAllMessagesDto
   ): Promise<void> {
->>>>>>> 06836dd2
     const command = RemoveAllMessagesCommand.create({
       organizationId: subscriberSession._organizationId,
       subscriberId: subscriberSession.subscriberId,
       environmentId: subscriberSession._environmentId,
-<<<<<<< HEAD
-      feedId: feedId,
-    });
-
-    return await this.removeAllMessagesUsecase.execute(command);
-=======
       feedId: query.feedId,
     });
 
     await this.removeAllMessagesUsecase.execute(command);
->>>>>>> 06836dd2
   }
 
   @ApiOperation({
