--- conflicted
+++ resolved
@@ -43,14 +43,9 @@
   constructor(
     private initializeSessionUsecase: InitializeSession,
     private getNotificationsFeedUsecase: GetNotificationsFeed,
-<<<<<<< HEAD
     private getFeedCountUsecase: GetFeedCount,
     private markMessageAsUsecase: MarkMessageAs,
-=======
-    private genUnseenCountUsecase: GetUnseenCount,
-    private markMessageAsSeenUsecase: MarkMessageAsSeen,
     private markAllMessageAsSeenUseCase: MarkAllMessageAsSeen,
->>>>>>> 47bc7165
     private updateMessageActionsUsecase: UpdateMessageActions,
     private getOrganizationUsecase: GetOrganizationData,
     private getSubscriberPreferenceUsecase: GetSubscriberPreference,
