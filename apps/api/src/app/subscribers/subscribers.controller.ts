--- conflicted
+++ resolved
@@ -19,12 +19,7 @@
   UpdateSubscriber,
   UpdateSubscriberCommand,
 } from '@novu/application-generic';
-<<<<<<< HEAD
-import { ApiOperation, ApiTags, ApiExcludeEndpoint, ApiOkResponse } from '@nestjs/swagger';
-=======
-import { ApiOperation, ApiTags } from '@nestjs/swagger';
->>>>>>> 2bb393f0
-
+import { ApiOperation, ApiTags, ApiOkResponse } from '@nestjs/swagger';
 import { ButtonTypeEnum, ChatProviderIdEnum, IJwtPayload } from '@novu/shared';
 import { MessageEntity } from '@novu/dal';
 
