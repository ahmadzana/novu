import { IsEmail, IsOptional, IsString } from 'class-validator';
import { EnvironmentCommand } from '../../../shared/commands/project.command';
<<<<<<< HEAD

export class UpdateSubscriberCommand extends EnvironmentCommand {
  static create(data: UpdateSubscriberCommand) {
    return CommandHelper.create(UpdateSubscriberCommand, data);
  }

=======
import { IUpdateSubscriberDto } from '@novu/shared';

export class UpdateSubscriberCommand extends EnvironmentCommand implements IUpdateSubscriberDto {
>>>>>>> 6fbf981b
  @IsString()
  subscriberId: string;

  @IsOptional()
  firstName?: string;

  @IsOptional()
  lastName?: string;

  @IsOptional()
  @IsEmail()
  email?: string;

  @IsOptional()
  @IsString()
  phone?: string;

  @IsString()
  @IsOptional()
  avatar?: string;
}<|MERGE_RESOLUTION|>--- conflicted
+++ resolved
@@ -1,17 +1,7 @@
 import { IsEmail, IsOptional, IsString } from 'class-validator';
 import { EnvironmentCommand } from '../../../shared/commands/project.command';
-<<<<<<< HEAD
 
 export class UpdateSubscriberCommand extends EnvironmentCommand {
-  static create(data: UpdateSubscriberCommand) {
-    return CommandHelper.create(UpdateSubscriberCommand, data);
-  }
-
-=======
-import { IUpdateSubscriberDto } from '@novu/shared';
-
-export class UpdateSubscriberCommand extends EnvironmentCommand implements IUpdateSubscriberDto {
->>>>>>> 6fbf981b
   @IsString()
   subscriberId: string;
 
