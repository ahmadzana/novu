<<<<<<< HEAD
import { IsArray, IsEmail, IsOptional, IsString } from 'class-validator';
import { CommandHelper } from '../../../shared/commands/command.helper';
=======
import { IsEmail, IsOptional, IsString } from 'class-validator';
>>>>>>> 92959434
import { EnvironmentCommand } from '../../../shared/commands/project.command';
import { IUpdateSubscriberDto } from '@novu/shared';
import { IChannelSettings } from '@novu/dal';

<<<<<<< HEAD
export class UpdateSubscriberCommand extends EnvironmentCommand implements IUpdateSubscriberDto {
  static create(data: UpdateSubscriberCommand) {
    return CommandHelper.create(UpdateSubscriberCommand, data);
  }

=======
export class UpdateSubscriberCommand extends EnvironmentCommand {
>>>>>>> 92959434
  @IsString()
  subscriberId: string;

  @IsOptional()
  firstName?: string;

  @IsOptional()
  lastName?: string;

  @IsOptional()
  @IsEmail()
  email?: string;

  @IsOptional()
  @IsString()
  phone?: string;

  @IsString()
  @IsOptional()
  avatar?: string;
}<|MERGE_RESOLUTION|>--- conflicted
+++ resolved
@@ -1,22 +1,8 @@
-<<<<<<< HEAD
-import { IsArray, IsEmail, IsOptional, IsString } from 'class-validator';
-import { CommandHelper } from '../../../shared/commands/command.helper';
-=======
 import { IsEmail, IsOptional, IsString } from 'class-validator';
->>>>>>> 92959434
 import { EnvironmentCommand } from '../../../shared/commands/project.command';
 import { IUpdateSubscriberDto } from '@novu/shared';
-import { IChannelSettings } from '@novu/dal';
 
-<<<<<<< HEAD
 export class UpdateSubscriberCommand extends EnvironmentCommand implements IUpdateSubscriberDto {
-  static create(data: UpdateSubscriberCommand) {
-    return CommandHelper.create(UpdateSubscriberCommand, data);
-  }
-
-=======
-export class UpdateSubscriberCommand extends EnvironmentCommand {
->>>>>>> 92959434
   @IsString()
   subscriberId: string;
 
