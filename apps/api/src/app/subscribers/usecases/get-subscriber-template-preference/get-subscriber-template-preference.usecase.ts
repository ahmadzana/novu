import { Injectable } from '@nestjs/common';
import {
  MessageTemplateRepository,
  NotificationTemplateEntity,
  NotificationTemplateRepository,
  SubscriberPreferenceRepository,
  SubscriberRepository,
  SubscriberEntity,
  SubscriberPreferenceEntity,
} from '@novu/dal';
import { ChannelTypeEnum } from '@novu/stateless';
import { IPreferenceChannels } from '@novu/shared';
import {
  IGetSubscriberPreferenceTemplateResponse,
  ISubscriberPreferenceResponse,
} from '../get-subscriber-preference/get-subscriber-preference.usecase';
import { GetSubscriberTemplatePreferenceCommand } from './get-subscriber-template-preference.command';
<<<<<<< HEAD
import { CachedEntity } from '../../../shared/interceptors/cached-entity.interceptor';
import { KeyGenerator } from '../../../shared/services/cache/keys';
=======
import { ApiException } from '../../../shared/exceptions/api.exception';
>>>>>>> ac65a49e

@Injectable()
export class GetSubscriberTemplatePreference {
  constructor(
    private subscriberPreferenceRepository: SubscriberPreferenceRepository,
    private notificationTemplateRepository: NotificationTemplateRepository,
    private messageTemplateRepository: MessageTemplateRepository,
    private subscriberRepository: SubscriberRepository
  ) {}

  async execute(command: GetSubscriberTemplatePreferenceCommand): Promise<ISubscriberPreferenceResponse> {
    const activeChannels = await this.queryActiveChannels(command);
<<<<<<< HEAD
    const subscriberPreference = await this.getSubscriberPreference(command);
=======
    const subscriber =
      command.subscriber ??
      (await this.subscriberRepository.findBySubscriberId(command.environmentId, command.subscriberId));
    if (!subscriber) {
      throw new ApiException(`Subscriber ${command.subscriberId} not found`);
    }

    const subscriberPreference = await this.subscriberPreferenceRepository.findOne({
      _environmentId: command.environmentId,
      _subscriberId: subscriber._id,
      _templateId: command.template._id,
    });
>>>>>>> ac65a49e

    const responseTemplate = mapResponseTemplate(command.template);
    const subscriberPreferenceEnabled = subscriberPreference?.enabled ?? true;

    if (subscriberPreferenceIsWhole(subscriberPreference?.channels, activeChannels)) {
      return getResponse(responseTemplate, subscriberPreferenceEnabled, subscriberPreference?.channels, activeChannels);
    }

    const templatePreference = command.template.preferenceSettings;

    if (templatePreference) {
      if (!subscriberPreference?.channels) {
        return getResponse(responseTemplate, subscriberPreferenceEnabled, templatePreference, activeChannels);
      }

      const mergedPreference = Object.assign({}, templatePreference, subscriberPreference.channels);

      return getResponse(responseTemplate, subscriberPreferenceEnabled, mergedPreference, activeChannels);
    }

    return getNoSettingFallback(responseTemplate, activeChannels);
  }

  private async getSubscriberPreference(command: GetSubscriberTemplatePreferenceCommand) {
    let _subscriberId = (command.subscriber as { _subscriberId: string })._subscriberId || undefined;

    if (!_subscriberId) {
      const subscriber = await this.fetchSubscriber({
        _environmentId: command.environmentId,
        subscriberId: (command.subscriber as { subscriberId: string }).subscriberId,
      });

      _subscriberId = subscriber?._id;
    }

    let subscriberPreference: SubscriberPreferenceEntity | null = null;

    if (_subscriberId) {
      subscriberPreference = await this.subscriberPreferenceRepository.findOne({
        _environmentId: command.environmentId,
        _subscriberId: _subscriberId,
        _templateId: command.template._id,
      });
    }

    return subscriberPreference;
  }

  private async queryActiveChannels(command: GetSubscriberTemplatePreferenceCommand): Promise<ChannelTypeEnum[]> {
    const messageIds = command.template.steps.filter((step) => step.active === true).map((step) => step._templateId);

    const messageTemplates = await this.messageTemplateRepository.find({
      _environmentId: command.environmentId,
      _id: {
        $in: messageIds,
      },
    });

    return [
      ...new Set(messageTemplates.map((messageTemplate) => messageTemplate.type) as unknown as ChannelTypeEnum[]),
    ];
  }

  @CachedEntity({
    builder: KeyGenerator.subscriber,
  })
  private async fetchSubscriber({
    subscriberId,
    _environmentId,
  }: {
    subscriberId: string;
    _environmentId: string;
  }): Promise<SubscriberEntity | null> {
    return await this.subscriberRepository.findBySubscriberId(_environmentId, subscriberId);
  }
}

function filterActiveChannels(
  activeChannels: ChannelTypeEnum[],
  preference?: IPreferenceChannels
): IPreferenceChannels {
  const filteredChannels = Object.assign({}, preference);
  for (const key in preference) {
    if (!activeChannels.some((channel) => channel === key)) {
      delete filteredChannels[key];
    }
  }

  return filteredChannels;
}

function getNoSettingFallback(
  template: IGetSubscriberPreferenceTemplateResponse,
  activeChannels: ChannelTypeEnum[]
): ISubscriberPreferenceResponse {
  return getResponse(
    template,
    true,
    {
      email: true,
      sms: true,
      in_app: true,
      chat: true,
      push: true,
    },
    activeChannels
  );
}

function mapResponseTemplate(template: NotificationTemplateEntity): IGetSubscriberPreferenceTemplateResponse {
  return {
    _id: template._id,
    name: template.name,
    critical: template.critical != null ? template.critical : true,
  };
}

function subscriberPreferenceIsWhole(
  preference?: IPreferenceChannels | null,
  activeChannels?: ChannelTypeEnum[] | null
): boolean {
  if (!preference || !activeChannels) return false;

  return Object.keys(preference).length === activeChannels.length;
}

function getResponse(
  responseTemplate: IGetSubscriberPreferenceTemplateResponse,
  subscriberPreferenceEnabled: boolean,
  subscriberPreferenceChannels: IPreferenceChannels | undefined,
  activeChannels: ChannelTypeEnum[]
): ISubscriberPreferenceResponse {
  return {
    template: responseTemplate,
    preference: {
      enabled: subscriberPreferenceEnabled,
      channels: filterActiveChannels(activeChannels, subscriberPreferenceChannels),
    },
  };
}<|MERGE_RESOLUTION|>--- conflicted
+++ resolved
@@ -15,12 +15,9 @@
   ISubscriberPreferenceResponse,
 } from '../get-subscriber-preference/get-subscriber-preference.usecase';
 import { GetSubscriberTemplatePreferenceCommand } from './get-subscriber-template-preference.command';
-<<<<<<< HEAD
+import { ApiException } from '../../../shared/exceptions/api.exception';
 import { CachedEntity } from '../../../shared/interceptors/cached-entity.interceptor';
 import { KeyGenerator } from '../../../shared/services/cache/keys';
-=======
-import { ApiException } from '../../../shared/exceptions/api.exception';
->>>>>>> ac65a49e
 
 @Injectable()
 export class GetSubscriberTemplatePreference {
@@ -33,9 +30,6 @@
 
   async execute(command: GetSubscriberTemplatePreferenceCommand): Promise<ISubscriberPreferenceResponse> {
     const activeChannels = await this.queryActiveChannels(command);
-<<<<<<< HEAD
-    const subscriberPreference = await this.getSubscriberPreference(command);
-=======
     const subscriber =
       command.subscriber ??
       (await this.subscriberRepository.findBySubscriberId(command.environmentId, command.subscriberId));
@@ -48,7 +42,6 @@
       _subscriberId: subscriber._id,
       _templateId: command.template._id,
     });
->>>>>>> ac65a49e
 
     const responseTemplate = mapResponseTemplate(command.template);
     const subscriberPreferenceEnabled = subscriberPreference?.enabled ?? true;
@@ -70,31 +63,6 @@
     }
 
     return getNoSettingFallback(responseTemplate, activeChannels);
-  }
-
-  private async getSubscriberPreference(command: GetSubscriberTemplatePreferenceCommand) {
-    let _subscriberId = (command.subscriber as { _subscriberId: string })._subscriberId || undefined;
-
-    if (!_subscriberId) {
-      const subscriber = await this.fetchSubscriber({
-        _environmentId: command.environmentId,
-        subscriberId: (command.subscriber as { subscriberId: string }).subscriberId,
-      });
-
-      _subscriberId = subscriber?._id;
-    }
-
-    let subscriberPreference: SubscriberPreferenceEntity | null = null;
-
-    if (_subscriberId) {
-      subscriberPreference = await this.subscriberPreferenceRepository.findOne({
-        _environmentId: command.environmentId,
-        _subscriberId: _subscriberId,
-        _templateId: command.template._id,
-      });
-    }
-
-    return subscriberPreference;
   }
 
   private async queryActiveChannels(command: GetSubscriberTemplatePreferenceCommand): Promise<ChannelTypeEnum[]> {
