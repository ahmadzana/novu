--- conflicted
+++ resolved
@@ -1,16 +1,8 @@
-<<<<<<< HEAD
 import { EnvironmentCommand } from '../../../shared/commands/project.command';
-import { NotificationTemplateEntity } from '@novu/dal';
+import { NotificationTemplateEntity, SubscriberEntity } from '@novu/dal';
 import { IsNotEmpty } from 'class-validator';
-=======
-import { EnvironmentWithSubscriber } from '../../../shared/commands/project.command';
-import { NotificationTemplateEntity, SubscriberEntity } from '@novu/dal';
->>>>>>> ac65a49e
 
 export class GetSubscriberTemplatePreferenceCommand extends EnvironmentCommand {
-  @IsNotEmpty()
-  subscriber: { subscriberId: string } | { _subscriberId: string };
-
   @IsNotEmpty()
   template: NotificationTemplateEntity;
 
