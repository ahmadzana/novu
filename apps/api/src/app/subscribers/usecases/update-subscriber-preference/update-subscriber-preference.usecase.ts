import { Inject, Injectable, NotFoundException } from '@nestjs/common';
import {
  SubscriberPreferenceEntity,
  SubscriberPreferenceRepository,
  NotificationTemplateRepository,
  SubscriberEntity,
  SubscriberRepository,
  MemberRepository,
} from '@novu/dal';
import { AnalyticsService } from '@novu/application-generic';

import { UpdateSubscriberPreferenceCommand } from './update-subscriber-preference.command';
import { ApiException } from '../../../shared/exceptions/api.exception';
import { ISubscriberPreferenceResponse } from '../get-subscriber-preference/get-subscriber-preference.usecase';
import {
  GetSubscriberTemplatePreference,
  GetSubscriberTemplatePreferenceCommand,
} from '../get-subscriber-template-preference';
import { ANALYTICS_SERVICE } from '../../../shared/shared.module';

@Injectable()
export class UpdateSubscriberPreference {
  constructor(
    private subscriberPreferenceRepository: SubscriberPreferenceRepository,
    private getSubscriberTemplatePreference: GetSubscriberTemplatePreference,
    private notificationTemplateRepository: NotificationTemplateRepository,
    @Inject(ANALYTICS_SERVICE) private analyticsService: AnalyticsService,
    private subscriberRepository: SubscriberRepository,
    private memberRepository: MemberRepository
  ) {}

  async execute(command: UpdateSubscriberPreferenceCommand): Promise<ISubscriberPreferenceResponse> {
    const subscriber = await this.subscriberRepository.findBySubscriberId(command.environmentId, command.subscriberId);
    if (!subscriber) throw new NotFoundException(`Subscriber not found`);

    const userPreference = await this.subscriberPreferenceRepository.findOne({
      _organizationId: command.organizationId,
      _environmentId: command.environmentId,
      _subscriberId: subscriber._id,
      _templateId: command.templateId,
    });

    const admin = await this.memberRepository.getOrganizationAdminAccount(command.organizationId);
    this.analyticsService.track('Update User Preference - [Notification Center]', admin._userId, {
      _organization: command.organizationId,
      _subscriber: subscriber._id,
      _template: command.templateId,
      channel: command.channel?.type,
      enabled: command.channel?.enabled,
    });

    if (!userPreference) {
      await this.createUserPreference(command, subscriber);
    } else {
      await this.updateUserPreference(command, subscriber);
    }

    const template = await this.notificationTemplateRepository.findById(command.templateId, command.environmentId);

    const getSubscriberPreferenceCommand = GetSubscriberTemplatePreferenceCommand.create({
      organizationId: command.organizationId,
      subscriberId: command.subscriberId,
      environmentId: command.environmentId,
      template,
    });

<<<<<<< HEAD
      const getSubscriberPreferenceCommand = GetSubscriberTemplatePreferenceCommand.create({
        organizationId: command.organizationId,
        subscriber: { subscriberId: command.subscriberId },
        environmentId: command.environmentId,
        template,
      });
=======
    return await this.getSubscriberTemplatePreference.execute(getSubscriberPreferenceCommand);
  }
>>>>>>> ac65a49e

  private async createUserPreference(
    command: UpdateSubscriberPreferenceCommand,
    subscriber: SubscriberEntity
  ): Promise<void> {
    const channelObj = {} as Record<'email' | 'sms' | 'in_app' | 'chat' | 'push', boolean>;
    if (command.channel) {
      channelObj[command.channel.type] = command.channel.enabled;
    }

    await this.subscriberPreferenceRepository.create({
      _environmentId: command.environmentId,
      _organizationId: command.organizationId,
      _subscriberId: subscriber._id,
      _templateId: command.templateId,
      /*
       * Unless explicitly set to false when creating a user preference we want it to be enabled
       * even if not passing at first enabled to true.
       */
      enabled: command.enabled !== false,
      channels: command.channel?.type ? channelObj : null,
    });
  }

  private async updateUserPreference(
    command: UpdateSubscriberPreferenceCommand,
    subscriber: SubscriberEntity
  ): Promise<void> {
    const updatePayload: Partial<SubscriberPreferenceEntity> = {};

    if (command.enabled != null) {
      updatePayload.enabled = command.enabled;
    }

    if (command.channel?.type) {
      updatePayload[`channels.${command.channel.type}`] = command.channel.enabled;
    }

    if (Object.keys(updatePayload).length === 0) {
      throw new ApiException('In order to make an update you need to provider channel or enabled');
    }

    await this.subscriberPreferenceRepository.update(
      {
        _environmentId: command.environmentId,
        _organizationId: command.organizationId,
        _subscriberId: subscriber._id,
        _templateId: command.templateId,
      },
      {
        $set: updatePayload,
      }
    );
<<<<<<< HEAD

    const template = await this.notificationTemplateRepository.findById(command.templateId, command.environmentId);

    const getSubscriberPreferenceCommand = GetSubscriberTemplatePreferenceCommand.create({
      organizationId: command.organizationId,
      subscriber: { subscriberId: command.subscriberId },
      environmentId: command.environmentId,
      template,
    });

    return await this.getSubscriberTemplatePreference.execute(getSubscriberPreferenceCommand);
=======
>>>>>>> ac65a49e
  }
}<|MERGE_RESOLUTION|>--- conflicted
+++ resolved
@@ -64,17 +64,8 @@
       template,
     });
 
-<<<<<<< HEAD
-      const getSubscriberPreferenceCommand = GetSubscriberTemplatePreferenceCommand.create({
-        organizationId: command.organizationId,
-        subscriber: { subscriberId: command.subscriberId },
-        environmentId: command.environmentId,
-        template,
-      });
-=======
     return await this.getSubscriberTemplatePreference.execute(getSubscriberPreferenceCommand);
   }
->>>>>>> ac65a49e
 
   private async createUserPreference(
     command: UpdateSubscriberPreferenceCommand,
@@ -128,19 +119,5 @@
         $set: updatePayload,
       }
     );
-<<<<<<< HEAD
-
-    const template = await this.notificationTemplateRepository.findById(command.templateId, command.environmentId);
-
-    const getSubscriberPreferenceCommand = GetSubscriberTemplatePreferenceCommand.create({
-      organizationId: command.organizationId,
-      subscriber: { subscriberId: command.subscriberId },
-      environmentId: command.environmentId,
-      template,
-    });
-
-    return await this.getSubscriberTemplatePreference.execute(getSubscriberPreferenceCommand);
-=======
->>>>>>> ac65a49e
   }
 }