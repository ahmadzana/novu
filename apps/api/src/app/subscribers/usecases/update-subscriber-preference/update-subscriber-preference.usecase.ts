import { Inject, Injectable, NotFoundException } from '@nestjs/common';
import {
  SubscriberPreferenceEntity,
  SubscriberPreferenceRepository,
  NotificationTemplateRepository,
  SubscriberEntity,
  SubscriberRepository,
  MemberRepository,
} from '@novu/dal';
import { AnalyticsService } from '@novu/application-generic';

import { UpdateSubscriberPreferenceCommand } from './update-subscriber-preference.command';
import { ApiException } from '../../../shared/exceptions/api.exception';
import { ISubscriberPreferenceResponse } from '../get-subscriber-preference/get-subscriber-preference.usecase';
import {
  GetSubscriberTemplatePreference,
  GetSubscriberTemplatePreferenceCommand,
} from '../get-subscriber-template-preference';
import { ANALYTICS_SERVICE } from '../../../shared/shared.module';

@Injectable()
export class UpdateSubscriberPreference {
  constructor(
    private subscriberPreferenceRepository: SubscriberPreferenceRepository,
    private getSubscriberTemplatePreference: GetSubscriberTemplatePreference,
    private notificationTemplateRepository: NotificationTemplateRepository,
    @Inject(ANALYTICS_SERVICE) private analyticsService: AnalyticsService,
    private subscriberRepository: SubscriberRepository,
    private memberRepository: MemberRepository
  ) {}

  async execute(command: UpdateSubscriberPreferenceCommand): Promise<ISubscriberPreferenceResponse> {
    const subscriber = await this.subscriberRepository.findBySubscriberId(command.environmentId, command.subscriberId);
    if (!subscriber) throw new NotFoundException(`Subscriber not found`);

    const userPreference = await this.subscriberPreferenceRepository.findOne({
      _organizationId: command.organizationId,
      _environmentId: command.environmentId,
      _subscriberId: subscriber._id,
      _templateId: command.templateId,
    });

    const admin = await this.memberRepository.getOrganizationAdminAccount(command.organizationId);
    if (admin) {
      this.analyticsService.track('Update User Preference - [Notification Center]', admin._userId, {
        _organization: command.organizationId,
        _subscriber: subscriber._id,
        _template: command.templateId,
        channel: command.channel?.type,
        enabled: command.channel?.enabled,
      });
    }

    if (!userPreference) {
      await this.createUserPreference(command, subscriber);
    } else {
      await this.updateUserPreference(command, subscriber);
    }

    const template = await this.notificationTemplateRepository.findById(command.templateId, command.environmentId);
<<<<<<< HEAD
    if (!template) throw new NotFoundException(`Template ${command.templateId} is not found`);
=======
    if (!template) {
      throw new NotFoundException(`Template with id ${command.templateId} is not found`);
    }
>>>>>>> 4401af69

    const getSubscriberPreferenceCommand = GetSubscriberTemplatePreferenceCommand.create({
      organizationId: command.organizationId,
      subscriberId: command.subscriberId,
      environmentId: command.environmentId,
      template,
    });

    return await this.getSubscriberTemplatePreference.execute(getSubscriberPreferenceCommand);
  }

  private async createUserPreference(
    command: UpdateSubscriberPreferenceCommand,
    subscriber: SubscriberEntity
  ): Promise<void> {
    const channelObj = {} as Record<'email' | 'sms' | 'in_app' | 'chat' | 'push', boolean>;
    if (command.channel) {
      channelObj[command.channel.type] = command.channel.enabled;
    }

    await this.subscriberPreferenceRepository.create({
      _environmentId: command.environmentId,
      _organizationId: command.organizationId,
      _subscriberId: subscriber._id,
      _templateId: command.templateId,
      /*
       * Unless explicitly set to false when creating a user preference we want it to be enabled
       * even if not passing at first enabled to true.
       */
      enabled: command.enabled !== false,
      channels: command.channel?.type ? channelObj : null,
    });
  }

  private async updateUserPreference(
    command: UpdateSubscriberPreferenceCommand,
    subscriber: SubscriberEntity
  ): Promise<void> {
    const updatePayload: Partial<SubscriberPreferenceEntity> = {};

    if (command.enabled != null) {
      updatePayload.enabled = command.enabled;
    }

    if (command.channel?.type) {
      updatePayload[`channels.${command.channel.type}`] = command.channel.enabled;
    }

    if (Object.keys(updatePayload).length === 0) {
      throw new ApiException('In order to make an update you need to provider channel or enabled');
    }

    await this.subscriberPreferenceRepository.update(
      {
        _environmentId: command.environmentId,
        _organizationId: command.organizationId,
        _subscriberId: subscriber._id,
        _templateId: command.templateId,
      },
      {
        $set: updatePayload,
      }
    );
  }
}<|MERGE_RESOLUTION|>--- conflicted
+++ resolved
@@ -58,13 +58,9 @@
     }
 
     const template = await this.notificationTemplateRepository.findById(command.templateId, command.environmentId);
-<<<<<<< HEAD
-    if (!template) throw new NotFoundException(`Template ${command.templateId} is not found`);
-=======
     if (!template) {
       throw new NotFoundException(`Template with id ${command.templateId} is not found`);
     }
->>>>>>> 4401af69
 
     const getSubscriberPreferenceCommand = GetSubscriberTemplatePreferenceCommand.create({
       organizationId: command.organizationId,
