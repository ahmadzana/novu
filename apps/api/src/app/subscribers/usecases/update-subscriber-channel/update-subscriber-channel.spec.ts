--- conflicted
+++ resolved
@@ -125,10 +125,7 @@
       (channel) => channel.providerId === newSlackCredentials.providerId
     );
 
-<<<<<<< HEAD
-=======
     expect(newChannel?._integrationId).to.equal(slackIntegration?._id);
->>>>>>> c60ac28e
     expect(newChannel?.providerId).to.equal('slack');
     expect(newChannel?.credentials.webhookUrl).to.equal('new-secret-webhookUrl');
   });
