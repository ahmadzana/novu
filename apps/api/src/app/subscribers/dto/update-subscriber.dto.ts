--- conflicted
+++ resolved
@@ -1,9 +1,5 @@
-<<<<<<< HEAD
-import { IsEmail, IsOptional, IsString } from 'class-validator';
+import { IsEmail, IsOptional, IsString, IsArray } from 'class-validator';
 import { ISubscriberChannel, IUpdateSubscriberDto } from '@novu/shared';
-=======
-import { IsArray, IsEmail, IsOptional, IsString } from 'class-validator';
->>>>>>> 0c086e66
 
 export class UpdateSubscriberBodyDto implements IUpdateSubscriberDto {
   @IsEmail()
@@ -26,13 +22,11 @@
   @IsOptional()
   avatar?: string;
 
-<<<<<<< HEAD
   @IsOptional()
   channel: ISubscriberChannel;
-=======
+
   @IsArray()
   @IsString({ each: true })
   @IsOptional()
   notificationIdentifiers?: string[];
->>>>>>> 0c086e66
 }