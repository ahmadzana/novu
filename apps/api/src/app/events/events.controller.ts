--- conflicted
+++ resolved
@@ -69,7 +69,6 @@
     @UserSession() user: IJwtPayload,
     @Body() body: TriggerEventRequestDto
   ): Promise<TriggerEventResponseDto> {
-<<<<<<< HEAD
     const transactionId = body.transactionId || uuidv4();
 
     const { _id: userId, environmentId, organizationId } = user;
@@ -85,8 +84,6 @@
     });
     const mappedTo = await this.mapTriggerRecipients.execute(mapTriggerRecipientsCommand);
 
-=======
->>>>>>> eb7d41b0
     const result = await this.parseEventRequest.execute(
       ParseEventRequestCommand.create({
         userId: user._id,
