import {
  NotificationTemplateEntity,
  SubscriberEntity,
  MessageRepository,
  SubscriberRepository,
  NotificationTemplateRepository,
} from '@novu/dal';
import { UserSession, SubscribersService } from '@novu/testing';
import { expect } from 'chai';
import axios from 'axios';
import { ChannelTypeEnum, StepTypeEnum } from '@novu/shared';
import { ISubscribersDefine } from '@novu/node';
import { UpdateSubscriberPreferenceRequestDto } from '../../widgets/dtos/update-subscriber-preference-request.dto';
import { CacheKeyPrefixEnum, CacheService, InvalidateCacheService } from '../../shared/services/cache';

const axiosInstance = axios.create();

describe('Trigger event - process subscriber /v1/events/trigger (POST)', function () {
  let session: UserSession;
  let template: NotificationTemplateEntity;
  let subscriber: SubscriberEntity;
  let subscriberService: SubscribersService;

<<<<<<< HEAD
  const invalidateCache = new InvalidateCacheService(
    new CacheService({
      cacheHost: process.env.REDIS_CACHE_HOST,
      cachePort: process.env.REDIS_CACHE_PORT,
    })
  );
=======
  const cacheService = new CacheService({
    host: process.env.REDIS_CACHE_HOST,
    port: process.env.REDIS_CACHE_PORT,
  });
>>>>>>> 564b9b65

  const subscriberRepository = new SubscriberRepository();
  const messageRepository = new MessageRepository();
  const notificationTemplateRepository = new NotificationTemplateRepository();

  beforeEach(async () => {
    session = new UserSession();
    await session.initialize();
    template = await session.createTemplate();
    subscriberService = new SubscribersService(session.organization._id, session.environment._id);
    subscriber = await subscriberService.createSubscriber();
  });

  it('should trigger only active steps', async function () {
    const newTemplate = await session.createTemplate({
      steps: [
        {
          active: true,
          type: StepTypeEnum.IN_APP,
          content: 'Welcome to {{organizationName}}' as string,
        },
        {
          active: true,
          type: StepTypeEnum.IN_APP,
          content: 'Welcome to {{organizationName}}' as string,
        },
        {
          active: false,
          type: StepTypeEnum.IN_APP,
          content: 'Welcome to {{organizationName}}' as string,
        },
      ],
    });

    await axiosInstance.post(
      `${session.serverUrl}/v1/events/trigger`,
      {
        name: newTemplate.triggers[0].identifier,
        to: [{ subscriberId: subscriber.subscriberId, phone: '+972541111111' }],
        payload: {
          organizationName: 'Testing of Organization Name',
        },
      },
      {
        headers: {
          authorization: `ApiKey ${session.apiKey}`,
        },
      }
    );

    await session.awaitRunningJobs(newTemplate._id);

    const message = await messageRepository.find({
      _environmentId: session.environment._id,
      _templateId: newTemplate._id,
      _subscriberId: subscriber._id,
      channel: ChannelTypeEnum.IN_APP,
    });

    expect(message.length).to.equal(2);
  });

  it('should update a subscriber based on event', async function () {
    const payload: ISubscribersDefine = {
      subscriberId: subscriber.subscriberId,
      firstName: 'New Test Name',
      lastName: 'New Last of name',
      email: 'newtest@email.novu',
    };

    await triggerEvent(session, template, payload);

    const createdSubscriber = await subscriberRepository.findBySubscriberId(
      session.environment._id,
      subscriber.subscriberId
    );

    expect(createdSubscriber.firstName).to.equal(payload.firstName);
    expect(createdSubscriber.lastName).to.equal(payload.lastName);
    expect(createdSubscriber.email).to.equal(payload.email);
  });

  it('should send only email trigger second time based on the subscriber preference', async function () {
    const payload: ISubscribersDefine = {
      subscriberId: session.subscriberId,
      firstName: 'New Test Name',
      lastName: 'New Last of name',
      email: 'newtest@email.novu',
    };

    await triggerEvent(session, template, payload);

    await session.awaitRunningJobs(template._id);

    const widgetSubscriber = await subscriberRepository.findBySubscriberId(
      session.environment._id,
      session.subscriberId
    );

    let message = await messageRepository.find({
      _environmentId: session.environment._id,
      _templateId: template._id,
      _subscriberId: widgetSubscriber._id,
    });

    expect(message.length).to.equal(2);

    const updateData = {
      channel: {
        type: ChannelTypeEnum.IN_APP,
        enabled: false,
      },
    };

    await updateSubscriberPreference(updateData, session.subscriberToken, template._id);

    await triggerEvent(session, template, payload);

    await session.awaitRunningJobs(template._id);

    message = await messageRepository.find({
      _environmentId: session.environment._id,
      _templateId: template._id,
      _subscriberId: widgetSubscriber._id,
    });

    expect(message.length).to.equal(3);
  });

  it('should ignore subscriber preference and send all triggers for system critical template', async function () {
    const payload: ISubscribersDefine = {
      subscriberId: session.subscriberId,
      firstName: 'New Test Name',
      lastName: 'New Last of name',
      email: 'newtest@email.novu',
    };

    await triggerEvent(session, template, payload);

    await session.awaitRunningJobs(template._id);

    const widgetSubscriber = await subscriberRepository.findBySubscriberId(
      session.environment._id,
      session.subscriberId
    );

    let message = await messageRepository.find({
      _environmentId: session.environment._id,
      _templateId: template._id,
      _subscriberId: widgetSubscriber._id,
    });

    expect(message.length).to.equal(2);

    const updateData = {
      channel: {
        type: ChannelTypeEnum.IN_APP,
        enabled: false,
      },
    };

    await updateSubscriberPreference(updateData, session.subscriberToken, template._id);

<<<<<<< HEAD
    invalidateCache.execute({
=======
    await invalidateCache({
      service: cacheService,
>>>>>>> 564b9b65
      storeKeyPrefix: [CacheKeyPrefixEnum.NOTIFICATION_TEMPLATE],
      credentials: {
        _id: template._id,
        environmentId: session.environment._id,
      },
    });

    await notificationTemplateRepository.update(
      {
        _id: template._id,
        _environmentId: session.environment._id,
      },
      {
        critical: true,
      }
    );

    await triggerEvent(session, template, payload);

    await session.awaitRunningJobs(template._id);

    message = await messageRepository.find({
      _environmentId: session.environment._id,
      _templateId: template._id,
      _subscriberId: widgetSubscriber._id,
    });

    expect(message.length).to.equal(4);
  });
});

async function triggerEvent(session, template, payload) {
  await axiosInstance.post(
    `${session.serverUrl}/v1/events/trigger`,
    {
      name: template.triggers[0].identifier,
      to: {
        ...payload,
      },
      payload: {},
    },
    {
      headers: {
        authorization: `ApiKey ${session.apiKey}`,
      },
    }
  );
}

async function updateSubscriberPreference(
  data: UpdateSubscriberPreferenceRequestDto,
  subscriberToken: string,
  templateId: string
) {
  return await axios.patch(`http://localhost:${process.env.PORT}/v1/widgets/preferences/${templateId}`, data, {
    headers: {
      Authorization: `Bearer ${subscriberToken}`,
    },
  });
}<|MERGE_RESOLUTION|>--- conflicted
+++ resolved
@@ -21,19 +21,12 @@
   let subscriber: SubscriberEntity;
   let subscriberService: SubscribersService;
 
-<<<<<<< HEAD
   const invalidateCache = new InvalidateCacheService(
     new CacheService({
-      cacheHost: process.env.REDIS_CACHE_HOST,
-      cachePort: process.env.REDIS_CACHE_PORT,
+      host: process.env.REDIS_CACHE_HOST,
+      port: process.env.REDIS_CACHE_PORT,
     })
   );
-=======
-  const cacheService = new CacheService({
-    host: process.env.REDIS_CACHE_HOST,
-    port: process.env.REDIS_CACHE_PORT,
-  });
->>>>>>> 564b9b65
 
   const subscriberRepository = new SubscriberRepository();
   const messageRepository = new MessageRepository();
@@ -197,12 +190,7 @@
 
     await updateSubscriberPreference(updateData, session.subscriberToken, template._id);
 
-<<<<<<< HEAD
-    invalidateCache.execute({
-=======
-    await invalidateCache({
-      service: cacheService,
->>>>>>> 564b9b65
+    await invalidateCache.execute({
       storeKeyPrefix: [CacheKeyPrefixEnum.NOTIFICATION_TEMPLATE],
       credentials: {
         _id: template._id,
