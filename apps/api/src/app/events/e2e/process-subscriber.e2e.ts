import { NotificationTemplateEntity, SubscriberEntity, MessageRepository, SubscriberRepository } from '@novu/dal';
import { UserSession, SubscribersService } from '@novu/testing';
import { expect } from 'chai';
import axios from 'axios';
<<<<<<< HEAD
import { ChannelTypeEnum, IUpdateSubscriberPreferenceDto } from '@novu/shared';
=======
import { ChannelTypeEnum, StepTypeEnum } from '@novu/shared';
>>>>>>> c2bd6e60
import { ISubscribersDefine } from '@novu/node';

const axiosInstance = axios.create();

describe('Trigger event - process subscriber /v1/events/trigger (POST)', function () {
  let session: UserSession;
  let template: NotificationTemplateEntity;
  let subscriber: SubscriberEntity;
  let subscriberService: SubscribersService;
  const subscriberRepository = new SubscriberRepository();
  const messageRepository = new MessageRepository();

  beforeEach(async () => {
    session = new UserSession();
    await session.initialize();
    template = await session.createTemplate();
    subscriberService = new SubscribersService(session.organization._id, session.environment._id);
    subscriber = await subscriberService.createSubscriber();
  });

  it('should trigger only active steps', async function () {
    const newTemplate = await session.createTemplate({
      steps: [
        {
          active: true,
          type: StepTypeEnum.SMS,
          content: 'Welcome to {{organizationName}}' as string,
        },
        {
          active: true,
          type: StepTypeEnum.SMS,
          content: 'Welcome to {{organizationName}}' as string,
        },
        {
          active: false,
          type: StepTypeEnum.SMS,
          content: 'Welcome to {{organizationName}}' as string,
        },
      ],
    });

    await axiosInstance.post(
      `${session.serverUrl}/v1/events/trigger`,
      {
        name: newTemplate.triggers[0].identifier,
        to: [{ subscriberId: subscriber.subscriberId, phone: '+972541111111' }],
        payload: {
          organizationName: 'Testing of Organization Name',
        },
      },
      {
        headers: {
          authorization: `ApiKey ${session.apiKey}`,
        },
      }
    );

    await session.awaitRunningJobs(newTemplate._id);

    const message = await messageRepository._model.find({
      _environmentId: session.environment._id,
      _templateId: newTemplate._id,
      _subscriberId: subscriber._id,
      channel: ChannelTypeEnum.SMS,
    });

    expect(message.length).to.equal(2);
  });

  it('should update a subscriber based on event', async function () {
    const payload: ISubscribersDefine = {
      subscriberId: subscriber.subscriberId,
      firstName: 'New Test Name',
      lastName: 'New Last of name',
      email: 'newtest@email.novu',
    };

    await triggerEvent(session, template, payload);

    const createdSubscriber = await subscriberRepository.findBySubscriberId(
      session.environment._id,
      subscriber.subscriberId
    );

    expect(createdSubscriber.firstName).to.equal(payload.firstName);
    expect(createdSubscriber.lastName).to.equal(payload.lastName);
    expect(createdSubscriber.email).to.equal(payload.email);
  });

  it('should send only email trigger second time based on the subscriber preference', async function () {
    const payload: ISubscribersDefine = {
      subscriberId: session.subscriberId,
      firstName: 'New Test Name',
      lastName: 'New Last of name',
      email: 'newtest@email.novu',
    };

    await triggerEvent(session, template, payload);

    await session.awaitRunningJobs(template._id);

    const widgetSubscriber = await subscriberRepository.findBySubscriberId(
      session.environment._id,
      session.subscriberId
    );

    let message = await messageRepository.find({
      _environmentId: session.environment._id,
      _templateId: template._id,
      _subscriberId: widgetSubscriber._id,
    });

    expect(message.length).to.equal(2);

    const updateData = {
      channel: {
        type: ChannelTypeEnum.IN_APP,
        enabled: false,
      },
    };

    await updateSubscriberPreference(updateData, session.subscriberToken, template._id);

    await triggerEvent(session, template, payload);

    await session.awaitRunningJobs(template._id);

    message = await messageRepository.find({
      _environmentId: session.environment._id,
      _templateId: template._id,
      _subscriberId: widgetSubscriber._id,
    });

    expect(message.length).to.equal(3);
  });
});

async function triggerEvent(session, template, payload) {
  await axiosInstance.post(
    `${session.serverUrl}/v1/events/trigger`,
    {
      name: template.triggers[0].identifier,
      to: {
        ...payload,
      },
      payload: {},
    },
    {
      headers: {
        authorization: `ApiKey ${session.apiKey}`,
      },
    }
  );
}

async function updateSubscriberPreference(
  data: IUpdateSubscriberPreferenceDto,
  subscriberToken: string,
  templateId: string
) {
  return await axios.patch(`http://localhost:${process.env.PORT}/v1/widgets/preference/${templateId}`, data, {
    headers: {
      Authorization: `Bearer ${subscriberToken}`,
    },
  });
}<|MERGE_RESOLUTION|>--- conflicted
+++ resolved
@@ -2,11 +2,7 @@
 import { UserSession, SubscribersService } from '@novu/testing';
 import { expect } from 'chai';
 import axios from 'axios';
-<<<<<<< HEAD
-import { ChannelTypeEnum, IUpdateSubscriberPreferenceDto } from '@novu/shared';
-=======
-import { ChannelTypeEnum, StepTypeEnum } from '@novu/shared';
->>>>>>> c2bd6e60
+import { ChannelTypeEnum, StepTypeEnum, IUpdateSubscriberPreferenceDto } from '@novu/shared';
 import { ISubscribersDefine } from '@novu/node';
 
 const axiosInstance = axios.create();
