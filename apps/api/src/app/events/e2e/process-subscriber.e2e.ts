--- conflicted
+++ resolved
@@ -2,13 +2,9 @@
 import { UserSession, SubscribersService } from '@novu/testing';
 import { expect } from 'chai';
 import axios from 'axios';
-import { ChannelTypeEnum, StepTypeEnum, IUpdateSubscriberPreferenceDto } from '@novu/shared';
+import { ChannelTypeEnum, StepTypeEnum } from '@novu/shared';
 import { ISubscribersDefine } from '@novu/node';
-<<<<<<< HEAD
-import { SubscriberRepository } from '@novu/dal';
 import { UpdateSubscriberPreferenceRequestDto } from '../../widgets/dtos/update-subscriber-preference-request.dto';
-=======
->>>>>>> d854b030
 
 const axiosInstance = axios.create();
 
@@ -164,11 +160,7 @@
 }
 
 async function updateSubscriberPreference(
-<<<<<<< HEAD
   data: UpdateSubscriberPreferenceRequestDto,
-=======
-  data: IUpdateSubscriberPreferenceDto,
->>>>>>> d854b030
   subscriberToken: string,
   templateId: string
 ) {
