/* eslint-disable @typescript-eslint/no-non-null-assertion */
import { expect } from 'chai';
import axios from 'axios';
import * as sinon from 'sinon';
import { v4 as uuid } from 'uuid';
import {
  LogRepository,
  MessageRepository,
  NotificationRepository,
  NotificationTemplateEntity,
  SubscriberEntity,
  SubscriberRepository,
  JobRepository,
  JobEntity,
  JobStatusEnum,
  IntegrationRepository,
  ExecutionDetailsRepository,
} from '@novu/dal';
import { UserSession, SubscribersService } from '@novu/testing';
import {
  ChannelTypeEnum,
  EmailBlockTypeEnum,
  StepTypeEnum,
  IEmailBlock,
  ISubscribersDefine,
  TemplateVariableTypeEnum,
  EmailProviderIdEnum,
  SmsProviderIdEnum,
  FilterPartTypeEnum,
  DigestUnitEnum,
  DelayTypeEnum,
  PreviousStepTypeEnum,
} from '@novu/shared';
import { EmailEventStatusEnum } from '@novu/stateless';

const axiosInstance = axios.create();

const eventTriggerPath = '/v1/events/trigger';

describe(`Trigger event - ${eventTriggerPath} (POST)`, function () {
  let session: UserSession;
  let template: NotificationTemplateEntity;
  let subscriber: SubscriberEntity;
  let subscriberService: SubscribersService;
  const notificationRepository = new NotificationRepository();
  const messageRepository = new MessageRepository();
  const subscriberRepository = new SubscriberRepository();
  const integrationRepository = new IntegrationRepository();
  const logRepository = new LogRepository();
  const jobRepository = new JobRepository();
  const executionDetailsRepository = new ExecutionDetailsRepository();

  beforeEach(async () => {
    session = new UserSession();
    await session.initialize();
    template = await session.createTemplate();
    subscriberService = new SubscribersService(session.organization._id, session.environment._id);
    subscriber = await subscriberService.createSubscriber();
  });

  it('should trigger an event successfully', async function () {
    const response = await axiosInstance.post(
      `${session.serverUrl}${eventTriggerPath}`,
      {
        name: template.triggers[0].identifier,
        to: subscriber.subscriberId,
        payload: {
          firstName: 'Testing of User Name',
          urlVariable: '/test/url/path',
        },
      },
      {
        headers: {
          authorization: `ApiKey ${session.apiKey}`,
        },
      }
    );

    const { data: body } = response;

    expect(body.data).to.be.ok;
    expect(body.data.status).to.equal('processed');
    expect(body.data.acknowledged).to.equal(true);
  });

  it('should create a subscriber based on event', async function () {
    const subscriberId = SubscriberRepository.createObjectId();
    const payload: ISubscribersDefine = {
      subscriberId,
      firstName: 'Test Name',
      lastName: 'Last of name',
      email: 'test@email.novu',
      locale: 'en',
    };
    const { data: body } = await axiosInstance.post(
      `${session.serverUrl}${eventTriggerPath}`,
      {
        name: template.triggers[0].identifier,
        to: {
          ...payload,
        },
        payload: {
          urlVar: '/test/url/path',
        },
      },
      {
        headers: {
          authorization: `ApiKey ${session.apiKey}`,
        },
      }
    );

    await session.awaitRunningJobs();
    const createdSubscriber = await subscriberRepository.findBySubscriberId(session.environment._id, subscriberId);

    expect(createdSubscriber?.subscriberId).to.equal(subscriberId);
    expect(createdSubscriber?.firstName).to.equal(payload.firstName);
    expect(createdSubscriber?.lastName).to.equal(payload.lastName);
    expect(createdSubscriber?.email).to.equal(payload.email);
    expect(createdSubscriber?.locale).to.equal(payload.locale);
  });

  it('should override subscriber email based on event data', async function () {
    const subscriberId = SubscriberRepository.createObjectId();
    const { data: body } = await axiosInstance.post(
      `${session.serverUrl}${eventTriggerPath}`,
      {
        name: template.triggers[0].identifier,
        to: [
          { subscriberId: subscriber.subscriberId, email: 'gg@ff.com' },
          { subscriberId: subscriberId, email: 'gg@ff.com' },
        ],
        payload: {
          email: 'new-test-email@gmail.com',
          firstName: 'Testing of User Name',
          urlVar: '/test/url/path',
        },
      },
      {
        headers: {
          authorization: `ApiKey ${session.apiKey}`,
        },
      }
    );
    await session.awaitRunningJobs();

    let jobs: JobEntity[] = await jobRepository.find({ _environmentId: session.environment._id });
    let statuses: JobStatusEnum[] = jobs.map((job) => job.status);

    expect(statuses.includes(JobStatusEnum.RUNNING)).true;
    expect(statuses.includes(JobStatusEnum.PENDING)).true;

    await session.awaitRunningJobs(template._id);

    jobs = await jobRepository.find({ _environmentId: session.environment._id, _templateId: template._id });
    statuses = jobs.map((job) => job.status).filter((value) => value !== JobStatusEnum.COMPLETED);

    expect(statuses.length).to.equal(0);

    const messages = await messageRepository.findBySubscriberChannel(
      session.environment._id,
      subscriber._id,
      ChannelTypeEnum.EMAIL
    );
    const createdSubscriber = await subscriberRepository.findBySubscriberId(session.environment._id, subscriberId);

    const messages2 = await messageRepository.findBySubscriberChannel(
      session.environment._id,
      createdSubscriber?._id as string,
      ChannelTypeEnum.EMAIL
    );

    expect(subscriber.email).to.not.equal('new-test-email@gmail.com');
    expect(messages[0].email).to.equal('new-test-email@gmail.com');
  });

  it('should generate message and notification based on event', async function () {
    const { data: body } = await axiosInstance.post(
      `${session.serverUrl}${eventTriggerPath}`,
      {
        name: template.triggers[0].identifier,
        to: {
          subscriberId: subscriber.subscriberId,
        },
        payload: {
          firstName: 'Testing of User Name',
          urlVar: '/test/url/path',
          attachments: [
            {
              name: 'text1.txt',
              file: 'hello world!',
            },
            {
              name: 'text2.txt',
              file: Buffer.from('hello world!', 'utf-8'),
            },
          ],
        },
      },
      {
        headers: {
          authorization: `ApiKey ${session.apiKey}`,
        },
      }
    );

    await session.awaitRunningJobs(template._id);

    const notifications = await notificationRepository.findBySubscriberId(session.environment._id, subscriber._id);

    expect(notifications.length).to.equal(1);

    const notification = notifications[0];

    expect(notification._organizationId).to.equal(session.organization._id);
    expect(notification._templateId).to.equal(template._id);

    const messages = await messageRepository.findBySubscriberChannel(
      session.environment._id,
      subscriber._id,
      ChannelTypeEnum.IN_APP
    );

    expect(messages.length).to.equal(1);
    const message = messages[0];

    expect(message.channel).to.equal(ChannelTypeEnum.IN_APP);
    expect(message.content as string).to.equal('Test content for <b>Testing of User Name</b>');
    expect(message.seen).to.equal(false);
    expect(message.cta.data.url).to.equal('/cypress/test-shell/example/test?test-param=true');
    expect(message.lastSeenDate).to.be.not.ok;
    expect(message.payload.firstName).to.equal('Testing of User Name');
    expect(message.payload.urlVar).to.equal('/test/url/path');
    expect(message.payload.attachments).to.be.not.ok;

    const emails = await messageRepository.findBySubscriberChannel(
      session.environment._id,
      subscriber._id,
      ChannelTypeEnum.EMAIL
    );

    expect(emails.length).to.equal(1);
    const email = emails[0];

    expect(email.channel).to.equal(ChannelTypeEnum.EMAIL);
  });

  it('should trigger SMS notification', async function () {
    template = await session.createTemplate({
      steps: [
        {
          type: StepTypeEnum.SMS,
          content: 'Hello world {{customVar}}' as string,
        },
      ],
    });

    const { data: body } = await axiosInstance.post(
      `${session.serverUrl}${eventTriggerPath}`,
      {
        name: template.triggers[0].identifier,
        to: [subscriber.subscriberId],
        payload: {
          customVar: 'Testing of User Name',
        },
      },
      {
        headers: {
          authorization: `ApiKey ${session.apiKey}`,
        },
      }
    );

    await session.awaitRunningJobs(template._id);

    const message = await messageRepository._model.findOne({
      _environmentId: session.environment._id,
      _templateId: template._id,
      _subscriberId: subscriber._id,
      channel: ChannelTypeEnum.SMS,
    });

<<<<<<< HEAD
    expect(message!.phone).to.equal(subscriber.phone);
=======
    expect(message?.phone).to.equal(subscriber.phone);
>>>>>>> b6415b71
  });

  it('should trigger SMS notification for all subscribers', async function () {
    const subscriberId = SubscriberRepository.createObjectId();
    template = await session.createTemplate({
      steps: [
        {
          type: StepTypeEnum.SMS,
          content: 'Welcome to {{organizationName}}' as string,
        },
      ],
    });

    const { data: body } = await axiosInstance.post(
      `${session.serverUrl}${eventTriggerPath}`,
      {
        name: template.triggers[0].identifier,
        to: [{ subscriberId: subscriber.subscriberId }, { subscriberId: subscriberId, phone: '+972541111111' }],
        payload: {
          organizationName: 'Testing of Organization Name',
        },
      },
      {
        headers: {
          authorization: `ApiKey ${session.apiKey}`,
        },
      }
    );

    await session.awaitRunningJobs(template._id);

    const message = await messageRepository._model.findOne({
      _environmentId: session.environment._id,
      _templateId: template._id,
      _subscriberId: subscriber._id,
      channel: ChannelTypeEnum.SMS,
    });

    const createdSubscriber = await subscriberRepository.findBySubscriberId(session.environment._id, subscriberId);

    const message2 = await messageRepository._model.findOne({
      _environmentId: session.environment._id,
      _templateId: template._id,
      _subscriberId: createdSubscriber?._id,
      channel: ChannelTypeEnum.SMS,
    });

<<<<<<< HEAD
    expect(message2!.phone).to.equal('+972541111111');
=======
    expect(message2?.phone).to.equal('+972541111111');
>>>>>>> b6415b71
  });

  it('should trigger an sms error', async function () {
    template = await session.createTemplate({
      steps: [
        {
          type: StepTypeEnum.SMS,
          content: 'Hello world {{firstName}}' as string,
        },
      ],
    });
    const { data: body } = await axiosInstance.post(
      `${session.serverUrl}${eventTriggerPath}`,
      {
        name: template.triggers[0].identifier,
        to: subscriber.subscriberId,
        payload: {
          phone: '+972541111111',
          firstName: 'Testing of User Name',
        },
      },
      {
        headers: {
          authorization: `ApiKey ${session.apiKey}`,
        },
      }
    );

    await session.awaitRunningJobs(template._id);

    const message = await messageRepository._model.findOne({
      _environmentId: session.environment._id,
      _templateId: template._id,
      _subscriberId: subscriber._id,
    });

<<<<<<< HEAD
    expect(message!.status).to.equal('error');
    expect(message!.errorText).to.contains('Currently 3rd-party packages test are not support on test env');
=======
    expect(message?.status).to.equal('error');
    expect(message?.errorText).to.contains('Currently 3rd-party packages test are not support on test env');
>>>>>>> b6415b71
  });

  it('should trigger In-App notification with subscriber data', async function () {
    const newSubscriberIdInAppNotification = SubscriberRepository.createObjectId();
    const channelType = ChannelTypeEnum.IN_APP;

    template = await createTemplate(session, channelType);

    await sendTrigger(session, template, newSubscriberIdInAppNotification);

    await session.awaitRunningJobs(template._id);

    const createdSubscriber = await subscriberRepository.findBySubscriberId(
      session.environment._id,
      newSubscriberIdInAppNotification
    );

    const message = await messageRepository.findOne({
      _environmentId: session.environment._id,
      _subscriberId: createdSubscriber?._id,
      channel: channelType,
    });

<<<<<<< HEAD
    expect(message!.content).to.equal('Hello Smith, Welcome to Umbrella Corp');
=======
    expect(message?.content).to.equal('Hello Smith, Welcome to Umbrella Corp');
>>>>>>> b6415b71
  });

  it('should trigger SMS notification with subscriber data', async function () {
    const newSubscriberIdInAppNotification = SubscriberRepository.createObjectId();
    const channelType = ChannelTypeEnum.SMS;

    template = await createTemplate(session, channelType);

    await sendTrigger(session, template, newSubscriberIdInAppNotification);

    await session.awaitRunningJobs(template._id);

    const createdSubscriber = await subscriberRepository.findBySubscriberId(
      session.environment._id,
      newSubscriberIdInAppNotification
    );

    const message = await messageRepository.findOne({
      _environmentId: session.environment._id,
      _subscriberId: createdSubscriber?._id,
      channel: channelType,
    });

<<<<<<< HEAD
    expect(message!.content).to.equal('Hello Smith, Welcome to Umbrella Corp');
=======
    expect(message?.content).to.equal('Hello Smith, Welcome to Umbrella Corp');
>>>>>>> b6415b71
  });

  it('should trigger E-Mail notification with subscriber data', async function () {
    const newSubscriberIdInAppNotification = SubscriberRepository.createObjectId();
    const channelType = ChannelTypeEnum.EMAIL;

    template = await createTemplate(session, channelType);

    template = await session.createTemplate({
      steps: [
        {
          name: 'Message Name',
          subject: 'Test email {{nested.subject}}',
          type: StepTypeEnum.EMAIL,
          content: [
            {
              type: EmailBlockTypeEnum.TEXT,
              content: 'Hello {{subscriber.lastName}}, Welcome to {{organizationName}}' as string,
            },
          ],
        },
      ],
    });

    await sendTrigger(session, template, newSubscriberIdInAppNotification, {
      nested: {
        subject: 'a subject nested',
      },
    });

    await session.awaitRunningJobs(template._id);

    const createdSubscriber = await subscriberRepository.findBySubscriberId(
      session.environment._id,
      newSubscriberIdInAppNotification
    );

    const message = await messageRepository.findOne({
      _environmentId: session.environment._id,
      _subscriberId: createdSubscriber?._id,
      channel: channelType,
    });

<<<<<<< HEAD
    const block = message!.content[0] as IEmailBlock;

    expect(block.content).to.equal('Hello Smith, Welcome to Umbrella Corp');
    expect(message!.subject).to.equal('Test email a subject nested');
=======
    const block = message?.content[0] as IEmailBlock;

    expect(block.content).to.equal('Hello Smith, Welcome to Umbrella Corp');
    expect(message?.subject).to.equal('Test email a subject nested');
>>>>>>> b6415b71
  });

  it('should not trigger notification with subscriber data if integration is inactive', async function () {
    const newSubscriberIdInAppNotification = SubscriberRepository.createObjectId();
    const channelType = ChannelTypeEnum.SMS;

    const integration = await integrationRepository.findOne({
      _environmentId: session.environment._id,
      _organizationId: session.organization._id,
      providerId: SmsProviderIdEnum.Twilio,
    });

    await integrationRepository.update(
<<<<<<< HEAD
      { _environmentId: session.environment._id, _id: integration!._id },
=======
      { _environmentId: session.environment._id, _id: integration?._id },
>>>>>>> b6415b71
      { active: false }
    );

    template = await createTemplate(session, channelType);

    template = await session.createTemplate({
      steps: [
        {
          name: 'Message Name',
          subject: 'Test sms {{nested.subject}}',
          type: StepTypeEnum.EMAIL,
          content: [
            {
              type: EmailBlockTypeEnum.TEXT,
              content: 'Hello {{subscriber.lastName}}, Welcome to {{organizationName}}' as string,
            },
          ],
        },
      ],
    });

    await sendTrigger(session, template, newSubscriberIdInAppNotification, {
      nested: {
        subject: 'a subject nested',
      },
    });

    await session.awaitRunningJobs(template._id);

    const createdSubscriber = await subscriberRepository.findBySubscriberId(
      session.environment._id,
      newSubscriberIdInAppNotification
    );

    const message = await messageRepository.findOne({
      _environmentId: session.environment._id,
      _subscriberId: createdSubscriber?._id,
      channel: channelType,
    });

    expect(message).to.be.null;
  });

  it('should use Novu integration for new orgs', async function () {
    process.env.NOVU_EMAIL_INTEGRATION_API_KEY = 'true';

    const existingIntegrations = await integrationRepository.find({
      _organizationId: session.organization._id,
      _environmentId: session.environment._id,
    });

    await integrationRepository.delete({
      _id: { $in: existingIntegrations.map((integration) => integration._id) },
      _organizationId: session.organization._id,
      _environmentId: session.environment._id,
    });

    const newSubscriberIdInAppNotification = SubscriberRepository.createObjectId();
    const channelType = ChannelTypeEnum.EMAIL;

    template = await createTemplate(session, channelType);

    template = await session.createTemplate({
      steps: [
        {
          name: 'Message Name',
          subject: 'Test sms {{nested.subject}}',
          type: StepTypeEnum.EMAIL,
          content: [
            {
              type: EmailBlockTypeEnum.TEXT,
              content: 'Hello {{subscriber.lastName}}, Welcome to {{organizationName}}' as string,
            },
          ],
        },
      ],
    });

    await sendTrigger(session, template, newSubscriberIdInAppNotification, {
      nested: {
        subject: 'a subject nested',
      },
    });

    await session.awaitRunningJobs(template._id);

    const createdSubscriber = await subscriberRepository.findBySubscriberId(
      session.environment._id,
      newSubscriberIdInAppNotification
    );

    const message = await messageRepository.findOne({
      _environmentId: session.environment._id,
      _subscriberId: createdSubscriber?._id,
      channel: channelType,
    });

<<<<<<< HEAD
    expect(message!.providerId).to.equal(EmailProviderIdEnum.Novu);
=======
    expect(message?.providerId).to.equal(EmailProviderIdEnum.Novu);
>>>>>>> b6415b71
  });

  it('should trigger message with active integration', async function () {
    const newSubscriberIdInAppNotification = SubscriberRepository.createObjectId();
    const channelType = ChannelTypeEnum.EMAIL;

    template = await createTemplate(session, channelType);

    template = await session.createTemplate({
      steps: [
        {
          name: 'Message Name',
          subject: 'Test email {{nested.subject}}',
          type: StepTypeEnum.EMAIL,
          content: [],
        },
      ],
    });

    await sendTrigger(session, template, newSubscriberIdInAppNotification, {
      nested: {
        subject: 'a subject nested',
      },
    });

    await session.awaitRunningJobs(template._id);

    const createdSubscriber = await subscriberRepository.findBySubscriberId(
      session.environment._id,
      newSubscriberIdInAppNotification
    );

    let messages = await messageRepository.find({
      _environmentId: session.environment._id,
      _subscriberId: createdSubscriber?._id,
      channel: channelType,
    });

    expect(messages.length).to.be.equal(1);
    expect(messages[0].providerId).to.be.equal(EmailProviderIdEnum.SendGrid);

    const payload = {
      providerId: 'mailgun',
      channel: 'email',
      credentials: { apiKey: '123', secretKey: 'abc' },
      active: true,
      check: false,
    };

    await session.testAgent.post('/v1/integrations').send(payload);

    await sendTrigger(session, template, newSubscriberIdInAppNotification, {
      nested: {
        subject: 'a subject nested',
      },
    });

    await session.awaitRunningJobs(template._id);

    messages = await messageRepository.find({
      _environmentId: session.environment._id,
      _subscriberId: createdSubscriber?._id,
      channel: channelType,
    });

    expect(messages.length).to.be.equal(2);
    expect(messages[1].providerId).to.be.equal(EmailProviderIdEnum.Mailgun);
  });

  it('should fail to trigger with missing variables', async function () {
    template = await session.createTemplate({
      steps: [
        {
          name: 'Message Name',
          subject: 'Test email {{nested.subject}}',
          type: StepTypeEnum.EMAIL,
          variables: [
            { name: 'myUser.lastName', required: true, type: TemplateVariableTypeEnum.STRING },
            { name: 'myUser.array', required: true, type: TemplateVariableTypeEnum.ARRAY },
            { name: 'myUser.bool', required: true, type: TemplateVariableTypeEnum.BOOLEAN },
          ],
          content: [
            {
              type: EmailBlockTypeEnum.TEXT,
              content: 'Hello {{myUser.lastName}}, Welcome to {{organizationName}}' as string,
            },
          ],
        },
      ],
    });

    let response = await session.testAgent
      .post(eventTriggerPath)
      .send({
        name: template.triggers[0].identifier,
        to: subscriber.subscriberId,
        payload: {},
      })
      .expect(400);

    expect(JSON.stringify(response.body)).to.include(
      'payload is missing required key(s) and type(s): myUser.lastName (Value), myUser.array (Array), myUser.bool (Boolean)'
    );

    response = await session.testAgent
      .post(eventTriggerPath)
      .send({
        name: template.triggers[0].identifier,
        to: subscriber.subscriberId,
        payload: {
          myUser: {
            lastName: true,
            array: 'John Doe',
            bool: 0,
          },
        },
      })
      .expect(400);

    expect(JSON.stringify(response.body)).to.include(
      'payload is missing required key(s) and type(s): myUser.lastName (Value), myUser.array (Array), myUser.bool (Boolean)'
    );

    response = await session.testAgent
      .post(eventTriggerPath)
      .send({
        name: template.triggers[0].identifier,
        to: subscriber.subscriberId,
        payload: {
          myUser: {
            lastName: '',
            array: [],
            bool: true,
          },
        },
      })
      .expect(201);
  });

  it('should fill trigger payload with default variables', async function () {
    const newSubscriberIdInAppNotification = SubscriberRepository.createObjectId();
    const channelType = ChannelTypeEnum.EMAIL;

    template = await session.createTemplate({
      steps: [
        {
          name: 'Message Name',
          subject: 'Test email {{nested.subject}}',
          type: StepTypeEnum.EMAIL,
          variables: [
            {
              name: 'myUser.lastName',
              required: false,
              type: TemplateVariableTypeEnum.STRING,
              defaultValue: 'John Doe',
            },
            {
              name: 'organizationName',
              required: false,
              type: TemplateVariableTypeEnum.STRING,
              defaultValue: 'Novu Corp',
            },
          ],
          content: [
            {
              type: EmailBlockTypeEnum.TEXT,
              content: 'Hello {{myUser.lastName}}, Welcome to {{organizationName}}' as string,
            },
          ],
        },
      ],
    });

    await session.testAgent
      .post(eventTriggerPath)
      .send({
        name: template.triggers[0].identifier,
        to: newSubscriberIdInAppNotification,
        payload: {
          organizationName: 'Umbrella Corp',
        },
      })
      .expect(201);

    await session.awaitRunningJobs(template._id);

    const createdSubscriber = await subscriberRepository.findBySubscriberId(
      session.environment._id,
      newSubscriberIdInAppNotification
    );

    const message = await messageRepository.findOne({
      _environmentId: session.environment._id,
      _subscriberId: createdSubscriber?._id,
      channel: channelType,
    });

<<<<<<< HEAD
    const block = message!.content[0] as IEmailBlock;
=======
    const block = message?.content[0] as IEmailBlock;
>>>>>>> b6415b71

    expect(block.content).to.equal('Hello John Doe, Welcome to Umbrella Corp');
  });

  it('should throw an error when workflow identifier provided is not in the database', async () => {
    const response = await session.testAgent
      .post(eventTriggerPath)
      .send({
        name: 'non-existent-template-identifier',
        to: subscriber.subscriberId,
        payload: {
          myUser: {
            lastName: 'Test',
          },
        },
      })
      .expect(422);

    const { body } = response;

    expect(body).to.eql({
      statusCode: 422,
      message: 'template_not_found',
      error: 'Unprocessable Entity',
    });
  });

  it('should handle empty workflow scenario', async function () {
    template = await session.createTemplate({
      steps: [],
    });

    const response = await session.testAgent
      .post(eventTriggerPath)
      .send({
        name: template.triggers[0].identifier,
        to: subscriber.subscriberId,
        payload: {
          myUser: {
            lastName: 'Test',
          },
        },
      })
      .expect(201);

    const { status, acknowledged } = response.body.data;
    expect(status).to.equal('no_workflow_steps_defined');
    expect(acknowledged).to.equal(true);
  });

  it('should trigger with given required variables', async function () {
    template = await session.createTemplate({
      steps: [
        {
          name: 'Message Name',
          subject: 'Test email {{nested.subject}}',
          type: StepTypeEnum.EMAIL,
          variables: [{ name: 'myUser.lastName', required: true, type: TemplateVariableTypeEnum.STRING }],
          content: [
            {
              type: EmailBlockTypeEnum.TEXT,
              content: 'Hello {{myUser.lastName}}, Welcome to {{organizationName}}' as string,
            },
          ],
        },
      ],
    });

    await session.testAgent
      .post(eventTriggerPath)
      .send({
        name: template.triggers[0].identifier,
        to: subscriber.subscriberId,
        payload: {
          myUser: {
            lastName: 'Test',
          },
        },
      })
      .expect(201);
  });

  it('should broadcast trigger to all subscribers', async () => {
    subscriberService = new SubscribersService(session.organization._id, session.environment._id);
    await subscriberService.createSubscriber();
    await subscriberService.createSubscriber();

    const channelType = ChannelTypeEnum.EMAIL;

    template = await createTemplate(session, channelType);

    template = await session.createTemplate({
      steps: [
        {
          name: 'Message Name',
          subject: 'Test email subject',
          type: StepTypeEnum.EMAIL,
          content: [
            {
              type: EmailBlockTypeEnum.TEXT,
              content: 'Hello {{subscriber.lastName}}, Welcome to {{organizationName}}' as string,
            },
          ],
        },
      ],
    });

    await axiosInstance.post(
      `${session.serverUrl}${eventTriggerPath}/broadcast`,
      {
        name: template.triggers[0].identifier,
        payload: {
          organizationName: 'Umbrella Corp',
        },
      },
      {
        headers: {
          authorization: `ApiKey ${session.apiKey}`,
        },
      }
    );
    await session.awaitRunningJobs(template._id);
    const messages = await messageRepository.find({
      _environmentId: session.environment._id,
      channel: channelType,
    });

    expect(messages.length).to.equal(4);
    const isUnique = (value, index, self) => self.indexOf(value) === index;
    const subscriberIds = messages.map((message) => message._subscriberId).filter(isUnique);
    expect(subscriberIds.length).to.equal(4);
  });

  it('should not filter a message with correct payload', async function () {
    template = await session.createTemplate({
      steps: [
        {
          type: StepTypeEnum.EMAIL,
          subject: 'Password reset',
          content: [
            {
              type: EmailBlockTypeEnum.TEXT,
              content: 'This are the text contents of the template for {{firstName}}',
            },
            {
              type: EmailBlockTypeEnum.BUTTON,
              content: 'SIGN UP',
              url: 'https://url-of-app.com/{{urlVariable}}',
            },
          ],
          filters: [
            {
              isNegated: false,

              type: 'GROUP',

              value: 'AND',

              children: [
                {
                  field: 'run',
                  value: 'true',
                  operator: 'EQUAL',
                  on: FilterPartTypeEnum.PAYLOAD,
                },
              ],
            },
          ],
        },
        {
          type: StepTypeEnum.EMAIL,
          subject: 'Password reset',
          content: [
            {
              type: EmailBlockTypeEnum.TEXT,
              content: 'This are the text contents of the template for {{firstName}}',
            },
            {
              type: EmailBlockTypeEnum.BUTTON,
              content: 'SIGN UP',
              url: 'https://url-of-app.com/{{urlVariable}}',
            },
          ],
          filters: [
            {
              isNegated: false,

              type: 'GROUP',

              value: 'AND',

              children: [
                {
                  field: 'subscriberId',
                  value: subscriber.subscriberId,
                  operator: 'NOT_EQUAL',
                  on: FilterPartTypeEnum.SUBSCRIBER,
                },
              ],
            },
          ],
        },
      ],
    });

    await axiosInstance.post(
      `${session.serverUrl}${eventTriggerPath}`,
      {
        name: template.triggers[0].identifier,
        to: subscriber.subscriberId,
        payload: {
          firstName: 'Testing of User Name',
          urlVariable: '/test/url/path',
          run: true,
        },
      },
      {
        headers: {
          authorization: `ApiKey ${session.apiKey}`,
        },
      }
    );

    await session.awaitRunningJobs(template._id);

    const messages = await messageRepository.count({
      _environmentId: session.environment._id,
      _templateId: template._id,
    });

    expect(messages).to.equal(1);
  });

  it('should filter a message based on webhook filter', async function () {
    template = await session.createTemplate({
      steps: [
        {
          type: StepTypeEnum.EMAIL,
          subject: 'Password reset',
          content: [
            {
              type: EmailBlockTypeEnum.TEXT,
              content: 'This are the text contents of the template for {{firstName}}',
            },
            {
              type: EmailBlockTypeEnum.BUTTON,
              content: 'SIGN UP',
              url: 'https://url-of-app.com/{{urlVariable}}',
            },
          ],
          filters: [
            {
              isNegated: false,
              type: 'GROUP',
              value: 'AND',
              children: [
                {
                  field: 'isOnline',
                  value: 'true',
                  operator: 'EQUAL',
                  on: FilterPartTypeEnum.WEBHOOK,
                  webhookUrl: 'www.user.com/webhook',
                },
              ],
            },
          ],
        },
      ],
    });

    /*
     * let axiosPostStub = sinon.stub(axios, 'post').resolves(
     *   Promise.resolve({
     *     data: { isOnline: true },
     *   })
     * );
     */

    await axiosInstance.post(
      `${session.serverUrl}${eventTriggerPath}`,
      {
        name: template.triggers[0].identifier,
        to: subscriber.subscriberId,
        payload: {},
      },
      {
        headers: {
          authorization: `ApiKey ${session.apiKey}`,
        },
      }
    );

    await session.awaitRunningJobs(template._id);

    let messages = await messageRepository.count({
      _environmentId: session.environment._id,
      _templateId: template._id,
    });

    expect(messages).to.equal(1);

    /*
     * axiosPostStub.restore();
     * axiosPostStub = sinon.stub(axios, 'post').resolves(
     *   Promise.resolve({
     *     data: { isOnline: false },
     *   })
     * );
     */

    await axiosInstance.post(
      `${session.serverUrl}${eventTriggerPath}`,
      {
        name: template.triggers[0].identifier,
        to: subscriber.subscriberId,
        payload: {},
      },
      {
        headers: {
          authorization: `ApiKey ${session.apiKey}`,
        },
      }
    );

    await session.awaitRunningJobs(template._id);

    messages = await messageRepository.count({
      _environmentId: session.environment._id,
      _templateId: template._id,
    });

    // expect(messages).to.equal(1);
    expect(messages).to.equal(2);
  });

  it('should throw exception on webhook filter - demo unavailable server', async function () {
    template = await session.createTemplate({
      steps: [
        {
          type: StepTypeEnum.EMAIL,
          subject: 'Password reset',
          content: [
            {
              type: EmailBlockTypeEnum.TEXT,
              content: 'This are the text contents of the template for {{firstName}}',
            },
            {
              type: EmailBlockTypeEnum.BUTTON,
              content: 'SIGN UP',
              url: 'https://url-of-app.com/{{urlVariable}}',
            },
          ],
          filters: [
            {
              isNegated: false,
              type: 'GROUP',
              value: 'AND',
              children: [
                {
                  field: 'isOnline',
                  value: 'true',
                  operator: 'EQUAL',
                  on: FilterPartTypeEnum.WEBHOOK,
                  webhookUrl: 'www.user.com/webhook',
                },
              ],
            },
          ],
        },
      ],
    });

    // const axiosPostStub = sinon.stub(axios, 'post').throws(new Error('Users remote error'));

    await axiosInstance.post(
      `${session.serverUrl}${eventTriggerPath}`,
      {
        name: template.triggers[0].identifier,
        to: subscriber.subscriberId,
        payload: {},
      },
      {
        headers: {
          authorization: `ApiKey ${session.apiKey}`,
        },
      }
    );

    await session.awaitRunningJobs(template._id);

    const messages = await messageRepository.count({
      _environmentId: session.environment._id,
      _templateId: template._id,
    });

    // expect(messages).to.equal(0);
    expect(messages).to.equal(1);
    // axiosPostStub.restore();
  });

  it('should backoff on exception while webhook filter (original request + 2 retries)', async function () {
    template = await session.createTemplate({
      steps: [
        {
          type: StepTypeEnum.EMAIL,
          subject: 'Password reset',
          content: [
            {
              type: EmailBlockTypeEnum.TEXT,
              content: 'This are the text contents of the template for {{firstName}}',
            },
            {
              type: EmailBlockTypeEnum.BUTTON,
              content: 'SIGN UP',
              url: 'https://url-of-app.com/{{urlVariable}}',
            },
          ],
          filters: [
            {
              isNegated: false,
              type: 'GROUP',
              value: 'AND',
              children: [
                {
                  field: 'isOnline',
                  value: 'true',
                  operator: 'EQUAL',
                  on: FilterPartTypeEnum.WEBHOOK,
                  webhookUrl: 'www.user.com/webhook',
                },
              ],
            },
          ],
        },
      ],
    });

    // let axiosPostStub = sinon.stub(axios, 'post');

    /*
     * axiosPostStub
     *   .onCall(0)
     *   .throws(new Error('Users remote error'))
     *   .onCall(1)
     *   .resolves({
     *     data: { isOnline: true },
     *   });
     */

    await axiosInstance.post(
      `${session.serverUrl}${eventTriggerPath}`,
      {
        name: template.triggers[0].identifier,
        to: subscriber.subscriberId,
        payload: {},
      },
      {
        headers: {
          authorization: `ApiKey ${session.apiKey}`,
        },
      }
    );

    await session.awaitRunningJobs(template._id);

    let messages = await messageRepository.count({
      _environmentId: session.environment._id,
      _templateId: template._id,
    });

    expect(messages).to.equal(1);

    /*
     * axiosPostStub.restore();
     * axiosPostStub = sinon
     *   .stub(axios, 'post')
     *   .onCall(0)
     *   .throws(new Error('Users remote error'))
     *   .onCall(1)
     *   .throws(new Error('Users remote error'))
     *   .onCall(2)
     *   .throws(new Error('Users remote error'))
     *   .resolves(
     *     Promise.resolve({
     *       data: { isOnline: true },
     *     })
     *   );
     */

    await axiosInstance.post(
      `${session.serverUrl}${eventTriggerPath}`,
      {
        name: template.triggers[0].identifier,
        to: subscriber.subscriberId,
        payload: {},
      },
      {
        headers: {
          authorization: `ApiKey ${session.apiKey}`,
        },
      }
    );

    await session.awaitRunningJobs(template._id);

    messages = await messageRepository.count({
      _environmentId: session.environment._id,
      _templateId: template._id,
    });

    // expect(messages).to.equal(1);
    expect(messages).to.equal(2);
    // axiosPostStub.restore();
  });

  describe('seen/read filter', () => {
    it('should filter in app seen/read step', async function () {
      const firstStepUuid = uuid();
      template = await session.createTemplate({
        steps: [
          {
            type: StepTypeEnum.IN_APP,
            content: 'Not Delayed {{customVar}}' as string,
            uuid: firstStepUuid,
          },
          {
            type: StepTypeEnum.DELAY,
            content: '',
            metadata: {
              unit: DigestUnitEnum.SECONDS,
              amount: 1,
              type: DelayTypeEnum.REGULAR,
            },
          },
          {
            type: StepTypeEnum.IN_APP,
            content: 'Hello world {{customVar}}' as string,
            filters: [
              {
                isNegated: false,
                type: 'GROUP',
                value: 'AND',
                children: [
                  {
                    on: FilterPartTypeEnum.PREVIOUS_STEP,
                    stepType: PreviousStepTypeEnum.READ,
                    step: firstStepUuid,
                  },
                ],
              },
            ],
          },
        ],
      });

      await axiosInstance.post(
        `${session.serverUrl}${eventTriggerPath}`,
        {
          name: template.triggers[0].identifier,
          to: [subscriber.subscriberId],
          payload: {
            customVar: 'Testing of User Name',
          },
        },
        {
          headers: {
            authorization: `ApiKey ${session.apiKey}`,
          },
        }
      );

      await session.awaitRunningJobs(template?._id, true, 1);

      const delayedJob = await jobRepository.findOne({
        _environmentId: session.environment._id,
        _templateId: template._id,
        type: StepTypeEnum.DELAY,
      });

      if (!delayedJob) {
        throw new Error();
      }

      expect(delayedJob.status).to.equal(JobStatusEnum.DELAYED);

      const messages = await messageRepository.find({
        _environmentId: session.environment._id,
        _subscriberId: subscriber._id,
        channel: StepTypeEnum.IN_APP,
      });

      expect(messages.length).to.equal(1);

      await session.awaitRunningJobs(template?._id, true, 0);

      const messagesAfter = await messageRepository.find({
        _environmentId: session.environment._id,
        _subscriberId: subscriber._id,
        channel: StepTypeEnum.IN_APP,
      });

      expect(messagesAfter.length).to.equal(1);
    });

    it('should filter email seen/read step', async function () {
      const firstStepUuid = uuid();
      template = await session.createTemplate({
        steps: [
          {
            type: StepTypeEnum.EMAIL,
            name: 'Message Name',
            subject: 'Test email subject',
            content: [{ type: EmailBlockTypeEnum.TEXT, content: 'This is a sample text block' }],
            uuid: firstStepUuid,
          },
          {
            type: StepTypeEnum.DELAY,
            content: '',
            metadata: {
              unit: DigestUnitEnum.SECONDS,
              amount: 1,
              type: DelayTypeEnum.REGULAR,
            },
          },
          {
            type: StepTypeEnum.EMAIL,
            name: 'Message Name',
            subject: 'Test email subject',
            content: [{ type: EmailBlockTypeEnum.TEXT, content: 'This is a sample text block' }],
            filters: [
              {
                isNegated: false,
                type: 'GROUP',
                value: 'AND',
                children: [
                  {
                    on: FilterPartTypeEnum.PREVIOUS_STEP,
                    stepType: PreviousStepTypeEnum.READ,
                    step: firstStepUuid,
                  },
                ],
              },
            ],
          },
        ],
      });

      await axiosInstance.post(
        `${session.serverUrl}${eventTriggerPath}`,
        {
          name: template.triggers[0].identifier,
          to: [subscriber.subscriberId],
          payload: {
            customVar: 'Testing of User Name',
          },
        },
        {
          headers: {
            authorization: `ApiKey ${session.apiKey}`,
          },
        }
      );

      await session.awaitRunningJobs(template?._id, true, 1);

      const delayedJob = await jobRepository.findOne({
        _environmentId: session.environment._id,
        _templateId: template._id,
        type: StepTypeEnum.DELAY,
      });

      expect(delayedJob!.status).to.equal(JobStatusEnum.DELAYED);

      const messages = await messageRepository.find({
        _environmentId: session.environment._id,
        _subscriberId: subscriber._id,
        channel: StepTypeEnum.EMAIL,
      });

      expect(messages.length).to.equal(1);

      await executionDetailsRepository.create({
        _jobId: delayedJob!._parentId,
        _messageId: messages[0]._id,
        _environmentId: session.environment._id,
        _organizationId: session.organization._id,
        webhookStatus: EmailEventStatusEnum.OPENED,
      });

      await session.awaitRunningJobs(template?._id, true, 0);

      const messagesAfter = await messageRepository.find({
        _environmentId: session.environment._id,
        _subscriberId: subscriber._id,
        channel: StepTypeEnum.EMAIL,
      });

      expect(messagesAfter.length).to.equal(1);
    });
  });
});

async function createTemplate(session, channelType) {
  return await session.createTemplate({
    steps: [
      {
        type: channelType,
        content: 'Hello {{subscriber.lastName}}, Welcome to {{organizationName}}' as string,
      },
    ],
  });
}

export async function sendTrigger(
  session,
  template,
  newSubscriberIdInAppNotification: string,
  payload: Record<string, unknown> = {}
) {
  await axiosInstance.post(
    `${session.serverUrl}${eventTriggerPath}`,
    {
      name: template.triggers[0].identifier,
      to: [{ subscriberId: newSubscriberIdInAppNotification, lastName: 'Smith', email: 'test@email.novu' }],
      payload: {
        organizationName: 'Umbrella Corp',
        ...payload,
      },
    },
    {
      headers: {
        authorization: `ApiKey ${session.apiKey}`,
      },
    }
  );
}<|MERGE_RESOLUTION|>--- conflicted
+++ resolved
@@ -280,11 +280,7 @@
       channel: ChannelTypeEnum.SMS,
     });
 
-<<<<<<< HEAD
     expect(message!.phone).to.equal(subscriber.phone);
-=======
-    expect(message?.phone).to.equal(subscriber.phone);
->>>>>>> b6415b71
   });
 
   it('should trigger SMS notification for all subscribers', async function () {
@@ -332,11 +328,7 @@
       channel: ChannelTypeEnum.SMS,
     });
 
-<<<<<<< HEAD
     expect(message2!.phone).to.equal('+972541111111');
-=======
-    expect(message2?.phone).to.equal('+972541111111');
->>>>>>> b6415b71
   });
 
   it('should trigger an sms error', async function () {
@@ -373,13 +365,8 @@
       _subscriberId: subscriber._id,
     });
 
-<<<<<<< HEAD
     expect(message!.status).to.equal('error');
     expect(message!.errorText).to.contains('Currently 3rd-party packages test are not support on test env');
-=======
-    expect(message?.status).to.equal('error');
-    expect(message?.errorText).to.contains('Currently 3rd-party packages test are not support on test env');
->>>>>>> b6415b71
   });
 
   it('should trigger In-App notification with subscriber data', async function () {
@@ -403,11 +390,7 @@
       channel: channelType,
     });
 
-<<<<<<< HEAD
     expect(message!.content).to.equal('Hello Smith, Welcome to Umbrella Corp');
-=======
-    expect(message?.content).to.equal('Hello Smith, Welcome to Umbrella Corp');
->>>>>>> b6415b71
   });
 
   it('should trigger SMS notification with subscriber data', async function () {
@@ -431,11 +414,7 @@
       channel: channelType,
     });
 
-<<<<<<< HEAD
     expect(message!.content).to.equal('Hello Smith, Welcome to Umbrella Corp');
-=======
-    expect(message?.content).to.equal('Hello Smith, Welcome to Umbrella Corp');
->>>>>>> b6415b71
   });
 
   it('should trigger E-Mail notification with subscriber data', async function () {
@@ -479,17 +458,10 @@
       channel: channelType,
     });
 
-<<<<<<< HEAD
     const block = message!.content[0] as IEmailBlock;
 
     expect(block.content).to.equal('Hello Smith, Welcome to Umbrella Corp');
     expect(message!.subject).to.equal('Test email a subject nested');
-=======
-    const block = message?.content[0] as IEmailBlock;
-
-    expect(block.content).to.equal('Hello Smith, Welcome to Umbrella Corp');
-    expect(message?.subject).to.equal('Test email a subject nested');
->>>>>>> b6415b71
   });
 
   it('should not trigger notification with subscriber data if integration is inactive', async function () {
@@ -503,11 +475,7 @@
     });
 
     await integrationRepository.update(
-<<<<<<< HEAD
       { _environmentId: session.environment._id, _id: integration!._id },
-=======
-      { _environmentId: session.environment._id, _id: integration?._id },
->>>>>>> b6415b71
       { active: false }
     );
 
@@ -605,11 +573,7 @@
       channel: channelType,
     });
 
-<<<<<<< HEAD
     expect(message!.providerId).to.equal(EmailProviderIdEnum.Novu);
-=======
-    expect(message?.providerId).to.equal(EmailProviderIdEnum.Novu);
->>>>>>> b6415b71
   });
 
   it('should trigger message with active integration', async function () {
@@ -807,11 +771,7 @@
       channel: channelType,
     });
 
-<<<<<<< HEAD
     const block = message!.content[0] as IEmailBlock;
-=======
-    const block = message?.content[0] as IEmailBlock;
->>>>>>> b6415b71
 
     expect(block.content).to.equal('Hello John Doe, Welcome to Umbrella Corp');
   });
