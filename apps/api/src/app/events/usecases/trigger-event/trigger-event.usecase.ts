--- conflicted
+++ resolved
@@ -1,16 +1,11 @@
-<<<<<<< HEAD
 import {
   JobEntity,
   JobRepository,
-  NotificationRepository,
   NotificationTemplateEntity,
   NotificationTemplateRepository,
+  NotificationRepository,
 } from '@novu/dal';
-import { Inject, Injectable } from '@nestjs/common';
-=======
-import { JobEntity, JobRepository, NotificationTemplateEntity, NotificationTemplateRepository } from '@novu/dal';
 import { Inject, Injectable, UnprocessableEntityException } from '@nestjs/common';
->>>>>>> acb804a8
 import { StepTypeEnum, LogCodeEnum, LogStatusEnum } from '@novu/shared';
 import * as Sentry from '@sentry/node';
 import { merge } from 'lodash';
