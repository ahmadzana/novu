--- conflicted
+++ resolved
@@ -31,15 +31,10 @@
     private processSubscriber: ProcessSubscriber,
     private jobRepository: JobRepository,
     private verifyPayload: VerifyPayload,
-<<<<<<< HEAD
     @Inject(ANALYTICS_SERVICE) private analyticsService: AnalyticsService,
     private addJobUsecase: AddJob,
-    private notificationRepository: NotificationRepository
-=======
-    private storageHelperServie: StorageHelperService,
-    private addJobUsecase: AddJob,
-    @Inject(ANALYTICS_SERVICE) private analyticsService: AnalyticsService
->>>>>>> 282fad41
+    private notificationRepository: NotificationRepository,
+    private storageHelperServie: StorageHelperService
   ) {}
 
   async execute(command: TriggerEventCommand) {
