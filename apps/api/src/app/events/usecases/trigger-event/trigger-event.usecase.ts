--- conflicted
+++ resolved
@@ -33,67 +33,19 @@
   ) {}
 
   async execute(command: TriggerEventCommand) {
-<<<<<<< HEAD
-    await this.validateSubscriberIdProperty(command);
-=======
     await this.validateTransactionIdProperty(command.transactionId, command.organizationId, command.environmentId);
->>>>>>> ca003c08
 
     const template = await this.notificationTemplateRepository.findByTriggerIdentifier(
       command.environmentId,
       command.identifier
     );
 
-<<<<<<< HEAD
-    if (!template) {
-      throw new UnprocessableEntityException('TEMPLATE_NOT_FOUND');
-    }
-
-    if (!template.active || template.draft) {
-      return this.logTemplateNotActive(command, template);
-    }
-
-    if (!template.steps?.length) {
-      return {
-        acknowledged: true,
-        status: 'no_workflow_steps_defined',
-      };
-    }
-
-=======
->>>>>>> ca003c08
     Sentry.addBreadcrumb({
       message: 'Sending trigger',
       data: {
         triggerIdentifier: command.identifier,
       },
     });
-<<<<<<< HEAD
-
-    if (!template.steps?.some((step) => step.active)) {
-      return {
-        acknowledged: true,
-        status: 'no_workflow_active_steps_defined',
-      };
-    }
-
-    // Modify Attachment Key Name, Upload attachments to Storage Provider and Remove file from payload
-    if (command.payload && Array.isArray(command.payload.attachments)) {
-      this.modifyAttachments(command);
-      await this.storageHelperService.uploadAttachments(command.payload.attachments);
-      command.payload.attachments = command.payload.attachments.map(({ file, ...attachment }) => attachment);
-    }
-
-    const defaultPayload = this.verifyPayload.execute(
-      VerifyPayloadCommand.create({
-        payload: command.payload,
-        template,
-      })
-    );
-
-    command.payload = merge({}, defaultPayload, command.payload);
-=======
->>>>>>> ca003c08
 
     const jobs: Omit<JobEntity, '_id'>[][] = [];
 
@@ -171,32 +123,6 @@
     });
   }
 
-<<<<<<< HEAD
-  private async logTemplateNotActive(command: TriggerEventCommand, template: NotificationTemplateEntity) {
-    return {
-      acknowledged: true,
-      status: 'trigger_not_active',
-    };
-  }
-
-  private async validateSubscriberIdProperty(command: TriggerEventCommand): Promise<boolean> {
-    for (const subscriber of command.to) {
-      const subscriberIdExists = typeof subscriber === 'string' ? subscriber : subscriber.subscriberId;
-
-      if (!subscriberIdExists) {
-        this.logSubscriberIdMissing(command);
-
-        throw new ApiException(
-          'subscriberId under property to is not configured, please make sure all the subscriber contains subscriberId property'
-        );
-      }
-    }
-
-    return true;
-  }
-
-=======
->>>>>>> ca003c08
   public async validateTransactionIdProperty(
     transactionId: string,
     organizationId: string,
@@ -216,23 +142,4 @@
 
     return true;
   }
-<<<<<<< HEAD
-
-  private async logSubscriberIdMissing(command: TriggerEventCommand) {
-    return {
-      acknowledged: true,
-      status: 'subscriber_id_missing',
-    };
-  }
-
-  private modifyAttachments(command: TriggerEventCommand) {
-    command.payload.attachments = command.payload.attachments.map((attachment) => ({
-      ...attachment,
-      name: attachment.name,
-      file: Buffer.from(attachment.file, 'base64'),
-      storagePath: `${command.organizationId}/${command.environmentId}/${hat()}/${attachment.name}`,
-    }));
-  }
-=======
->>>>>>> ca003c08
 }