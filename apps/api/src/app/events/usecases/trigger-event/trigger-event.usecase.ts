--- conflicted
+++ resolved
@@ -13,11 +13,8 @@
 import { ApiException } from '../../../shared/exceptions/api.exception';
 import { VerifyPayload } from '../verify-payload/verify-payload.usecase';
 import { VerifyPayloadCommand } from '../verify-payload/verify-payload.command';
-<<<<<<< HEAD
 import { StorageHelperService } from '../../services/storage-helper-service/storage-helper.service';
-=======
 import { AddJob } from '../add-job/add-job.usecase';
->>>>>>> bd7c2490
 
 @Injectable()
 export class TriggerEvent {
@@ -27,13 +24,9 @@
     private processSubscriber: ProcessSubscriber,
     private jobRepository: JobRepository,
     private verifyPayload: VerifyPayload,
-<<<<<<< HEAD
     private storageHelperServie: StorageHelperService,
+    private addJobUsecase: AddJob,
     @Inject(ANALYTICS_SERVICE) private analyticsService: AnalyticsService
-=======
-    @Inject(ANALYTICS_SERVICE) private analyticsService: AnalyticsService,
-    private addJobUsecase: AddJob
->>>>>>> bd7c2490
   ) {}
 
   async execute(command: TriggerEventCommand) {
