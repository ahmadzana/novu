--- conflicted
+++ resolved
@@ -74,11 +74,8 @@
       smsChannel: !!steps.filter((step) => step.template.type === ChannelTypeEnum.SMS)?.length,
       emailChannel: !!steps.filter((step) => step.template.type === ChannelTypeEnum.EMAIL)?.length,
       inAppChannel: !!steps.filter((step) => step.template.type === ChannelTypeEnum.IN_APP)?.length,
-<<<<<<< HEAD
       directChannel: !!steps.filter((step) => step.template.type === ChannelTypeEnum.DIRECT)?.length,
-=======
       pushChannel: !!steps.filter((step) => step.template.type === ChannelTypeEnum.PUSH)?.length,
->>>>>>> 0c086e66
     });
 
     for (const job of jobs) {
