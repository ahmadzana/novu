--- conflicted
+++ resolved
@@ -54,9 +54,6 @@
       throw new ApiException(message);
     }
 
-<<<<<<< HEAD
-    const jobs: Omit<JobEntity, '_id' | 'createdAt' | 'updatedAt'>[][] = [];
-=======
     const templateProviderIds = await this.getProviderIdsForTemplate(
       command.userId,
       command.organizationId,
@@ -64,8 +61,7 @@
       template
     );
 
-    const subscribersJobs: Omit<JobEntity, '_id'>[][] = [];
->>>>>>> 4401af69
+    const subscribersJobs: Omit<JobEntity, '_id' | 'createdAt' | 'updatedAt'>[][] = [];
 
     // We might have a single actor for every trigger so we only need to check for it once
     let actorProcessed;
@@ -123,58 +119,6 @@
     }
   }
 
-<<<<<<< HEAD
-  private async storeAndAddJob(jobs: Omit<JobEntity, '_id' | 'createdAt' | 'updatedAt'>[]) {
-    const storedJobs = await this.jobRepository.storeJobs(jobs);
-    const channels = storedJobs
-      .map((item) => item.type as StepTypeEnum)
-      .reduce<StepTypeEnum[]>((list, channel) => {
-        if (list.includes(channel) || channel === StepTypeEnum.TRIGGER) {
-          return list;
-        }
-        list.push(channel);
-
-        return list;
-      }, []);
-
-    for (const job of storedJobs) {
-      this.createExecutionDetails.execute(
-        CreateExecutionDetailsCommand.create({
-          ...CreateExecutionDetailsCommand.getDetailsFromJob(job),
-          detail: DetailEnum.STEP_CREATED,
-          source: ExecutionDetailsSourceEnum.INTERNAL,
-          status: ExecutionDetailsStatusEnum.PENDING,
-          isTest: false,
-          isRetry: false,
-        })
-      );
-    }
-
-    const firstJob = storedJobs[0];
-
-    await this.notificationRepository.update(
-      {
-        _organizationId: firstJob._organizationId,
-        _id: firstJob._notificationId,
-      },
-      {
-        $set: {
-          channels: channels,
-        },
-      }
-    );
-
-    await this.addJobUsecase.execute({
-      userId: firstJob._userId,
-      environmentId: firstJob._environmentId,
-      organizationId: firstJob._organizationId,
-      jobId: firstJob._id,
-      job: firstJob,
-    });
-  }
-
-=======
->>>>>>> 4401af69
   private async validateTransactionIdProperty(
     transactionId: string,
     organizationId: string,
