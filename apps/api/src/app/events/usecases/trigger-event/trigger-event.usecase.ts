import { JobEntity, JobRepository, NotificationTemplateEntity, NotificationTemplateRepository } from '@novu/dal';
import { Inject, Injectable } from '@nestjs/common';
import { StepTypeEnum, LogCodeEnum, LogStatusEnum } from '@novu/shared';
import * as Sentry from '@sentry/node';
import { merge } from 'lodash';
import { TriggerEventCommand } from './trigger-event.command';
import { CreateLog } from '../../../logs/usecases/create-log/create-log.usecase';
import { CreateLogCommand } from '../../../logs/usecases/create-log/create-log.command';
import { AnalyticsService } from '../../../shared/services/analytics/analytics.service';
import { ProcessSubscriber } from '../process-subscriber/process-subscriber.usecase';
import { ProcessSubscriberCommand } from '../process-subscriber/process-subscriber.command';
import { WorkflowQueueService } from '../../services/workflow.queue.service';
import { ANALYTICS_SERVICE } from '../../../shared/shared.module';
import { ApiException } from '../../../shared/exceptions/api.exception';
<<<<<<< HEAD
import { StorageService } from '../../../shared/services/storage/storage.service';
=======
import { VerifyPayload } from '../verify-payload/verify-payload.usecase';
import { VerifyPayloadCommand } from '../verify-payload/verify-payload.command';
>>>>>>> 45d97975

@Injectable()
export class TriggerEvent {
  constructor(
    private notificationTemplateRepository: NotificationTemplateRepository,
    private createLogUsecase: CreateLog,
    private processSubscriber: ProcessSubscriber,
    private jobRepository: JobRepository,
    private workflowQueueService: WorkflowQueueService,
<<<<<<< HEAD
    private storageService: StorageService,
=======
    private verifyPayload: VerifyPayload,
>>>>>>> 45d97975
    @Inject(ANALYTICS_SERVICE) private analyticsService: AnalyticsService
  ) {}

  async execute(command: TriggerEventCommand) {
    Sentry.addBreadcrumb({
      message: 'Sending trigger',
      data: {
        triggerIdentifier: command.identifier,
      },
    });

    await this.validateSubscriberIdProperty(command);

    this.logEventTriggered(command);

    const template = await this.notificationTemplateRepository.findByTriggerIdentifier(
      command.environmentId,
      command.identifier
    );

    if (!template) {
      return this.logTemplateNotFound(command);
    }

    if (!template.active || template.draft) {
      return this.logTemplateNotActive(command, template);
    }

<<<<<<< HEAD
    // Uploading attachments to S3 and Removing them from payload
    if (command.payload && Array.isArray(command.payload.attachments)) {
      await this.uploadAttachments(command);
      command.payload.attachments = command.payload.attachments.map((attachment) => ({
        name: attachment.name,
        mime: attachment.mime,
      }));
    }
=======
    const defaultPayload = this.verifyPayload.execute(
      VerifyPayloadCommand.create({
        payload: command.payload,
        template,
      })
    );

    command.payload = merge({}, command.payload, defaultPayload);
>>>>>>> 45d97975

    const jobs: JobEntity[][] = [];

    for (const subscriberToTrigger of command.to) {
      jobs.push(
        await this.processSubscriber.execute(
          ProcessSubscriberCommand.create({
            identifier: command.identifier,
            payload: command.payload,
            overrides: command.overrides,
            to: subscriberToTrigger,
            transactionId: command.transactionId,
            environmentId: command.environmentId,
            organizationId: command.organizationId,
            userId: command.organizationId,
            templateId: template._id,
          })
        )
      );
    }

    const steps = template.steps;

    this.analyticsService.track('Notification event trigger - [Triggers]', command.userId, {
      _template: template._id,
      _organization: command.organizationId,
      channels: steps.map((step) => step.template?.type),
      smsChannel: !!steps.filter((step) => step.template.type === StepTypeEnum.SMS)?.length,
      emailChannel: !!steps.filter((step) => step.template.type === StepTypeEnum.EMAIL)?.length,
      inAppChannel: !!steps.filter((step) => step.template.type === StepTypeEnum.IN_APP)?.length,
      chatChannel: !!steps.filter((step) => step.template.type === StepTypeEnum.CHAT)?.length,
      pushChannel: !!steps.filter((step) => step.template.type === StepTypeEnum.PUSH)?.length,
    });

    for (const job of jobs) {
      const firstJob = await this.jobRepository.storeJobs(job);
      await this.workflowQueueService.addJob(firstJob);
    }

    if (command.payload.$on_boarding_trigger && template.name.toLowerCase().includes('on-boarding')) {
      return 'Your first notification was sent! Check your notification bell in the demo dashboard to Continue.';
    }

    return {
      acknowledged: true,
      status: 'processed',
      transactionId: command.transactionId,
    };
  }

  private async logTemplateNotActive(command: TriggerEventCommand, template: NotificationTemplateEntity) {
    await this.createLogUsecase.execute(
      CreateLogCommand.create({
        transactionId: command.transactionId,
        status: LogStatusEnum.ERROR,
        environmentId: command.environmentId,
        organizationId: command.organizationId,
        text: 'Template not active',
        userId: command.userId,
        code: LogCodeEnum.TEMPLATE_NOT_ACTIVE,
        templateId: template._id,
        raw: {
          payload: command.payload,
          triggerIdentifier: command.identifier,
        },
      })
    );

    return {
      acknowledged: true,
      status: 'trigger_not_active',
    };
  }

  private async logTemplateNotFound(command: TriggerEventCommand) {
    await this.createLogUsecase.execute(
      CreateLogCommand.create({
        transactionId: command.transactionId,
        status: LogStatusEnum.ERROR,
        environmentId: command.environmentId,
        organizationId: command.organizationId,
        text: 'Template not found',
        userId: command.userId,
        code: LogCodeEnum.TEMPLATE_NOT_FOUND,
        raw: {
          triggerIdentifier: command.identifier,
        },
      })
    );

    return {
      acknowledged: true,
      status: 'template_not_found',
    };
  }

  private logEventTriggered(command: TriggerEventCommand) {
    this.createLogUsecase
      .execute(
        CreateLogCommand.create({
          transactionId: command.transactionId,
          status: LogStatusEnum.INFO,
          environmentId: command.environmentId,
          organizationId: command.organizationId,
          text: 'Trigger request received',
          userId: command.userId,
          code: LogCodeEnum.TRIGGER_RECEIVED,
          raw: {
            subscribers: command.to,
            payload: command.payload,
          },
        })
      )
      // eslint-disable-next-line no-console
      .catch((e) => console.error(e));
  }

  private async validateSubscriberIdProperty(command: TriggerEventCommand): Promise<boolean> {
    for (const subscriber of command.to) {
      const subscriberIdExists = typeof subscriber === 'string' ? subscriber : subscriber.subscriberId;

      if (!subscriberIdExists) {
        this.logSubscriberIdMissing(command);

        throw new ApiException(
          'subscriberId under property to is not configured, please make sure all the subscriber contains subscriberId property'
        );
      }
    }

    return true;
  }

  public async validateTransactionIdProperty(
    transactionId: string,
    organizationId: string,
    environmentId: string
  ): Promise<boolean> {
    const found = await this.jobRepository.findOne(
      {
        transactionId,
        _organizationId: organizationId,
        _environmentId: environmentId,
      },
      '_id'
    );

    if (found) {
      throw new ApiException(
        'transactionId property is not unique, please make sure all triggers have a unique transactionId'
      );
    }

    return true;
  }

  private async logSubscriberIdMissing(command: TriggerEventCommand) {
    await this.createLogUsecase.execute(
      CreateLogCommand.create({
        transactionId: command.transactionId,
        status: LogStatusEnum.ERROR,
        environmentId: command.environmentId,
        organizationId: command.organizationId,
        text: 'SubscriberId missing in to property',
        userId: command.userId,
        code: LogCodeEnum.SUBSCRIBER_ID_MISSING,
        raw: {
          triggerIdentifier: command.identifier,
        },
      })
    );

    return {
      acknowledged: true,
      status: 'subscriber_id_missing',
    };
  }

  private async uploadAttachments(command: TriggerEventCommand): Promise<void> {
    if (!command.payload.attachments) {
      return;
    }

    for (const attachment of command.payload.attachments) {
      if (attachment.file) {
        await this.storageService.uploadFile(attachment.name, attachment.file, attachment.mime);
      }
    }
  }
}<|MERGE_RESOLUTION|>--- conflicted
+++ resolved
@@ -12,12 +12,9 @@
 import { WorkflowQueueService } from '../../services/workflow.queue.service';
 import { ANALYTICS_SERVICE } from '../../../shared/shared.module';
 import { ApiException } from '../../../shared/exceptions/api.exception';
-<<<<<<< HEAD
 import { StorageService } from '../../../shared/services/storage/storage.service';
-=======
 import { VerifyPayload } from '../verify-payload/verify-payload.usecase';
 import { VerifyPayloadCommand } from '../verify-payload/verify-payload.command';
->>>>>>> 45d97975
 
 @Injectable()
 export class TriggerEvent {
@@ -27,11 +24,8 @@
     private processSubscriber: ProcessSubscriber,
     private jobRepository: JobRepository,
     private workflowQueueService: WorkflowQueueService,
-<<<<<<< HEAD
     private storageService: StorageService,
-=======
     private verifyPayload: VerifyPayload,
->>>>>>> 45d97975
     @Inject(ANALYTICS_SERVICE) private analyticsService: AnalyticsService
   ) {}
 
@@ -60,7 +54,7 @@
       return this.logTemplateNotActive(command, template);
     }
 
-<<<<<<< HEAD
+
     // Uploading attachments to S3 and Removing them from payload
     if (command.payload && Array.isArray(command.payload.attachments)) {
       await this.uploadAttachments(command);
@@ -69,7 +63,7 @@
         mime: attachment.mime,
       }));
     }
-=======
+
     const defaultPayload = this.verifyPayload.execute(
       VerifyPayloadCommand.create({
         payload: command.payload,
@@ -78,7 +72,7 @@
     );
 
     command.payload = merge({}, command.payload, defaultPayload);
->>>>>>> 45d97975
+
 
     const jobs: JobEntity[][] = [];
 
