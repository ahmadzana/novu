import { NotificationStepEntity, SubscriberEntity, EnvironmentRepository, SubscriberRepository } from '@novu/dal';
import { ITriggerPayload } from '@novu/node';
import * as _ from 'lodash';
import got from 'got';
import { createHmac } from 'crypto';
import { CreateExecutionDetails } from '../../../execution-details/usecases/create-execution-details/create-execution-details.usecase';
import { SendMessageCommand } from '../send-message/send-message.command';

export interface IFilterVariables {
  payload: ITriggerPayload;
  subscriber?: SubscriberEntity;
  webhook?: Record<string, unknown>;
}

export interface IMessageFilterConfiguration {
  command: SendMessageCommand;
  subscriberRepository: SubscriberRepository;
  createExecutionDetails: CreateExecutionDetails;
  environmentRepository: EnvironmentRepository;
}

export async function matchMessageWithFilters(
  step: NotificationStepEntity,
  variables: IFilterVariables,
  configuration?: IMessageFilterConfiguration
): Promise<boolean> {
  if (!step?.filters || !Array.isArray(step?.filters)) {
    return true;
  }
  if (step.filters?.length) {
    const foundFilter = await findAsync(step.filters, async (filter) => {
      const children = filter.children;
      const noRules = !children || (Array.isArray(children) && children.length === 0);
      if (noRules) {
        return true;
      }

<<<<<<< HEAD
      if (!children || (Array.isArray(children) && children.length === 1)) {
        return await processFilter(variables, children[0], configuration);
=======
      const singleRule = !children || (Array.isArray(children) && children.length === 1);
      if (singleRule) {
        return await processFilter(variables, children[0]);
>>>>>>> c5099e9c
      }

      return await handleGroupFilters(filter, variables, configuration);
    });

    return foundFilter !== undefined;
  }

  return true;
}

async function handleGroupFilters(filter, variables: IFilterVariables, configuration: IMessageFilterConfiguration) {
  if (filter.value === 'OR') {
    return await handleOrFilters(filter, variables, configuration);
  }

  if (filter.value === 'AND') {
    return await handleAndFilters(filter, variables, configuration);
  }

  return false;
}

function splitToSyncAsync(filter) {
  const asyncOnFilters = ['webhook'];

  const asyncFilters = filter.children.filter((childFilter) =>
    asyncOnFilters.some((asyncOnFilter) => asyncOnFilter === childFilter.on)
  );

  const syncFilters = filter.children.filter((childFilter) =>
    asyncOnFilters.some((asyncOnFilter) => asyncOnFilter !== childFilter.on)
  );

  return { asyncFilters, syncFilters };
}

async function handleAndFilters(filter, variables: IFilterVariables, configuration: IMessageFilterConfiguration) {
  const { asyncFilters, syncFilters } = splitToSyncAsync(filter);

  const foundSyncFilterMatches = syncFilters.filter((i) => processFilterEquality(variables, i));
  if (syncFilters.length !== foundSyncFilterMatches.length) {
    return false;
  }

  const foundAsyncFilterMatches = await filterAsync(asyncFilters, (i) => processFilter(variables, i, configuration));

  return foundAsyncFilterMatches.length === asyncFilters.length;
}

async function handleOrFilters(filter, variables: IFilterVariables, configuration: IMessageFilterConfiguration) {
  const { asyncFilters, syncFilters } = splitToSyncAsync(filter);

  const syncRes = syncFilters.find((i) => processFilterEquality(variables, i));
  if (syncRes) {
    return true;
  }

  return await findAsync(asyncFilters, (i) => processFilter(variables, i, configuration));
}

function processFilterEquality(variables: IFilterVariables, i) {
  const payloadVariable = _.get(variables, [i.on, i.field]);
  const value = parseValue(payloadVariable, i.value);
  if (i.operator === 'EQUAL') {
    return payloadVariable === value;
  }
  if (i.operator === 'NOT_EQUAL') {
    return payloadVariable !== value;
  }
  if (i.operator === 'LARGER') {
    return payloadVariable > value;
  }
  if (i.operator === 'SMALLER') {
    return payloadVariable < value;
  }
  if (i.operator === 'LARGER_EQUAL') {
    return payloadVariable >= value;
  }
  if (i.operator === 'SMALLER_EQUAL') {
    return payloadVariable <= value;
  }
  if (i.operator === 'NOT_IN') {
    return !payloadVariable.includes(value);
  }
  if (i.operator === 'IN') {
    return payloadVariable.includes(value);
  }

  return false;
}

async function getWebhookResponse(
  i,
  variables: IFilterVariables,
  configuration: IMessageFilterConfiguration
): Promise<Record<string, unknown>> {
  if (!i.webhookUrl) return undefined;
  const payload = await buildPayload(variables, configuration);

  try {
    const res = await got.post(i.webhookUrl, {
      json: payload,
      retry: {
        limit: 3,
        methods: ['POST'],
      },
      hooks: {
        beforeRetry: [
          (options, error, retryCount) => {
            // eslint-disable-next-line no-console
            console.log(`[Retry-${retryCount}] error - `, error.response.body);
          },
        ],
      },
    });

    return res ? (JSON.parse(res.body) as Record<string, unknown>) : undefined;
  } catch (err) {
    // eslint-disable-next-line no-console
    if (err.response && err.response.body) {
      // eslint-disable-next-line no-console
      console.log('exception while performing webhook request - ', err.response.body);
    }

    return undefined;
  }
}

async function buildPayload(variables: IFilterVariables, configuration: IMessageFilterConfiguration) {
  const payload: Partial<{
    subscriber: SubscriberEntity;
    payload: Record<string, unknown>;
    hmac: string;
    identifier: string;
  }> = {};

  if (variables.subscriber) {
    payload.subscriber = variables.subscriber;
  } else {
    payload.subscriber = await configuration.subscriberRepository.findOne({
      _id: configuration.command.subscriberId,
      _environmentId: configuration.command.environmentId,
    });
  }

  if (variables.payload) {
    payload.payload = variables.payload;
  }

  const environment = await configuration.environmentRepository.findOne({
    _id: configuration.command.environmentId,
    _organizationId: configuration.command.organizationId,
  });

  payload.hmac = createHmac('sha256', environment.apiKeys[0].key)
    .update(configuration.command.environmentId)
    .digest('hex');

  payload.identifier = configuration.command.identifier;

  return payload;
}

async function processFilter(variables: IFilterVariables, i, configuration: IMessageFilterConfiguration) {
  if (i.on === 'webhook') {
    const res = await getWebhookResponse(i, variables, configuration);

    return processFilterEquality({ payload: undefined, webhook: res }, i);
  }

  return processFilterEquality(variables, i);
}

function parseValue(originValue, parsingValue) {
  switch (typeof originValue) {
    case 'number':
      return Number(parsingValue);
    case 'string':
      return String(parsingValue);
    case 'boolean':
      return parsingValue === 'true';
    case 'bigint':
      return Number(parsingValue);
    default:
      return parsingValue;
  }
}

async function findAsync<T>(array: T[], predicate: (t: T) => Promise<boolean>): Promise<T | undefined> {
  for (const t of array) {
    if (await predicate(t)) {
      return t;
    }
  }

  return undefined;
}

async function filterAsync<T>(arr: T[], callback: (item: T) => Promise<boolean>): Promise<T[]> {
  const fail = Symbol();

  return (await Promise.all(arr.map(async (item) => ((await callback(item)) ? item : fail)))).filter(
    (i) => i !== fail
  ) as T[];
}<|MERGE_RESOLUTION|>--- conflicted
+++ resolved
@@ -35,14 +35,9 @@
         return true;
       }
 
-<<<<<<< HEAD
-      if (!children || (Array.isArray(children) && children.length === 1)) {
-        return await processFilter(variables, children[0], configuration);
-=======
       const singleRule = !children || (Array.isArray(children) && children.length === 1);
       if (singleRule) {
-        return await processFilter(variables, children[0]);
->>>>>>> c5099e9c
+        return await processFilter(variables, children[0], configuration);
       }
 
       return await handleGroupFilters(filter, variables, configuration);
