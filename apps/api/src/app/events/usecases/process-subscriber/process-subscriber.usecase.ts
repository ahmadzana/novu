--- conflicted
+++ resolved
@@ -35,21 +35,13 @@
     private getDecryptedIntegrations: GetDecryptedIntegrations
   ) {}
 
-<<<<<<< HEAD
   public async execute(command: ProcessSubscriberCommand): Promise<Omit<JobEntity, '_id'>[]> {
-    const template = await this.getNotificationTemplate({
-      _id: command.templateId,
-      environmentId: command.environmentId,
-    });
-=======
-  public async execute(command: ProcessSubscriberCommand): Promise<JobEntity[]> {
     const template =
       command.template ??
       (await this.getNotificationTemplate({
         _id: command.templateId,
         environmentId: command.environmentId,
       }));
->>>>>>> cffcdae4
 
     const subscriber: SubscriberEntity = await this.getSubscriber(
       {
@@ -91,15 +83,7 @@
 
     const jobs: Omit<JobEntity, '_id'>[] = [];
 
-    const integrations = await this.integrationRepository.find({
-      _organizationId: command.organizationId,
-      _environmentId: command.environmentId,
-      channel: { $in: steps.map((step) => step.template.type) },
-      active: true,
-    });
-
     for (const step of steps) {
-<<<<<<< HEAD
       if (!step.template) throw new ApiException('Step template was not found');
 
       const integrations = await this.getDecryptedIntegrations.execute(
@@ -112,9 +96,6 @@
       );
 
       const integration = integrations[0];
-=======
-      const integration = integrations.find((i) => i.channel === (step.template.type as any));
->>>>>>> cffcdae4
 
       jobs.push({
         identifier: command.identifier,
