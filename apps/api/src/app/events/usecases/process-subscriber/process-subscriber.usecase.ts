import { Injectable } from '@nestjs/common';
import {
  NotificationRepository,
  SubscriberRepository,
  NotificationTemplateRepository,
  SubscriberEntity,
  JobEntity,
  JobStatusEnum,
  NotificationStepEntity,
  IntegrationRepository,
} from '@novu/dal';
import { InAppProviderIdEnum, LogCodeEnum, LogStatusEnum } from '@novu/shared';
import { CreateSubscriber, CreateSubscriberCommand } from '../../../subscribers/usecases/create-subscriber';
import { CreateLog, CreateLogCommand } from '../../../logs/usecases';
import { ProcessSubscriberCommand } from './process-subscriber.command';
import { ISubscribersDefine } from '@novu/node';
import { DigestFilterSteps } from '../digest-filter-steps/digest-filter-steps.usecase';
import { DigestFilterStepsCommand } from '../digest-filter-steps/digest-filter-steps.command';
import { CacheKeyPrefixEnum } from '../../../shared/services/cache';
import { Cached } from '../../../shared/interceptors';
import { ApiException } from '../../../shared/exceptions/api.exception';

@Injectable()
export class ProcessSubscriber {
  constructor(
    private subscriberRepository: SubscriberRepository,
    private notificationRepository: NotificationRepository,
    private createSubscriberUsecase: CreateSubscriber,
    private createLogUsecase: CreateLog,
    private notificationTemplateRepository: NotificationTemplateRepository,
    private filterSteps: DigestFilterSteps,
    private integrationRepository: IntegrationRepository
  ) {}

  public async execute(command: ProcessSubscriberCommand): Promise<Omit<JobEntity, '_id'>[]> {
    const template = await this.getNotificationTemplate({
      _id: command.templateId,
      environmentId: command.environmentId,
    });

    const subscriber: SubscriberEntity = await this.getSubscriber(
      {
        environmentId: command.environmentId,
        organizationId: command.organizationId,
      },
      command.to
    );

    if (subscriber === null) {
      return [];
    }

    let actorSubscriber: SubscriberEntity | null = null;
    if (command.actor) {
      actorSubscriber = await this.getSubscriber(
        {
          environmentId: command.environmentId,
          organizationId: command.organizationId,
        },
        command.actor
      );
    }

    const notification = await this.createNotification(command, template._id, subscriber);

    const steps: NotificationStepEntity[] = await this.filterSteps.execute(
      DigestFilterStepsCommand.create({
        subscriberId: subscriber._id,
        payload: command.payload,
        steps: template.steps,
        environmentId: command.environmentId,
        organizationId: command.organizationId,
        userId: command.userId,
        templateId: template._id,
        notificationId: notification._id,
      })
    );

<<<<<<< HEAD
    this.createLogUsecase.execute(
      CreateLogCommand.create({
        transactionId: command.transactionId,
        status: LogStatusEnum.INFO,
        environmentId: command.environmentId,
        organizationId: command.organizationId,
        notificationId: notification._id,
        text: 'Request processed',
        userId: command.userId,
        subscriberId: subscriber._id,
        code: LogCodeEnum.TRIGGER_PROCESSED,
        templateId: notification._templateId,
      })
    );

    const jobs: Omit<JobEntity, '_id'>[] = [];
=======
    const jobs: JobEntity[] = [];
>>>>>>> 72e5c689

    for (const step of steps) {
      if (!step.template) throw new ApiException('Step template was not found');

      const integration = await this.integrationRepository.findOne({
        _organizationId: command.organizationId,
        _environmentId: command.environmentId,
        channel: step.template.type,
        active: true,
      });

      jobs.push({
        identifier: command.identifier,
        payload: command.payload,
        overrides: command.overrides,
        step,
        transactionId: command.transactionId,
        _notificationId: notification._id,
        _environmentId: command.environmentId,
        _organizationId: command.organizationId,
        _userId: command.userId,
        _subscriberId: subscriber._id,
        status: JobStatusEnum.PENDING,
        _templateId: notification._templateId,
        digest: step.metadata,
        type: step.template.type,
        providerId: integration?.providerId ?? InAppProviderIdEnum.Novu,
        ...(actorSubscriber && { _actorId: actorSubscriber._id }),
      });
    }

    return jobs;
  }

  @Cached(CacheKeyPrefixEnum.NOTIFICATION_TEMPLATE)
  private async getNotificationTemplate({ _id, environmentId }: { _id: string; environmentId: string }) {
    return await this.notificationTemplateRepository.findById(_id, environmentId);
  }

  private async getSubscriber(
    command: Pick<ProcessSubscriberCommand, 'environmentId' | 'organizationId'>,
    subscriberPayload
  ): Promise<SubscriberEntity> {
    const subscriber = await this.subscriberRepository.findBySubscriberId(
      command.environmentId,
      subscriberPayload.subscriberId
    );

    if (subscriber && !this.subscriberNeedUpdate(subscriber, subscriberPayload)) {
      return subscriber;
    }

    return await this.createOrUpdateSubscriber(command, subscriberPayload);
  }

  private async createOrUpdateSubscriber(
    command: Pick<ProcessSubscriberCommand, 'environmentId' | 'organizationId'>,
    subscriberPayload
  ) {
    return await this.createSubscriberUsecase.execute(
      CreateSubscriberCommand.create({
        environmentId: command.environmentId,
        organizationId: command.organizationId,
        subscriberId: subscriberPayload?.subscriberId,
        email: subscriberPayload?.email,
        firstName: subscriberPayload?.firstName,
        lastName: subscriberPayload?.lastName,
        phone: subscriberPayload?.phone,
        avatar: subscriberPayload?.avatar,
      })
    );
  }

  private subscriberNeedUpdate(subscriber: SubscriberEntity, subscriberPayload: ISubscribersDefine): boolean {
    return (
      !!(subscriberPayload?.email && subscriber?.email !== subscriberPayload?.email) ||
      !!(subscriberPayload?.firstName && subscriber?.firstName !== subscriberPayload?.firstName) ||
      !!(subscriberPayload?.lastName && subscriber?.lastName !== subscriberPayload?.lastName) ||
      !!(subscriberPayload?.phone && subscriber?.phone !== subscriberPayload?.phone) ||
      !!(subscriberPayload?.avatar && subscriber?.avatar !== subscriberPayload?.avatar)
    );
  }

  private async createNotification(
    command: ProcessSubscriberCommand,
    templateId: string,
    subscriber: SubscriberEntity
  ) {
    return await this.notificationRepository.create({
      _environmentId: command.environmentId,
      _organizationId: command.organizationId,
      _subscriberId: subscriber._id,
      _templateId: templateId,
      transactionId: command.transactionId,
      to: command.to,
      payload: command.payload,
    });
  }
}<|MERGE_RESOLUTION|>--- conflicted
+++ resolved
@@ -76,26 +76,7 @@
       })
     );
 
-<<<<<<< HEAD
-    this.createLogUsecase.execute(
-      CreateLogCommand.create({
-        transactionId: command.transactionId,
-        status: LogStatusEnum.INFO,
-        environmentId: command.environmentId,
-        organizationId: command.organizationId,
-        notificationId: notification._id,
-        text: 'Request processed',
-        userId: command.userId,
-        subscriberId: subscriber._id,
-        code: LogCodeEnum.TRIGGER_PROCESSED,
-        templateId: notification._templateId,
-      })
-    );
-
     const jobs: Omit<JobEntity, '_id'>[] = [];
-=======
-    const jobs: JobEntity[] = [];
->>>>>>> 72e5c689
 
     for (const step of steps) {
       if (!step.template) throw new ApiException('Step template was not found');
