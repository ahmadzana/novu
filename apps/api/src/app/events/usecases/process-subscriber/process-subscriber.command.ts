import { IsDefined, IsString, IsOptional } from 'class-validator';
import { ISubscribersDefine } from '@novu/node';
import { EnvironmentWithUserCommand } from '../../../shared/commands/project.command';
import { NotificationTemplateEntity } from '@novu/dal';

export class ProcessSubscriberCommand extends EnvironmentWithUserCommand {
  @IsDefined()
  @IsString()
  identifier: string;

  @IsDefined()
  payload: any; // eslint-disable-line @typescript-eslint/no-explicit-any

  @IsDefined()
  overrides: Record<string, Record<string, unknown>>;

  @IsDefined()
  to: ISubscribersDefine;

  @IsString()
  @IsDefined()
  transactionId: string;

  @IsDefined()
  templateId: string;

  @IsOptional()
<<<<<<< HEAD
  actor?: ISubscribersDefine | null;
=======
  actor: ISubscribersDefine;

  @IsOptional()
  template?: NotificationTemplateEntity;
>>>>>>> cffcdae4
}<|MERGE_RESOLUTION|>--- conflicted
+++ resolved
@@ -25,12 +25,8 @@
   templateId: string;
 
   @IsOptional()
-<<<<<<< HEAD
   actor?: ISubscribersDefine | null;
-=======
-  actor: ISubscribersDefine;
 
   @IsOptional()
   template?: NotificationTemplateEntity;
->>>>>>> cffcdae4
 }