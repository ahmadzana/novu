--- conflicted
+++ resolved
@@ -35,21 +35,16 @@
 
       return;
     }
-
-<<<<<<< HEAD
     Logger.log('Starting New Job of type: ' + job.type);
 
-    const digestAmount = job.type === StepTypeEnum.DIGEST ? await this.addDigestJob.execute(command) : null;
-    Logger.debug('digestAmount is: ' + digestAmount);
-    const delayAmount = job.type === StepTypeEnum.DELAY ? await this.addDelayJob.execute(command) : null;
-    Logger.debug('delayAmount is: ' + delayAmount);
-=======
     const digestAmount =
       job.type === StepTypeEnum.DIGEST
         ? await this.addDigestJob.execute(AddDigestJobCommand.create({ job }))
         : undefined;
+    Logger.debug('digestAmount is: ' + digestAmount);
+
     const delayAmount = job.type === StepTypeEnum.DELAY ? await this.addDelayJob.execute(command) : undefined;
->>>>>>> e9cf6f00
+    Logger.debug('delayAmount is: ' + delayAmount);
 
     if (job.type === StepTypeEnum.DIGEST && digestAmount === undefined) {
       Logger.error('Digest Amount does not exist on a digest job');
@@ -57,12 +52,8 @@
       return;
     }
 
-<<<<<<< HEAD
-    if (digestAmount === undefined && delayAmount == undefined) {
+    if (digestAmount === undefined && delayAmount === undefined) {
       Logger.verbose('updating status as digestAmount and delayAmount is undefined');
-=======
-    if (digestAmount === undefined && delayAmount === undefined) {
->>>>>>> e9cf6f00
       await this.jobRepository.updateStatus(command.organizationId, job._id, JobStatusEnum.QUEUED);
     }
 
