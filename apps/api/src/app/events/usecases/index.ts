import { ProcessSubscriber } from './process-subscriber/process-subscriber.usecase';
import { TriggerEvent } from './trigger-event';
import { SendMessage } from './send-message/send-message.usecase';
import { SendMessageSms } from './send-message/send-message-sms.usecase';
import { SendMessageEmail } from './send-message/send-message-email.usecase';
import { SendMessageInApp } from './send-message/send-message-in-app.usecase';
<<<<<<< HEAD
import { SendMessageDirect } from './send-message/send-message-direct.usecase';
=======
import { QueueNextJob } from './queue-next-job/queue-next-job.usecase';
>>>>>>> 2ae76015

export const USE_CASES = [
  TriggerEvent,
  ProcessSubscriber,
  SendMessage,
  SendMessageSms,
  SendMessageEmail,
  SendMessageInApp,
<<<<<<< HEAD
  SendMessageDirect,
=======
  QueueNextJob,
>>>>>>> 2ae76015
];<|MERGE_RESOLUTION|>--- conflicted
+++ resolved
@@ -4,11 +4,8 @@
 import { SendMessageSms } from './send-message/send-message-sms.usecase';
 import { SendMessageEmail } from './send-message/send-message-email.usecase';
 import { SendMessageInApp } from './send-message/send-message-in-app.usecase';
-<<<<<<< HEAD
 import { SendMessageDirect } from './send-message/send-message-direct.usecase';
-=======
 import { QueueNextJob } from './queue-next-job/queue-next-job.usecase';
->>>>>>> 2ae76015
 
 export const USE_CASES = [
   TriggerEvent,
@@ -17,9 +14,6 @@
   SendMessageSms,
   SendMessageEmail,
   SendMessageInApp,
-<<<<<<< HEAD
   SendMessageDirect,
-=======
   QueueNextJob,
->>>>>>> 2ae76015
 ];