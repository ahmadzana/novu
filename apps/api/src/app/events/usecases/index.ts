import { ProcessSubscriber } from './process-subscriber/process-subscriber.usecase';
import { TriggerEvent } from './trigger-event';
import { SendMessage } from './send-message/send-message.usecase';
import { SendMessageSms } from './send-message/send-message-sms.usecase';
import { SendMessageEmail } from './send-message/send-message-email.usecase';
import { SendMessageInApp } from './send-message/send-message-in-app.usecase';
import { SendMessageDirect } from './send-message/send-message-direct.usecase';
import { QueueNextJob } from './queue-next-job/queue-next-job.usecase';
import { SendMessagePush } from './send-message/send-message-push.usecase';

export const USE_CASES = [
  TriggerEvent,
  ProcessSubscriber,
  SendMessage,
  SendMessageSms,
  SendMessageEmail,
  SendMessageInApp,
<<<<<<< HEAD
  SendMessageDirect,
=======
  SendMessagePush,
>>>>>>> 0c086e66
  QueueNextJob,
];<|MERGE_RESOLUTION|>--- conflicted
+++ resolved
@@ -15,10 +15,7 @@
   SendMessageSms,
   SendMessageEmail,
   SendMessageInApp,
-<<<<<<< HEAD
   SendMessageDirect,
-=======
   SendMessagePush,
->>>>>>> 0c086e66
   QueueNextJob,
 ];