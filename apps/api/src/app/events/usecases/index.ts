--- conflicted
+++ resolved
@@ -4,11 +4,8 @@
 import { SendMessageSms } from './send-message/send-message-sms.usecase';
 import { SendMessageEmail } from './send-message/send-message-email.usecase';
 import { SendMessageInApp } from './send-message/send-message-in-app.usecase';
-<<<<<<< HEAD
 import { QueueNextJob } from './queue-next-job/queue-next-job.usecase';
-=======
 import { SendMessageDirect } from './send-message/send-message-direct.usecase';
->>>>>>> 640effe6
 
 export const USE_CASES = [
   TriggerEvent,
@@ -17,9 +14,6 @@
   SendMessageSms,
   SendMessageEmail,
   SendMessageInApp,
-<<<<<<< HEAD
+  SendMessageDirect,
   QueueNextJob,
-=======
-  SendMessageDirect,
->>>>>>> 640effe6
 ];