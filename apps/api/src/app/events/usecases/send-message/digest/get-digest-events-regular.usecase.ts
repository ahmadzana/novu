--- conflicted
+++ resolved
@@ -13,15 +13,9 @@
       typeof currentJob?.digest.amount === 'number'
         ? currentJob?.digest.amount
         : parseInt(currentJob.digest.amount, 10);
-<<<<<<< HEAD
-    const earliest = moment(currentJob.createdAt)
-      .subtract(amount, currentJob.digest.unit as moment.unitOfTime.DurationConstructor)
-      .toDate();
-=======
     const earliest = sub(new Date(), {
       [currentJob.digest.unit]: amount,
     });
->>>>>>> 4c21927a
 
     const jobs = await this.jobRepository.findJobsToDigest(
       earliest,
