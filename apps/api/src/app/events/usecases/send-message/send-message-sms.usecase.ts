--- conflicted
+++ resolved
@@ -85,17 +85,8 @@
       content,
       providerId: integration.providerId,
       payload: messagePayload,
-<<<<<<< HEAD
       overrides,
-=======
       templateIdentifier: command.identifier,
-    });
-
-    const integration = await this.integrationRepository.findOne({
-      _environmentId: command.environmentId,
-      channel: ChannelTypeEnum.SMS,
-      active: true,
->>>>>>> 449a4cff
     });
 
     if (phone && integration) {
