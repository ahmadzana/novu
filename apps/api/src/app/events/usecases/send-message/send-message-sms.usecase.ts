import { Injectable } from '@nestjs/common';
import {
  IntegrationRepository,
  MessageRepository,
  NotificationStepEntity,
  NotificationRepository,
  SubscriberRepository,
  NotificationEntity,
  MessageEntity,
  IntegrationEntity,
} from '@novu/dal';
import {
  ChannelTypeEnum,
  LogCodeEnum,
  LogStatusEnum,
  ExecutionDetailsSourceEnum,
  ExecutionDetailsStatusEnum,
} from '@novu/shared';
import * as Sentry from '@sentry/node';
import { CreateLog } from '../../../logs/usecases/create-log/create-log.usecase';
import { CreateLogCommand } from '../../../logs/usecases/create-log/create-log.command';
import { SmsFactory } from '../../services/sms-service/sms.factory';
import { SendMessageCommand } from './send-message.command';
import { CompileTemplate } from '../../../content-templates/usecases/compile-template/compile-template.usecase';
import { CompileTemplateCommand } from '../../../content-templates/usecases/compile-template/compile-template.command';
import {
  GetDecryptedIntegrations,
  GetDecryptedIntegrationsCommand,
} from '../../../integrations/usecases/get-decrypted-integrations';
import { CreateExecutionDetails } from '../../../execution-details/usecases/create-execution-details/create-execution-details.usecase';
import {
  CreateExecutionDetailsCommand,
  DetailEnum,
} from '../../../execution-details/usecases/create-execution-details/create-execution-details.command';
import { SendMessageBase } from './send-message.base';

@Injectable()
export class SendMessageSms extends SendMessageBase {
  channelType = ChannelTypeEnum.SMS;
  private smsFactory = new SmsFactory();

  constructor(
    protected subscriberRepository: SubscriberRepository,
    private notificationRepository: NotificationRepository,
    protected messageRepository: MessageRepository,
    protected createLogUsecase: CreateLog,
    protected createExecutionDetails: CreateExecutionDetails,
    private integrationRepository: IntegrationRepository,
    private compileTemplate: CompileTemplate,
    protected getDecryptedIntegrationsUsecase: GetDecryptedIntegrations
  ) {
    super(
      messageRepository,
      createLogUsecase,
      createExecutionDetails,
      subscriberRepository,
      getDecryptedIntegrationsUsecase
    );
  }

  public async execute(command: SendMessageCommand) {
    const subscriber = await this.getSubscriber({ _id: command.subscriberId, environmentId: command.environmentId });
    const integration = await this.getIntegration(
      GetDecryptedIntegrationsCommand.create({
        organizationId: command.organizationId,
        environmentId: command.environmentId,
        channelType: ChannelTypeEnum.SMS,
        findOne: true,
        active: true,
      })
    );

    Sentry.addBreadcrumb({
      message: 'Sending SMS',
    });

    const smsChannel: NotificationStepEntity = command.step;
    const notification = await this.notificationRepository.findById(command.notificationId);

    const payload = {
      subscriber: subscriber,
      step: {
        digest: !!command.events.length,
        events: command.events,
        total_count: command.events.length,
      },
      ...command.payload,
    };

    let content = '';

    try {
      content = await this.compileTemplate.execute(
        CompileTemplateCommand.create({
          templateId: 'custom',
          customTemplate: smsChannel.template.content as string,
          data: payload,
        })
      );
    } catch (e) {
      await this.createExecutionDetails.execute(
        CreateExecutionDetailsCommand.create({
          ...CreateExecutionDetailsCommand.getDetailsFromJob(command.job),
          detail: DetailEnum.MESSAGE_CONTENT_NOT_GENERATED,
          source: ExecutionDetailsSourceEnum.INTERNAL,
          status: ExecutionDetailsStatusEnum.FAILED,
          isTest: false,
          isRetry: false,
          raw: JSON.stringify(payload),
        })
      );

      return;
    }

    const phone = command.payload.phone || subscriber.phone;

    if (!integration) {
      await this.createExecutionDetails.execute(
        CreateExecutionDetailsCommand.create({
          ...CreateExecutionDetailsCommand.getDetailsFromJob(command.job),
          detail: DetailEnum.SUBSCRIBER_NO_ACTIVE_INTEGRATION,
          source: ExecutionDetailsSourceEnum.INTERNAL,
          status: ExecutionDetailsStatusEnum.FAILED,
          isTest: false,
          isRetry: false,
        })
      );

      return;
    }

    const overrides = command.overrides[integration?.providerId] || {};

    const messagePayload = Object.assign({}, command.payload);
    delete messagePayload.attachments;

    const message: MessageEntity = await this.messageRepository.create({
      _notificationId: notification._id,
      _environmentId: command.environmentId,
      _organizationId: command.organizationId,
      _subscriberId: command.subscriberId,
      _templateId: notification._templateId,
      _messageTemplateId: smsChannel.template._id,
      channel: ChannelTypeEnum.SMS,
      transactionId: command.transactionId,
      phone,
<<<<<<< HEAD
      content: this.storeContent() ? content : null,
      providerId: this.integration?.providerId,
=======
      content,
      providerId: integration?.providerId,
>>>>>>> 17318138
      payload: messagePayload,
      overrides,
      templateIdentifier: command.identifier,
      _jobId: command.jobId,
    });

    await this.createExecutionDetails.execute(
      CreateExecutionDetailsCommand.create({
        ...CreateExecutionDetailsCommand.getDetailsFromJob(command.job),
        detail: DetailEnum.MESSAGE_CREATED,
        source: ExecutionDetailsSourceEnum.INTERNAL,
        status: ExecutionDetailsStatusEnum.PENDING,
        messageId: message._id,
        isTest: false,
        isRetry: false,
        raw: JSON.stringify(messagePayload),
      })
    );

    if (phone && integration) {
      await this.sendMessage(phone, integration, content, message, command, notification, overrides);

      return;
    }

    await this.sendErrors(phone, integration, message, command, notification);
  }

  private async sendErrors(
    phone,
    integration,
    message: MessageEntity,
    command: SendMessageCommand,
    notification: NotificationEntity
  ) {
    if (!phone) {
      await this.createLogUsecase.execute(
        CreateLogCommand.create({
          transactionId: command.transactionId,
          status: LogStatusEnum.ERROR,
          environmentId: command.environmentId,
          organizationId: command.organizationId,
          text: 'Subscriber does not have active phone',
          userId: command.userId,
          subscriberId: command.subscriberId,
          code: LogCodeEnum.SUBSCRIBER_MISSING_PHONE,
          templateId: notification._templateId,
          raw: {
            payload: command.payload,
            triggerIdentifier: command.identifier,
          },
        })
      );
      await this.messageRepository.updateMessageStatus(
        command.environmentId,
        message._id,
        'warning',
        null,
        'no_subscriber_phone',
        'Subscriber does not have active phone'
      );

      await this.createExecutionDetails.execute(
        CreateExecutionDetailsCommand.create({
          ...CreateExecutionDetailsCommand.getDetailsFromJob(command.job),
          messageId: message._id,
          detail: DetailEnum.SUBSCRIBER_NO_CHANNEL_DETAILS,
          source: ExecutionDetailsSourceEnum.INTERNAL,
          status: ExecutionDetailsStatusEnum.FAILED,
          isTest: false,
          isRetry: false,
        })
      );

      return;
    }
    if (!integration) {
      await this.sendErrorStatus(
        message,
        'warning',
        'sms_missing_integration_error',
        'Subscriber does not have an active sms integration',
        command,
        notification,
        LogCodeEnum.MISSING_SMS_INTEGRATION
      );

      await this.createExecutionDetails.execute(
        CreateExecutionDetailsCommand.create({
          ...CreateExecutionDetailsCommand.getDetailsFromJob(command.job),
          messageId: message._id,
          detail: DetailEnum.SUBSCRIBER_NO_ACTIVE_INTEGRATION,
          source: ExecutionDetailsSourceEnum.INTERNAL,
          status: ExecutionDetailsStatusEnum.FAILED,
          isTest: false,
          isRetry: false,
        })
      );

      return;
    }
    if (!integration?.credentials?.from) {
      await this.sendErrorStatus(
        message,
        'warning',
        'no_integration_from_phone',
        'Integration does not have from phone configured',
        command,
        notification,
        LogCodeEnum.MISSING_SMS_PROVIDER
      );
      await this.createExecutionDetails.execute(
        CreateExecutionDetailsCommand.create({
          ...CreateExecutionDetailsCommand.getDetailsFromJob(command.job),
          messageId: message._id,
          detail: DetailEnum.SUBSCRIBER_NO_ACTIVE_CHANNEL,
          source: ExecutionDetailsSourceEnum.INTERNAL,
          status: ExecutionDetailsStatusEnum.FAILED,
          isTest: false,
          isRetry: false,
        })
      );

      return;
    }
  }

  private async sendMessage(
    phone: string,
    integration: IntegrationEntity,
    content: string,
    message: MessageEntity,
    command: SendMessageCommand,
    notification: NotificationEntity,
    overrides: object
  ) {
    try {
      const smsHandler = this.smsFactory.getHandler(integration);

      const result = await smsHandler.send({
        to: phone,
        from: integration.credentials.from,
        content,
        attachments: null,
        id: message._id,
      });

      await this.createExecutionDetails.execute(
        CreateExecutionDetailsCommand.create({
          ...CreateExecutionDetailsCommand.getDetailsFromJob(command.job),
          messageId: message._id,
          detail: DetailEnum.MESSAGE_SENT,
          source: ExecutionDetailsSourceEnum.INTERNAL,
          status: ExecutionDetailsStatusEnum.SUCCESS,
          isTest: false,
          isRetry: false,
          raw: JSON.stringify(result),
        })
      );

      if (!result?.id) {
        return;
      }

      await this.messageRepository.update(
        { _environmentId: command.environmentId, _id: message._id },
        {
          $set: {
            identifier: result.id,
          },
        }
      );
    } catch (e) {
      await this.sendErrorStatus(
        message,
        'error',
        'unexpected_sms_error',
        e.message || e.name || 'Un-expect SMS provider error',
        command,
        notification,
        LogCodeEnum.SMS_ERROR,
        e
      );

      await this.createExecutionDetails.execute(
        CreateExecutionDetailsCommand.create({
          ...CreateExecutionDetailsCommand.getDetailsFromJob(command.job),
          messageId: message._id,
          detail: DetailEnum.PROVIDER_ERROR,
          source: ExecutionDetailsSourceEnum.INTERNAL,
          status: ExecutionDetailsStatusEnum.FAILED,
          isTest: false,
          isRetry: false,
          raw: JSON.stringify(e),
        })
      );
    }
  }
}<|MERGE_RESOLUTION|>--- conflicted
+++ resolved
@@ -145,13 +145,8 @@
       channel: ChannelTypeEnum.SMS,
       transactionId: command.transactionId,
       phone,
-<<<<<<< HEAD
       content: this.storeContent() ? content : null,
-      providerId: this.integration?.providerId,
-=======
-      content,
       providerId: integration?.providerId,
->>>>>>> 17318138
       payload: messagePayload,
       overrides,
       templateIdentifier: command.identifier,
