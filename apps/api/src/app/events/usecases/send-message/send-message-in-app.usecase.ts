import { Injectable } from '@nestjs/common';
import * as Sentry from '@sentry/node';
import {
  MessageRepository,
  NotificationStepEntity,
  NotificationRepository,
  SubscriberRepository,
  SubscriberEntity,
  MessageEntity,
  OrganizationRepository,
  OrganizationEntity,
} from '@novu/dal';
import {
  ChannelTypeEnum,
  IMessageButton,
  ExecutionDetailsSourceEnum,
  ExecutionDetailsStatusEnum,
  IEmailBlock,
  InAppProviderIdEnum,
  ActorTypeEnum,
  IActor,
} from '@novu/shared';

import { CreateLog } from '../../../logs/usecases';
import { QueueService } from '../../../shared/services/queue';
import { SendMessageCommand } from './send-message.command';
import { CompileTemplate, CompileTemplateCommand } from '../../../content-templates/usecases';
import {
  CreateExecutionDetails,
  CreateExecutionDetailsCommand,
} from '../../../execution-details/usecases/create-execution-details';
import { DetailEnum } from '../../../execution-details/types';
import { InvalidateCacheService } from '../../../shared/services/cache';
import { SendMessageBase } from './send-message.base';
import { ApiException } from '../../../shared/exceptions/api.exception';
import { GetDecryptedIntegrations } from '../../../integrations/usecases/get-decrypted-integrations';
import { buildFeedKey, buildMessageCountKey } from '../../../shared/services/cache/key-builders/queries';

@Injectable()
export class SendMessageInApp extends SendMessageBase {
  channelType = ChannelTypeEnum.IN_APP;

  constructor(
    private invalidateCache: InvalidateCacheService,
    private notificationRepository: NotificationRepository,
    protected messageRepository: MessageRepository,
    private queueService: QueueService,
    protected createLogUsecase: CreateLog,
    protected createExecutionDetails: CreateExecutionDetails,
    protected subscriberRepository: SubscriberRepository,
    private compileTemplate: CompileTemplate,
    private organizationRepository: OrganizationRepository,
    protected getDecryptedIntegrationsUsecase: GetDecryptedIntegrations
  ) {
    super(
      messageRepository,
      createLogUsecase,
      createExecutionDetails,
      subscriberRepository,
      getDecryptedIntegrationsUsecase
    );
  }

  public async execute(command: SendMessageCommand) {
    const subscriber = await this.getSubscriberBySubscriberId({
      subscriberId: command.subscriberId,
      _environmentId: command.environmentId,
    });
    if (!subscriber) throw new ApiException('Subscriber not found');
    if (!command.step.template) throw new ApiException('Template not found');

    Sentry.addBreadcrumb({
      message: 'Sending In App',
    });
    const notification = await this.notificationRepository.findById(command.notificationId);
    if (!notification) throw new ApiException('Notification not found');

    const inAppChannel: NotificationStepEntity = command.step;
    if (!inAppChannel.template) throw new ApiException('Template not found');

    let content = '';

    const { actor } = command.step.template;

    if (actor && actor.type !== ActorTypeEnum.NONE) {
      actor.data = await this.processAvatar(actor, command);
    }

    const organization = await this.organizationRepository.findById(command.organizationId);

    try {
      content = await this.compileInAppTemplate(
        inAppChannel.template.content,
        command.payload,
        subscriber,
        command,
        organization
      );

      if (inAppChannel.template.cta?.data?.url) {
        inAppChannel.template.cta.data.url = await this.compileInAppTemplate(
          inAppChannel.template.cta?.data?.url,
          command.payload,
          subscriber,
          command,
          organization
        );
      }

      if (inAppChannel.template.cta?.action?.buttons) {
        const ctaButtons: IMessageButton[] = [];

        for (const action of inAppChannel.template.cta.action.buttons) {
          const buttonContent = await this.compileInAppTemplate(
            action.content,
            command.payload,
            subscriber,
            command,
            organization
          );
          ctaButtons.push({ type: action.type, content: buttonContent });
        }

        inAppChannel.template.cta.action.buttons = ctaButtons;
      }
    } catch (e) {
      await this.sendErrorHandlebars(command.job, e.message);

      return;
    }

    const messagePayload = Object.assign({}, command.payload);
    delete messagePayload.attachments;

    const oldMessage = await this.messageRepository.findOne({
      _notificationId: notification._id,
      _environmentId: command.environmentId,
      _organizationId: command.organizationId,
      _subscriberId: command._subscriberId,
      _templateId: notification._templateId,
      _messageTemplateId: inAppChannel.template._id,
      channel: ChannelTypeEnum.IN_APP,
      transactionId: command.transactionId,
      providerId: 'novu',
      _feedId: inAppChannel.template._feedId,
    });

    let message: MessageEntity | null = null;

    await this.invalidateCache.invalidateQuery({
      key: buildFeedKey().invalidate({
        subscriberId: subscriber.subscriberId,
        _environmentId: command.environmentId,
      }),
    });

    await this.invalidateCache.invalidateQuery({
      key: buildMessageCountKey().invalidate({
        subscriberId: subscriber.subscriberId,
        _environmentId: command.environmentId,
      }),
    });

    if (!oldMessage) {
      message = await this.messageRepository.create({
        _notificationId: notification._id,
        _environmentId: command.environmentId,
        _organizationId: command.organizationId,
        _subscriberId: command._subscriberId,
        _templateId: notification._templateId,
        _messageTemplateId: inAppChannel.template._id,
        channel: ChannelTypeEnum.IN_APP,
        cta: inAppChannel.template.cta,
        _feedId: inAppChannel.template._feedId,
        transactionId: command.transactionId,
        content: this.storeContent() ? content : null,
        payload: messagePayload,
        templateIdentifier: command.identifier,
        _jobId: command.jobId,
        ...(actor &&
          actor.type !== ActorTypeEnum.NONE && {
            actor,
          }),
      });
    }

    if (oldMessage) {
      await this.messageRepository.update(
        { _environmentId: command.environmentId, _id: oldMessage._id },
        {
          $set: {
            seen: false,
            cta: inAppChannel.template.cta,
            content,
            payload: messagePayload,
            createdAt: new Date(),
          },
        }
      );
      message = await this.messageRepository.findById(oldMessage._id);
    }

    if (!message) throw new ApiException('Message not found');

<<<<<<< HEAD
    await this.queueService.wsSocketQueue.add({
      event: 'notification_received',
      userId: command._subscriberId,
      payload: {
        message,
=======
    await this.queueService.bullMqService.add(
      'sendMessage',
      {
        event: 'notification_received',
        userId: command.subscriberId,
        payload: {
          message,
        },
>>>>>>> ec084fab
      },
      {},
      command.organizationId
    );

    const unseenCount = await this.messageRepository.getCount(
      command.environmentId,
      command._subscriberId,
      ChannelTypeEnum.IN_APP,
      { seen: false }
    );

    const unreadCount = await this.messageRepository.getCount(
      command.environmentId,
      command._subscriberId,
      ChannelTypeEnum.IN_APP,
      { read: false }
    );

    await this.createExecutionDetails.execute(
      CreateExecutionDetailsCommand.create({
        ...CreateExecutionDetailsCommand.getDetailsFromJob(command.job),
        messageId: message._id,
        providerId: InAppProviderIdEnum.Novu,
        detail: DetailEnum.MESSAGE_CREATED,
        source: ExecutionDetailsSourceEnum.INTERNAL,
        status: ExecutionDetailsStatusEnum.PENDING,
        isTest: false,
        isRetry: false,
      })
    );

<<<<<<< HEAD
    await this.queueService.wsSocketQueue.add({
      event: 'unseen_count_changed',
      userId: command._subscriberId,
      payload: {
        unseenCount,
=======
    await this.queueService.bullMqService.add(
      'sendMessage',
      {
        event: 'unseen_count_changed',
        userId: command.subscriberId,
        payload: {
          unseenCount,
        },
>>>>>>> ec084fab
      },
      {},
      command.organizationId
    );

<<<<<<< HEAD
    await this.queueService.wsSocketQueue.add({
      event: 'unread_count_changed',
      userId: command._subscriberId,
      payload: {
        unreadCount,
=======
    await this.queueService.bullMqService.add(
      'sendMessage',
      {
        event: 'unread_count_changed',
        userId: command.subscriberId,
        payload: {
          unreadCount,
        },
>>>>>>> ec084fab
      },
      {},
      command.organizationId
    );

    await this.createExecutionDetails.execute(
      CreateExecutionDetailsCommand.create({
        ...CreateExecutionDetailsCommand.getDetailsFromJob(command.job),
        messageId: message._id,
        providerId: InAppProviderIdEnum.Novu,
        detail: DetailEnum.MESSAGE_SENT,
        source: ExecutionDetailsSourceEnum.INTERNAL,
        status: ExecutionDetailsStatusEnum.SUCCESS,
        isTest: false,
        isRetry: false,
      })
    );
  }

  private async compileInAppTemplate(
    content: string | IEmailBlock[],
    payload: any,
    subscriber: SubscriberEntity,
    command: SendMessageCommand,
    organization: OrganizationEntity | null
  ): Promise<string> {
    return await this.compileTemplate.execute(
      CompileTemplateCommand.create({
        template: content as string,
        data: {
          subscriber,
          step: {
            digest: !!command.events?.length,
            events: command.events,
            total_count: command.events?.length,
          },
          branding: {
            logo: organization?.branding?.logo,
            color: organization?.branding?.color || '#f47373',
          },
          ...payload,
        },
      })
    );
  }

  private async processAvatar(actor: IActor, command: SendMessageCommand): Promise<string | null> {
    const actorId = command.job?._actorId;
    if (actor.type === ActorTypeEnum.USER && actorId) {
      const actorSubscriber: SubscriberEntity | null = await this.subscriberRepository.findOne(
        {
          _environmentId: command.environmentId,
          _id: actorId,
        },
        'avatar'
      );

      return actorSubscriber?.avatar || null;
    }

    return actor.data || null;
  }
}<|MERGE_RESOLUTION|>--- conflicted
+++ resolved
@@ -202,22 +202,14 @@
 
     if (!message) throw new ApiException('Message not found');
 
-<<<<<<< HEAD
-    await this.queueService.wsSocketQueue.add({
-      event: 'notification_received',
-      userId: command._subscriberId,
-      payload: {
-        message,
-=======
     await this.queueService.bullMqService.add(
       'sendMessage',
       {
         event: 'notification_received',
-        userId: command.subscriberId,
+        userId: command._subscriberId,
         payload: {
           message,
         },
->>>>>>> ec084fab
       },
       {},
       command.organizationId
@@ -250,43 +242,27 @@
       })
     );
 
-<<<<<<< HEAD
-    await this.queueService.wsSocketQueue.add({
-      event: 'unseen_count_changed',
-      userId: command._subscriberId,
-      payload: {
-        unseenCount,
-=======
     await this.queueService.bullMqService.add(
       'sendMessage',
       {
         event: 'unseen_count_changed',
-        userId: command.subscriberId,
+        userId: command._subscriberId,
         payload: {
           unseenCount,
         },
->>>>>>> ec084fab
       },
       {},
       command.organizationId
     );
 
-<<<<<<< HEAD
-    await this.queueService.wsSocketQueue.add({
-      event: 'unread_count_changed',
-      userId: command._subscriberId,
-      payload: {
-        unreadCount,
-=======
     await this.queueService.bullMqService.add(
       'sendMessage',
       {
         event: 'unread_count_changed',
-        userId: command.subscriberId,
+        userId: command._subscriberId,
         payload: {
           unreadCount,
         },
->>>>>>> ec084fab
       },
       {},
       command.organizationId
