import { Injectable } from '@nestjs/common';
import {
  MessageRepository,
  NotificationStepEntity,
  NotificationRepository,
  SubscriberRepository,
  SubscriberEntity,
<<<<<<< HEAD
  IEmailBlock,
=======
  MessageEntity,
>>>>>>> 11c1a9b8
} from '@novu/dal';
import { ChannelTypeEnum, LogCodeEnum, LogStatusEnum, IMessageButton } from '@novu/shared';
import * as Sentry from '@sentry/node';
import { CreateLog } from '../../../logs/usecases/create-log/create-log.usecase';
import { CreateLogCommand } from '../../../logs/usecases/create-log/create-log.command';
import { QueueService } from '../../../shared/services/queue';
import { SendMessageCommand } from './send-message.command';
import { SendMessageType } from './send-message-type.usecase';
import { CompileTemplate } from '../../../content-templates/usecases/compile-template/compile-template.usecase';
import { CompileTemplateCommand } from '../../../content-templates/usecases/compile-template/compile-template.command';

@Injectable()
export class SendMessageInApp extends SendMessageType {
  constructor(
    private notificationRepository: NotificationRepository,
    protected messageRepository: MessageRepository,
    private queueService: QueueService,
    protected createLogUsecase: CreateLog,
    private subscriberRepository: SubscriberRepository,
    private compileTemplate: CompileTemplate
  ) {
    super(messageRepository, createLogUsecase);
  }

  public async execute(command: SendMessageCommand) {
    Sentry.addBreadcrumb({
      message: 'Sending In App',
    });
    const notification = await this.notificationRepository.findById(command.notificationId);
    const subscriber: SubscriberEntity = await this.subscriberRepository.findOne({
      _environmentId: command.environmentId,
      _id: command.subscriberId,
    });
    const inAppChannel: NotificationStepEntity = command.step;
<<<<<<< HEAD
    const content = await this.compileInAppTemplate(inAppChannel.template.content, command.payload, subscriber);

    if (inAppChannel.template.cta?.data?.url) {
      inAppChannel.template.cta.data.url = await this.compileInAppTemplate(
=======
    const contentService = new ContentService();
    const content = await this.compileTemplate.execute(
      CompileTemplateCommand.create({
        templateId: 'custom',
        customTemplate: inAppChannel.template.content as string,
        data: {
          subscriber,
          step: {
            digest: !!command.events.length,
            events: command.events,
            total_count: command.events.length,
          },
          ...command.payload,
        },
      })
    );

    if (inAppChannel.template.cta?.data?.url) {
      const messageVariables = contentService.buildMessageVariables(command.payload, subscriber);
      inAppChannel.template.cta.data.url = contentService.replaceVariables(
>>>>>>> 11c1a9b8
        inAppChannel.template.cta?.data?.url,
        command.payload,
        subscriber
      );
    }

    if (inAppChannel.template.cta?.action?.buttons) {
      const testButtons: IMessageButton[] = [];
      for (const action of inAppChannel.template.cta.action.buttons) {
        const tmpContent = await this.compileInAppTemplate(action.content, command.payload, subscriber);
        testButtons.push({ type: action.type, content: tmpContent });
      }

      inAppChannel.template.cta.action.buttons = testButtons;
    }

    const messagePayload = Object.assign({}, command.payload);
    delete messagePayload.attachments;

    const oldMessage = await this.messageRepository.findOne({
      _notificationId: notification._id,
      _environmentId: command.environmentId,
      _organizationId: command.organizationId,
      _subscriberId: command.subscriberId,
      _templateId: notification._templateId,
      _messageTemplateId: inAppChannel.template._id,
      channel: ChannelTypeEnum.IN_APP,
      transactionId: command.transactionId,
<<<<<<< HEAD
      content,
      payload: messagePayload,
      templateIdentifier: command.identifier,
=======
>>>>>>> 11c1a9b8
    });

    let message: MessageEntity;

    if (!oldMessage) {
      message = await this.messageRepository.create({
        _notificationId: notification._id,
        _environmentId: command.environmentId,
        _organizationId: command.organizationId,
        _subscriberId: command.subscriberId,
        _templateId: notification._templateId,
        _messageTemplateId: inAppChannel.template._id,
        channel: ChannelTypeEnum.IN_APP,
        cta: inAppChannel.template.cta,
        transactionId: command.transactionId,
        content,
        payload: messagePayload,
      });
    }

    if (oldMessage) {
      await this.messageRepository.update(
        {
          _id: oldMessage._id,
        },
        {
          $set: {
            seen: false,
            cta: inAppChannel.template.cta,
            content,
            payload: messagePayload,
            createdAt: new Date(),
          },
        }
      );
      message = await this.messageRepository.findById(oldMessage._id);
    }

    const count = await this.messageRepository.getUnseenCount(
      command.environmentId,
      command.subscriberId,
      ChannelTypeEnum.IN_APP
    );

    await this.createLogUsecase.execute(
      CreateLogCommand.create({
        transactionId: command.transactionId,
        status: LogStatusEnum.SUCCESS,
        environmentId: command.environmentId,
        organizationId: command.organizationId,
        notificationId: notification._id,
        messageId: message._id,
        text: 'In App message created',
        userId: command.userId,
        subscriberId: command.subscriberId,
        code: LogCodeEnum.IN_APP_MESSAGE_CREATED,
        templateId: notification._templateId,
        raw: {
          payload: command.payload,
          triggerIdentifier: command.identifier,
        },
      })
    );

    await this.queueService.wsSocketQueue.add({
      event: 'unseen_count_changed',
      userId: command.subscriberId,
      payload: {
        unseenCount: count,
      },
    });
  }

  private async compileInAppTemplate(content: string | IEmailBlock[], payload: any, subscriber: SubscriberEntity) {
    return await this.compileTemplate.execute(
      CompileTemplateCommand.create({
        templateId: 'custom',
        customTemplate: content as string,
        data: {
          subscriber,
          ...payload,
        },
      })
    );
  }
}<|MERGE_RESOLUTION|>--- conflicted
+++ resolved
@@ -5,11 +5,8 @@
   NotificationRepository,
   SubscriberRepository,
   SubscriberEntity,
-<<<<<<< HEAD
-  IEmailBlock,
-=======
   MessageEntity,
->>>>>>> 11c1a9b8
+  IEmailBlock
 } from '@novu/dal';
 import { ChannelTypeEnum, LogCodeEnum, LogStatusEnum, IMessageButton } from '@novu/shared';
 import * as Sentry from '@sentry/node';
@@ -44,36 +41,14 @@
       _id: command.subscriberId,
     });
     const inAppChannel: NotificationStepEntity = command.step;
-<<<<<<< HEAD
-    const content = await this.compileInAppTemplate(inAppChannel.template.content, command.payload, subscriber);
+    const content = await this.compileInAppTemplate(inAppChannel.template.content, command.payload, subscriber, command);
 
     if (inAppChannel.template.cta?.data?.url) {
       inAppChannel.template.cta.data.url = await this.compileInAppTemplate(
-=======
-    const contentService = new ContentService();
-    const content = await this.compileTemplate.execute(
-      CompileTemplateCommand.create({
-        templateId: 'custom',
-        customTemplate: inAppChannel.template.content as string,
-        data: {
-          subscriber,
-          step: {
-            digest: !!command.events.length,
-            events: command.events,
-            total_count: command.events.length,
-          },
-          ...command.payload,
-        },
-      })
-    );
-
-    if (inAppChannel.template.cta?.data?.url) {
-      const messageVariables = contentService.buildMessageVariables(command.payload, subscriber);
-      inAppChannel.template.cta.data.url = contentService.replaceVariables(
->>>>>>> 11c1a9b8
         inAppChannel.template.cta?.data?.url,
         command.payload,
-        subscriber
+        subscriber,
+        command
       );
     }
 
@@ -99,12 +74,6 @@
       _messageTemplateId: inAppChannel.template._id,
       channel: ChannelTypeEnum.IN_APP,
       transactionId: command.transactionId,
-<<<<<<< HEAD
-      content,
-      payload: messagePayload,
-      templateIdentifier: command.identifier,
-=======
->>>>>>> 11c1a9b8
     });
 
     let message: MessageEntity;
@@ -122,6 +91,7 @@
         transactionId: command.transactionId,
         content,
         payload: messagePayload,
+        templateIdentifier: command.identifier,
       });
     }
 
@@ -178,13 +148,18 @@
     });
   }
 
-  private async compileInAppTemplate(content: string | IEmailBlock[], payload: any, subscriber: SubscriberEntity) {
+  private async compileInAppTemplate(content: string | IEmailBlock[], payload: any, subscriber: SubscriberEntity, command: SendMessageCommand) {
     return await this.compileTemplate.execute(
       CompileTemplateCommand.create({
         templateId: 'custom',
         customTemplate: content as string,
         data: {
           subscriber,
+          step: {
+            digest: !!command.events.length,
+            events: command.events,
+            total_count: command.events.length,
+          },
           ...payload,
         },
       })
