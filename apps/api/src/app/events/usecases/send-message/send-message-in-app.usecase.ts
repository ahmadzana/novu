--- conflicted
+++ resolved
@@ -17,11 +17,8 @@
   ExecutionDetailsSourceEnum,
   ExecutionDetailsStatusEnum,
   InAppProviderIdEnum,
-<<<<<<< HEAD
-=======
   ActorTypeEnum,
   IActor,
->>>>>>> 8f778106
 } from '@novu/shared';
 import * as Sentry from '@sentry/node';
 import { CreateLog } from '../../../logs/usecases/create-log/create-log.usecase';
