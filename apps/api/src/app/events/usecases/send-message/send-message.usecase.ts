--- conflicted
+++ resolved
@@ -37,12 +37,9 @@
 import { Cached } from '../../../shared/interceptors';
 import { CacheKeyPrefixEnum } from '../../../shared/services/cache';
 import { MessageMatcher } from '../trigger-event/message-matcher.service';
-<<<<<<< HEAD
+import { ApiException } from '../../../shared/exceptions/api.exception';
 import { CachedEntity } from '../../../shared/interceptors/cached-entity.interceptor';
 import { KeyGenerator } from '../../../shared/services/cache/keys';
-=======
-import { ApiException } from '../../../shared/exceptions/api.exception';
->>>>>>> ac65a49e
 
 @Injectable()
 export class SendMessage {
@@ -100,20 +97,11 @@
       return;
     }
 
-<<<<<<< HEAD
-    if (command.step.template?.type !== StepTypeEnum.DELAY) {
-      await this.createExecutionDetails.execute(
-        CreateExecutionDetailsCommand.create({
-          ...CreateExecutionDetailsCommand.getDetailsFromJob(command.job),
-          detail:
-            command.step.template?.type === StepTypeEnum.DIGEST ? DetailEnum.START_DIGESTING : DetailEnum.START_SENDING,
-=======
     if (stepType !== StepTypeEnum.DELAY) {
       await this.createExecutionDetails.execute(
         CreateExecutionDetailsCommand.create({
           ...CreateExecutionDetailsCommand.getDetailsFromJob(command.job),
           detail: stepType === StepTypeEnum.DIGEST ? DetailEnum.START_DIGESTING : DetailEnum.START_SENDING,
->>>>>>> ac65a49e
           source: ExecutionDetailsSourceEnum.INTERNAL,
           status: ExecutionDetailsStatusEnum.PENDING,
           isTest: false,
@@ -122,11 +110,7 @@
       );
     }
 
-<<<<<<< HEAD
-    switch (command.step.template?.type) {
-=======
     switch (stepType) {
->>>>>>> ac65a49e
       case StepTypeEnum.SMS:
         return await this.sendMessageSms.execute(command);
       case StepTypeEnum.IN_APP:
@@ -216,11 +200,7 @@
 
     const buildCommand = GetSubscriberTemplatePreferenceCommand.create({
       organizationId: job._organizationId,
-<<<<<<< HEAD
-      subscriber: { _subscriberId: job._subscriberId },
-=======
       subscriberId: subscriber.subscriberId,
->>>>>>> ac65a49e
       environmentId: job._environmentId,
       template,
       subscriber,
