import { Injectable } from '@nestjs/common';
import { ChannelTypeEnum } from '@novu/shared';
import { SendMessageCommand } from './send-message.command';
import { SendMessageEmail } from './send-message-email.usecase';
import { SendMessageSms } from './send-message-sms.usecase';
import { SendMessageInApp } from './send-message-in-app.usecase';
<<<<<<< HEAD
import { SendMessageDirect } from './send-message-direct.usecase';
import { SendMessagePush } from './send-message-push.usecase';
=======
import { Digest } from './digest/digest.usecase';
>>>>>>> 449a4cff

@Injectable()
export class SendMessage {
  constructor(
    private sendMessageEmail: SendMessageEmail,
    private sendMessageSms: SendMessageSms,
    private sendMessageInApp: SendMessageInApp,
<<<<<<< HEAD
    private sendMessageDirect: SendMessageDirect,
    private sendMessagePush: SendMessagePush
=======
    private digest: Digest
>>>>>>> 449a4cff
  ) {}

  public async execute(command: SendMessageCommand) {
    switch (command.step.template.type) {
      case ChannelTypeEnum.SMS:
        return await this.sendMessageSms.execute(command);
      case ChannelTypeEnum.IN_APP:
        return await this.sendMessageInApp.execute(command);
      case ChannelTypeEnum.EMAIL:
        return await this.sendMessageEmail.execute(command);
<<<<<<< HEAD
      case ChannelTypeEnum.DIRECT:
        return await this.sendMessageDirect.execute(command);
      case ChannelTypeEnum.PUSH:
        return await this.sendMessagePush.execute(command);
=======
      case ChannelTypeEnum.DIGEST:
        return await this.digest.execute(command);
>>>>>>> 449a4cff
    }
  }
}<|MERGE_RESOLUTION|>--- conflicted
+++ resolved
@@ -4,12 +4,9 @@
 import { SendMessageEmail } from './send-message-email.usecase';
 import { SendMessageSms } from './send-message-sms.usecase';
 import { SendMessageInApp } from './send-message-in-app.usecase';
-<<<<<<< HEAD
 import { SendMessageDirect } from './send-message-direct.usecase';
 import { SendMessagePush } from './send-message-push.usecase';
-=======
 import { Digest } from './digest/digest.usecase';
->>>>>>> 449a4cff
 
 @Injectable()
 export class SendMessage {
@@ -17,12 +14,9 @@
     private sendMessageEmail: SendMessageEmail,
     private sendMessageSms: SendMessageSms,
     private sendMessageInApp: SendMessageInApp,
-<<<<<<< HEAD
     private sendMessageDirect: SendMessageDirect,
-    private sendMessagePush: SendMessagePush
-=======
+    private sendMessagePush: SendMessagePush,
     private digest: Digest
->>>>>>> 449a4cff
   ) {}
 
   public async execute(command: SendMessageCommand) {
@@ -33,15 +27,12 @@
         return await this.sendMessageInApp.execute(command);
       case ChannelTypeEnum.EMAIL:
         return await this.sendMessageEmail.execute(command);
-<<<<<<< HEAD
       case ChannelTypeEnum.DIRECT:
         return await this.sendMessageDirect.execute(command);
       case ChannelTypeEnum.PUSH:
         return await this.sendMessagePush.execute(command);
-=======
       case ChannelTypeEnum.DIGEST:
         return await this.digest.execute(command);
->>>>>>> 449a4cff
     }
   }
 }