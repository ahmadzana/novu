import { Injectable } from '@nestjs/common';
import { ChannelTypeEnum } from '@novu/shared';
import { SendMessageCommand } from './send-message.command';
import { SendMessageEmail } from './send-message-email.usecase';
import { SendMessageSms } from './send-message-sms.usecase';
import { SendMessageInApp } from './send-message-in-app.usecase';
<<<<<<< HEAD
import { SendMessagePush } from './send-message-push.usecase';
=======
import { Digest } from './digest/digest.usecase';
>>>>>>> 449a4cff

@Injectable()
export class SendMessage {
  constructor(
    private sendMessageEmail: SendMessageEmail,
    private sendMessageSms: SendMessageSms,
    private sendMessageInApp: SendMessageInApp,
<<<<<<< HEAD
    private sendMessagePush: SendMessagePush
=======
    private digest: Digest
>>>>>>> 449a4cff
  ) {}

  public async execute(command: SendMessageCommand) {
    switch (command.step.template.type) {
      case ChannelTypeEnum.SMS:
        return await this.sendMessageSms.execute(command);
      case ChannelTypeEnum.IN_APP:
        return await this.sendMessageInApp.execute(command);
      case ChannelTypeEnum.EMAIL:
        return await this.sendMessageEmail.execute(command);
<<<<<<< HEAD
      case ChannelTypeEnum.PUSH:
        return await this.sendMessagePush.execute(command);
=======
      case ChannelTypeEnum.DIGEST:
        return await this.digest.execute(command);
>>>>>>> 449a4cff
    }
  }
}<|MERGE_RESOLUTION|>--- conflicted
+++ resolved
@@ -4,11 +4,8 @@
 import { SendMessageEmail } from './send-message-email.usecase';
 import { SendMessageSms } from './send-message-sms.usecase';
 import { SendMessageInApp } from './send-message-in-app.usecase';
-<<<<<<< HEAD
 import { SendMessagePush } from './send-message-push.usecase';
-=======
 import { Digest } from './digest/digest.usecase';
->>>>>>> 449a4cff
 
 @Injectable()
 export class SendMessage {
@@ -16,11 +13,8 @@
     private sendMessageEmail: SendMessageEmail,
     private sendMessageSms: SendMessageSms,
     private sendMessageInApp: SendMessageInApp,
-<<<<<<< HEAD
-    private sendMessagePush: SendMessagePush
-=======
+    private sendMessagePush: SendMessagePush,
     private digest: Digest
->>>>>>> 449a4cff
   ) {}
 
   public async execute(command: SendMessageCommand) {
@@ -31,13 +25,10 @@
         return await this.sendMessageInApp.execute(command);
       case ChannelTypeEnum.EMAIL:
         return await this.sendMessageEmail.execute(command);
-<<<<<<< HEAD
       case ChannelTypeEnum.PUSH:
         return await this.sendMessagePush.execute(command);
-=======
       case ChannelTypeEnum.DIGEST:
         return await this.digest.execute(command);
->>>>>>> 449a4cff
     }
   }
 }