import { SendMessageType } from './send-message-type.usecase';
import { MessageRepository, SubscriberRepository } from '@novu/dal';
import { CreateLog } from '../../../logs/usecases/create-log/create-log.usecase';
import { CreateExecutionDetails } from '../../../execution-details/usecases/create-execution-details/create-execution-details.usecase';
import { Cached } from '../../../shared/interceptors';
import { CacheKeyPrefixEnum } from '../../../shared/services/cache';
import {
  GetDecryptedIntegrations,
  GetDecryptedIntegrationsCommand,
} from '../../../integrations/usecases/get-decrypted-integrations';
import { ChannelTypeEnum } from '@novu/shared';

export abstract class SendMessageBase extends SendMessageType {
  abstract readonly channelType: ChannelTypeEnum;
  protected constructor(
    protected messageRepository: MessageRepository,
    protected createLogUsecase: CreateLog,
    protected createExecutionDetails: CreateExecutionDetails,
    protected subscriberRepository: SubscriberRepository,
    protected getDecryptedIntegrationsUsecase?: GetDecryptedIntegrations
  ) {
    super(messageRepository, createLogUsecase, createExecutionDetails);
  }

<<<<<<< HEAD
  protected async initialize(command: SendMessageCommand) {
    this.subscriber = await this.getSubscriber({
      environmentId: command.environmentId,
      _id: command.subscriberId,
    });

    if (!this.channelsToSkipIntegrationInitialize.some((channel) => channel === this.channelType)) {
      this.integration = await this.getIntegration(
        GetDecryptedIntegrationsCommand.create({
          organizationId: command.organizationId,
          environmentId: command.environmentId,
          channelType: this.channelType,
          findOne: true,
          active: true,
        })
      );
    }
  }

  protected storeContent(): boolean {
    return this.channelType === ChannelTypeEnum.IN_APP || process.env.STORE_NOTIFICATION_CONTENT === 'true';
  }

=======
>>>>>>> 17318138
  @Cached(CacheKeyPrefixEnum.SUBSCRIBER)
  protected async getSubscriber({ _id, environmentId }: { _id: string; environmentId: string }) {
    return await this.subscriberRepository.findOne({
      _environmentId: environmentId,
      _id: _id,
    });
  }

  @Cached(CacheKeyPrefixEnum.INTEGRATION)
  protected async getIntegration(getDecryptedIntegrationsCommand: GetDecryptedIntegrationsCommand) {
    return (
      await this.getDecryptedIntegrationsUsecase.execute(
        GetDecryptedIntegrationsCommand.create(getDecryptedIntegrationsCommand)
      )
    )[0];
  }
}<|MERGE_RESOLUTION|>--- conflicted
+++ resolved
@@ -22,32 +22,6 @@
     super(messageRepository, createLogUsecase, createExecutionDetails);
   }
 
-<<<<<<< HEAD
-  protected async initialize(command: SendMessageCommand) {
-    this.subscriber = await this.getSubscriber({
-      environmentId: command.environmentId,
-      _id: command.subscriberId,
-    });
-
-    if (!this.channelsToSkipIntegrationInitialize.some((channel) => channel === this.channelType)) {
-      this.integration = await this.getIntegration(
-        GetDecryptedIntegrationsCommand.create({
-          organizationId: command.organizationId,
-          environmentId: command.environmentId,
-          channelType: this.channelType,
-          findOne: true,
-          active: true,
-        })
-      );
-    }
-  }
-
-  protected storeContent(): boolean {
-    return this.channelType === ChannelTypeEnum.IN_APP || process.env.STORE_NOTIFICATION_CONTENT === 'true';
-  }
-
-=======
->>>>>>> 17318138
   @Cached(CacheKeyPrefixEnum.SUBSCRIBER)
   protected async getSubscriber({ _id, environmentId }: { _id: string; environmentId: string }) {
     return await this.subscriberRepository.findOne({
@@ -64,4 +38,7 @@
       )
     )[0];
   }
+  protected storeContent(): boolean {
+    return this.channelType === ChannelTypeEnum.IN_APP || process.env.STORE_NOTIFICATION_CONTENT === 'true';
+  }
 }