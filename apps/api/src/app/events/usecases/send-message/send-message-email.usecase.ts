import { Injectable } from '@nestjs/common';
import {
  IEmailBlock,
  IntegrationRepository,
  MessageRepository,
  NotificationStepEntity,
  NotificationRepository,
  SubscriberEntity,
  SubscriberRepository,
  OrganizationRepository,
  MessageEntity,
  NotificationEntity,
  OrganizationEntity,
} from '@novu/dal';
import { ChannelTypeEnum, LogCodeEnum, LogStatusEnum } from '@novu/shared';
import * as Sentry from '@sentry/node';
import { IAttachmentOptions, IEmailOptions } from '@novu/stateless';
import { CreateLog } from '../../../logs/usecases/create-log/create-log.usecase';
import { CreateLogCommand } from '../../../logs/usecases/create-log/create-log.command';
import { CompileTemplate } from '../../../content-templates/usecases/compile-template/compile-template.usecase';
import { CompileTemplateCommand } from '../../../content-templates/usecases/compile-template/compile-template.command';
import { MailFactory } from '../../services/mail-service/mail.factory';
import { SendMessageCommand } from './send-message.command';
import { SendMessageType } from './send-message-type.usecase';

@Injectable()
export class SendMessageEmail extends SendMessageType {
  private mailFactory = new MailFactory();

  constructor(
    private subscriberRepository: SubscriberRepository,
    private notificationRepository: NotificationRepository,
    protected messageRepository: MessageRepository,
    protected createLogUsecase: CreateLog,
    private compileTemplate: CompileTemplate,
    private integrationRepository: IntegrationRepository,
    private organizationRepository: OrganizationRepository
  ) {
    super(messageRepository, createLogUsecase);
  }

  public async execute(command: SendMessageCommand) {
    const integration = await this.integrationRepository.findOne({
      _environmentId: command.environmentId,
      channel: ChannelTypeEnum.EMAIL,
      active: true,
    });
    const emailChannel: NotificationStepEntity = command.step;
    const notification = await this.notificationRepository.findById(command.notificationId);
    const subscriber: SubscriberEntity = await this.subscriberRepository.findOne({
      _environmentId: command.environmentId,
      _id: command.subscriberId,
    });
    const organization: OrganizationEntity = await this.organizationRepository.findById(command.organizationId);
    const email = command.payload.email || subscriber.email;

    Sentry.addBreadcrumb({
      message: 'Sending Email',
    });
    const isEditorMode = !emailChannel.template.contentType || emailChannel.template.contentType === 'editor';

<<<<<<< HEAD
    const content: string | IEmailBlock[] = this.getContent(isEditorMode, emailChannel, command, subscriber);
    const overrides = command.overrides[integration.providerId] || {};
=======
    const subject = await this.renderContent(
      emailChannel.template.subject,
      emailChannel.template.subject,
      organization,
      subscriber,
      command
    );

    const content: string | IEmailBlock[] = await this.getContent(
      isEditorMode,
      emailChannel,
      command,
      subscriber,
      subject,
      organization
    );
>>>>>>> 449a4cff

    const messagePayload = Object.assign({}, command.payload);
    delete messagePayload.attachments;

    const message: MessageEntity = await this.messageRepository.create({
      _notificationId: command.notificationId,
      _environmentId: command.environmentId,
      _organizationId: command.organizationId,
      _subscriberId: command.subscriberId,
      _templateId: notification._templateId,
      _messageTemplateId: emailChannel.template._id,
      content,
      subject,
      channel: ChannelTypeEnum.EMAIL,
      transactionId: command.transactionId,
      email,
      providerId: integration.providerId,
      payload: messagePayload,
<<<<<<< HEAD
      overrides,
=======
      templateIdentifier: command.identifier,
>>>>>>> 449a4cff
    });

    const html = await this.compileTemplate.execute(
      CompileTemplateCommand.create({
        templateId: isEditorMode ? 'basic' : 'custom',
        customTemplate: emailChannel.template.contentType === 'customHtml' ? (content as string) : undefined,
        data: {
          subject,
          branding: {
            logo: organization.branding?.logo,
            color: organization.branding?.color || '#f47373',
          },
          blocks: isEditorMode ? content : [],
          step: {
            digest: !!command.events.length,
            events: command.events,
            total_count: command.events.length,
          },
          ...command.payload,
        },
      })
    );

    const attachments = (<IAttachmentOptions[]>command.payload.attachments)?.map(
      (attachment) =>
        <IAttachmentOptions>{
          file: Buffer.from(attachment.file),
          mime: attachment.mime,
          name: attachment.name,
          channels: attachment.channels,
        }
    );

    const mailData: IEmailOptions = {
      to: email,
      subject,
      html,
      from: command.payload.$sender_email || integration?.credentials.from || 'no-reply@novu.co',
      attachments,
    };

    if (email && integration) {
      await this.sendMessage(integration, mailData, message, command, notification);

      return;
    }
    await this.sendErrors(email, integration, message, command, notification);
  }

  private async sendErrors(
    email,
    integration,
    message: MessageEntity,
    command: SendMessageCommand,
    notification: NotificationEntity
  ) {
    const errorMessage = 'Subscriber does not have an';
    const status = 'warning';
    const errorId = 'mail_unexpected_error';

    if (!email) {
      const mailErrorMessage = `${errorMessage} email address`;

      await this.sendErrorStatus(
        message,
        status,
        errorId,
        mailErrorMessage,
        command,
        notification,
        LogCodeEnum.SUBSCRIBER_MISSING_EMAIL
      );
    }
    if (!integration) {
      const integrationError = `${errorMessage} active email integration not found`;

      await this.sendErrorStatus(
        message,
        status,
        errorId,
        integrationError,
        command,
        notification,
        LogCodeEnum.MISSING_EMAIL_INTEGRATION
      );
    }
  }

  private async sendMessage(
    integration,
    mailData,
    message: MessageEntity,
    command: SendMessageCommand,
    notification: NotificationEntity
  ) {
    const mailHandler = this.mailFactory.getHandler(integration, mailData.from);

    try {
      await mailHandler.send(mailData);
    } catch (error) {
      Sentry.captureException(error?.response?.body || error?.response || error);
      this.messageRepository.updateMessageStatus(
        message._id,
        'error',
        error?.response?.body || error?.response || error,
        'mail_unexpected_error',
        'Error while sending email with provider'
      );
      await this.createLogUsecase.execute(
        CreateLogCommand.create({
          transactionId: command.transactionId,
          status: LogStatusEnum.ERROR,
          environmentId: command.environmentId,
          organizationId: command.organizationId,
          notificationId: notification._id,
          messageId: message._id,
          text: 'Error while sending email with provider',
          userId: command.userId,
          subscriberId: command.subscriberId,
          code: LogCodeEnum.MAIL_PROVIDER_DELIVERY_ERROR,
          templateId: notification._templateId,
          raw: {
            error: error?.response?.body || error?.response || error,
            payload: command.payload,
            triggerIdentifier: command.identifier,
          },
        })
      );
    }
  }

  private async getContent(
    isEditorMode,
    emailChannel,
    command: SendMessageCommand,
    subscriber: SubscriberEntity,
    subject,
    organization: OrganizationEntity
  ): Promise<string | IEmailBlock[]> {
    if (isEditorMode) {
      const content: IEmailBlock[] = [...emailChannel.template.content] as IEmailBlock[];
      for (const block of content) {
        /*
         * We need to trim the content in order to avoid mail provider like GMail
         * to display the mail with `[Message clipped]` footer.
         */
        block.content = await this.renderContent(block.content, subject, organization, subscriber, command);
        block.content = block.content.trim();
        block.url = await this.renderContent(block.url || '', subject, organization, subscriber, command);
      }

      return content;
    }

    return emailChannel.template.content;
  }

  private async renderContent(
    content: string,
    subject,
    organization: OrganizationEntity,
    subscriber,
    command: SendMessageCommand
  ) {
    return await this.compileTemplate.execute(
      CompileTemplateCommand.create({
        templateId: 'custom',
        customTemplate: content as string,
        data: {
          subject,
          branding: {
            logo: organization.branding?.logo,
            color: organization.branding?.color || '#f47373',
          },
          blocks: [],
          step: {
            digest: !!command.events.length,
            events: command.events,
            total_count: command.events.length,
          },
          subscriber,
          ...command.payload,
        },
      })
    );
  }
}<|MERGE_RESOLUTION|>--- conflicted
+++ resolved
@@ -59,10 +59,8 @@
     });
     const isEditorMode = !emailChannel.template.contentType || emailChannel.template.contentType === 'editor';
 
-<<<<<<< HEAD
-    const content: string | IEmailBlock[] = this.getContent(isEditorMode, emailChannel, command, subscriber);
     const overrides = command.overrides[integration.providerId] || {};
-=======
+
     const subject = await this.renderContent(
       emailChannel.template.subject,
       emailChannel.template.subject,
@@ -79,7 +77,6 @@
       subject,
       organization
     );
->>>>>>> 449a4cff
 
     const messagePayload = Object.assign({}, command.payload);
     delete messagePayload.attachments;
@@ -98,11 +95,8 @@
       email,
       providerId: integration.providerId,
       payload: messagePayload,
-<<<<<<< HEAD
       overrides,
-=======
       templateIdentifier: command.identifier,
->>>>>>> 449a4cff
     });
 
     const html = await this.compileTemplate.execute(
