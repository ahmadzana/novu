import { Injectable } from '@nestjs/common';
import {
<<<<<<< HEAD
  EnvironmentRepository,
  IEmailBlock,
  IntegrationEntity,
  MessageEntity,
=======
>>>>>>> 1e21505a
  MessageRepository,
  NotificationEntity,
  NotificationRepository,
<<<<<<< HEAD
  NotificationStepEntity,
  OrganizationEntity,
  OrganizationRepository,
  SubscriberEntity,
=======
>>>>>>> 1e21505a
  SubscriberRepository,
} from '@novu/dal';
import {
  ChannelTypeEnum,
  ExecutionDetailsSourceEnum,
  ExecutionDetailsStatusEnum,
  IEmailBlock,
  LogCodeEnum,
} from '@novu/shared';
import * as Sentry from '@sentry/node';
import { IAttachmentOptions, IEmailOptions } from '@novu/stateless';
<<<<<<< HEAD
import { CreateLog } from '../../../logs/usecases';
import { CompileTemplate } from '../../../content-templates/usecases/compile-template/compile-template.usecase';
import { CompileTemplateCommand } from '../../../content-templates/usecases/compile-template/compile-template.command';
=======
import { CreateLog } from '../../../logs/usecases/create-log/create-log.usecase';
>>>>>>> 1e21505a
import { MailFactory } from '../../services/mail-service/mail.factory';
import { SendMessageCommand } from './send-message.command';
import {
  GetDecryptedIntegrations,
  GetDecryptedIntegrationsCommand,
} from '../../../integrations/usecases/get-decrypted-integrations';
import { CreateExecutionDetails } from '../../../execution-details/usecases/create-execution-details/create-execution-details.usecase';
import {
  CreateExecutionDetailsCommand,
  DetailEnum,
} from '../../../execution-details/usecases/create-execution-details/create-execution-details.command';
import { SendMessageBase } from './send-message.base';
import { ApiException } from '../../../shared/exceptions/api.exception';
<<<<<<< HEAD
import { GetNovuIntegration } from '../../../integrations/usecases/get-novu-integration';
=======
import { GetNovuIntegration } from '../../../integrations/usecases/get-novu-integration/get-novu-integration.usecase';
import { CompileEmailTemplate } from '../../../content-templates/usecases/compile-email-template/compile-email-template.usecase';
import { CompileEmailTemplateCommand } from '../../../content-templates/usecases/compile-email-template/compile-email-template.command';
>>>>>>> 1e21505a

@Injectable()
export class SendMessageEmail extends SendMessageBase {
  channelType = ChannelTypeEnum.EMAIL;

  constructor(
    protected environmentRepository: EnvironmentRepository,
    protected subscriberRepository: SubscriberRepository,
    private notificationRepository: NotificationRepository,
    protected messageRepository: MessageRepository,
    protected createLogUsecase: CreateLog,
    protected createExecutionDetails: CreateExecutionDetails,
    private organizationRepository: OrganizationRepository,
    private compileEmailTemplateUsecase: CompileEmailTemplate,
    protected getDecryptedIntegrationsUsecase: GetDecryptedIntegrations
  ) {
    super(
      messageRepository,
      createLogUsecase,
      createExecutionDetails,
      subscriberRepository,
      getDecryptedIntegrationsUsecase
    );
  }

  public async execute(command: SendMessageCommand) {
    const subscriber = await this.getSubscriber({ _id: command.subscriberId, environmentId: command.environmentId });
    if (!subscriber) throw new ApiException(`Subscriber ${command.subscriberId} not found`);

    let integration: IntegrationEntity | undefined = undefined;

    try {
      integration = await this.getIntegration(
        GetDecryptedIntegrationsCommand.create({
          organizationId: command.organizationId,
          environmentId: command.environmentId,
          channelType: ChannelTypeEnum.EMAIL,
          findOne: true,
          active: true,
          userId: command.userId,
        })
      );
    } catch (e) {
      await this.createExecutionDetails.execute(
        CreateExecutionDetailsCommand.create({
          ...CreateExecutionDetailsCommand.getDetailsFromJob(command.job),
          detail: DetailEnum.LIMIT_PASSED_NOVU_INTEGRATION,
          source: ExecutionDetailsSourceEnum.INTERNAL,
          status: ExecutionDetailsStatusEnum.FAILED,
          raw: JSON.stringify({ message: e.message }),
          isTest: false,
          isRetry: false,
        })
      );

      return;
    }
    const emailChannel: NotificationStepEntity = command.step;
    if (!emailChannel) throw new ApiException('Email channel step not found');
    if (!emailChannel.template) throw new ApiException('Email channel template not found');

    const notification = await this.notificationRepository.findById(command.notificationId);
    if (!notification) throw new ApiException(`Notification ${command.notificationId} not found`);

    const organization: OrganizationEntity | null = await this.organizationRepository.findById(command.organizationId);
    if (!organization) throw new ApiException(`Organization ${command.organizationId} not found`);

    const email = command.payload.email || subscriber.email;

    Sentry.addBreadcrumb({
      message: 'Sending Email',
    });

    if (!integration) {
      await this.createExecutionDetails.execute(
        CreateExecutionDetailsCommand.create({
          ...CreateExecutionDetailsCommand.getDetailsFromJob(command.job),
          detail: DetailEnum.SUBSCRIBER_NO_ACTIVE_INTEGRATION,
          source: ExecutionDetailsSourceEnum.INTERNAL,
          status: ExecutionDetailsStatusEnum.FAILED,
          isTest: false,
          isRetry: false,
        })
      );

      return;
    }

    const overrides = command.overrides[integration?.providerId] || {};
    let html;
    let subject = '';
    let content;

    const payload = {
      subject: emailChannel.template.subject || '',
      preheader: emailChannel.template.preheader,
      content: emailChannel.template.content,
      layoutId: emailChannel.template._layoutId,
      contentType: emailChannel.template.contentType ? emailChannel.template.contentType : 'editor',
      payload: {
        ...command.payload,
        step: {
          digest: !!command.events?.length,
          events: command.events,
          total_count: command.events?.length,
        },
        subscriber,
      },
    };

    try {
<<<<<<< HEAD
      subject =
        (await this.renderContent(
          emailChannel.template.subject || '',
          emailChannel.template.subject,
          organization,
          subscriber,
          command,
          preheader
        )) ?? '';

      content = await this.getContent(
        isEditorMode,
        emailChannel,
        command,
        subscriber,
        subject,
        organization,
        preheader
      );

      if (preheader) {
        preheader = await this.renderContent(preheader, subject, organization, subscriber, command, preheader);
      }
=======
      ({ html, content, subject } = await this.compileEmailTemplateUsecase.execute(
        CompileEmailTemplateCommand.create({
          environmentId: command.environmentId,
          organizationId: command.organizationId,
          userId: command.userId,
          ...payload,
        })
      ));
>>>>>>> 1e21505a
    } catch (e) {
      await this.sendErrorHandlebars(command.job, e.message);

      return;
    }

    const messagePayload = Object.assign({}, command.payload);
    delete messagePayload.attachments;

    const message: MessageEntity = await this.messageRepository.create({
      _notificationId: command.notificationId,
      _environmentId: command.environmentId,
      _organizationId: command.organizationId,
      _subscriberId: command.subscriberId,
      _templateId: notification._templateId,
      _messageTemplateId: emailChannel.template._id,
      content: this.storeContent() ? content : null,
      subject,
      channel: ChannelTypeEnum.EMAIL,
      transactionId: command.transactionId,
      email,
      providerId: integration?.providerId,
      payload: messagePayload,
      overrides,
      templateIdentifier: command.identifier,
      _jobId: command.jobId,
    });

    await this.createExecutionDetails.execute(
      CreateExecutionDetailsCommand.create({
        ...CreateExecutionDetailsCommand.getDetailsFromJob(command.job),
        detail: DetailEnum.MESSAGE_CREATED,
        source: ExecutionDetailsSourceEnum.INTERNAL,
        status: ExecutionDetailsStatusEnum.PENDING,
        messageId: message._id,
        isTest: false,
        isRetry: false,
        raw: this.storeContent() ? JSON.stringify(payload) : null,
      })
    );

    const attachments = (<IAttachmentOptions[]>command.payload.attachments)?.map(
      (attachment) =>
        <IAttachmentOptions>{
          file: attachment.file,
          mime: attachment.mime,
          name: attachment.name,
          channels: attachment.channels,
        }
    );

    const mailData: IEmailOptions = {
      to: email,
      subject,
      html,
      from: command.payload.$sender_email || integration?.credentials.from || 'no-reply@novu.co',
      attachments,
      id: message._id,
    };

    if (command.step.replyCallback?.active) {
      const replyTo = await this.getReplyTo(command, message._id);

      if (replyTo) {
        mailData.replyTo = replyTo;
      }
    }

    if (email && integration) {
      await this.sendMessage(integration, mailData, message, command, notification);

      return;
    }
    await this.sendErrors(email, integration, message, command, notification);
  }

  private async getReplyTo(command: SendMessageCommand, messageId: string): Promise<string | null> {
    const userNamePrefix = 'parse';
    const userNameDelimiter = ':nv-e=';

    if (!command.step.replyCallback?.url) {
      await this.createExecutionDetails.execute(
        CreateExecutionDetailsCommand.create({
          ...CreateExecutionDetailsCommand.getDetailsFromJob(command.job),
          messageId: messageId,
          detail: DetailEnum.REPLY_CALLBACK_MISSING_REPLAY_CALLBACK_URL,
          source: ExecutionDetailsSourceEnum.INTERNAL,
          status: ExecutionDetailsStatusEnum.WARNING,
          isTest: false,
          isRetry: false,
        })
      );

      return null;
    }

    const environment = await this.environmentRepository.findOne({ _id: command.environmentId });

    if (environment.dns?.mxRecordConfigured && environment.dns?.inboundParseDomain) {
      return `${userNamePrefix}+${command.transactionId}${userNameDelimiter}${environment._id}@${environment?.dns?.inboundParseDomain}`;
    } else {
      const detailEnum =
        !environment.dns?.mxRecordConfigured && !environment.dns?.inboundParseDomain
          ? DetailEnum.REPLY_CALLBACK_NOT_CONFIGURATION
          : !environment.dns?.mxRecordConfigured
          ? DetailEnum.REPLY_CALLBACK_MISSING_MX_RECORD_CONFIGURATION
          : DetailEnum.REPLY_CALLBACK_MISSING_MX_ROUTE_DOMAIN_CONFIGURATION;

      await this.createExecutionDetails.execute(
        CreateExecutionDetailsCommand.create({
          ...CreateExecutionDetailsCommand.getDetailsFromJob(command.job),
          messageId: messageId,
          detail: detailEnum,
          source: ExecutionDetailsSourceEnum.INTERNAL,
          status: ExecutionDetailsStatusEnum.WARNING,
          isTest: false,
          isRetry: false,
        })
      );

      return null;
    }
  }

  private async sendErrors(
    email,
    integration,
    message: MessageEntity,
    command: SendMessageCommand,
    notification: NotificationEntity
  ) {
    const errorMessage = 'Subscriber does not have an';
    const status = 'warning';
    const errorId = 'mail_unexpected_error';

    if (!email) {
      const mailErrorMessage = `${errorMessage} email address`;

      await this.sendErrorStatus(
        message,
        status,
        errorId,
        mailErrorMessage,
        command,
        notification,
        LogCodeEnum.SUBSCRIBER_MISSING_EMAIL
      );

      await this.createExecutionDetails.execute(
        CreateExecutionDetailsCommand.create({
          ...CreateExecutionDetailsCommand.getDetailsFromJob(command.job),
          messageId: message._id,
          detail: DetailEnum.SUBSCRIBER_NO_CHANNEL_DETAILS,
          source: ExecutionDetailsSourceEnum.INTERNAL,
          status: ExecutionDetailsStatusEnum.FAILED,
          isTest: false,
          isRetry: false,
        })
      );

      return;
    }
    if (!integration) {
      const integrationError = `${errorMessage} active email integration not found`;

      await this.sendErrorStatus(
        message,
        status,
        errorId,
        integrationError,
        command,
        notification,
        LogCodeEnum.MISSING_EMAIL_INTEGRATION
      );

      await this.createExecutionDetails.execute(
        CreateExecutionDetailsCommand.create({
          ...CreateExecutionDetailsCommand.getDetailsFromJob(command.job),
          messageId: message._id,
          detail: DetailEnum.SUBSCRIBER_NO_ACTIVE_INTEGRATION,
          source: ExecutionDetailsSourceEnum.INTERNAL,
          status: ExecutionDetailsStatusEnum.FAILED,
          isTest: false,
          isRetry: false,
        })
      );

      return;
    }
  }

  private async sendMessage(
    integration: IntegrationEntity,
    mailData: IEmailOptions,
    message: MessageEntity,
    command: SendMessageCommand,
    notification: NotificationEntity
  ) {
    const mailFactory = new MailFactory();
    const mailHandler = mailFactory.getHandler(
      {
        ...integration,
        providerId: GetNovuIntegration.mapProviders(ChannelTypeEnum.EMAIL, integration.providerId),
      },
      mailData.from
    );

    try {
      const result = await mailHandler.send(mailData);

      await this.createExecutionDetails.execute(
        CreateExecutionDetailsCommand.create({
          ...CreateExecutionDetailsCommand.getDetailsFromJob(command.job),
          messageId: message._id,
          detail: DetailEnum.MESSAGE_SENT,
          source: ExecutionDetailsSourceEnum.INTERNAL,
          status: ExecutionDetailsStatusEnum.SUCCESS,
          isTest: false,
          isRetry: false,
          raw: JSON.stringify(result),
        })
      );

      if (!result?.id) {
        return;
      }

      await this.messageRepository.update(
        { _environmentId: command.environmentId, _id: message._id },
        {
          $set: {
            identifier: result.id,
          },
        }
      );
    } catch (error) {
      await this.sendErrorStatus(
        message,
        'error',
        'mail_unexpected_error',
        'Error while sending email with provider',
        command,
        notification,
        LogCodeEnum.MAIL_PROVIDER_DELIVERY_ERROR,
        error
      );

      await this.createExecutionDetails.execute(
        CreateExecutionDetailsCommand.create({
          ...CreateExecutionDetailsCommand.getDetailsFromJob(command.job),
          messageId: message._id,
          detail: DetailEnum.PROVIDER_ERROR,
          source: ExecutionDetailsSourceEnum.INTERNAL,
          status: ExecutionDetailsStatusEnum.FAILED,
          isTest: false,
          isRetry: false,
          raw: JSON.stringify(error),
        })
      );

      return;
    }
  }
<<<<<<< HEAD

  private async getContent(
    isEditorMode,
    emailChannel: NotificationStepEntity,
    command: SendMessageCommand,
    subscriber: SubscriberEntity,
    subject,
    organization: OrganizationEntity,
    preheader
  ): Promise<string | IEmailBlock[]> {
    if (isEditorMode) {
      const content: IEmailBlock[] = [...(emailChannel.template?.content as IEmailBlock[])] as IEmailBlock[];
      for (const block of content) {
        /*
         * We need to trim the content in order to avoid mail provider like GMail
         * to display the mail with `[Message clipped]` footer.
         */
        block.content =
          (await this.renderContent(block.content, subject, organization, subscriber, command, preheader)) ?? '';
        block.url = await this.renderContent(block.url || '', subject, organization, subscriber, command, preheader);
      }

      return content;
    }

    return emailChannel.template?.content || '';
  }

  private async renderContent(
    content: string,
    subject,
    organization: OrganizationEntity,
    subscriber,
    command: SendMessageCommand,
    preheader?: string
  ) {
    const renderedContent = await this.compileTemplate.execute(
      CompileTemplateCommand.create({
        templateId: 'custom',
        customTemplate: content as string,
        data: {
          subject,
          preheader,
          branding: {
            logo: organization.branding?.logo,
            color: organization.branding?.color || '#f47373',
          },
          blocks: [],
          step: {
            digest: !!command.events?.length,
            events: command.events,
            total_count: command.events?.length,
          },
          subscriber,
          ...command.payload,
        },
      })
    );

    return renderedContent?.trim();
  }

  public static addPreheader(content: string, contentType: 'editor' | 'customHtml' | undefined): string | undefined {
    if (contentType === 'customHtml') {
      // "&nbsp;&zwnj;&nbsp;&zwnj;" is needed to spacing away the rest of the email from the preheader area in email clients
      return content.replace(
        /<body[^>]*>/g,
        `$&{{#if preheader}}
          <div style="display: none; max-height: 0px; overflow: hidden;">
            {{preheader}}
            &nbsp;&zwnj;&nbsp;&zwnj;&nbsp;&zwnj;&nbsp;&zwnj;&nbsp;&zwnj;&nbsp;&zwnj;&nbsp;&zwnj;&nbsp;&zwnj;&nbsp;&zwnj;&nbsp;&zwnj;&nbsp;&zwnj;&nbsp;&zwnj;&nbsp;&zwnj;&nbsp;&zwnj;&nbsp;&zwnj;&nbsp;&zwnj;&nbsp;&zwnj;&nbsp;&zwnj;&nbsp;&zwnj;&nbsp;&zwnj;&nbsp;&zwnj;&nbsp;&zwnj;&nbsp;&zwnj;&nbsp;&zwnj;&nbsp;&zwnj;&nbsp;&zwnj;&nbsp;&zwnj;&nbsp;&zwnj;&nbsp;&zwnj;&nbsp;&zwnj;&nbsp;&zwnj;&nbsp;&zwnj;&nbsp;&zwnj;&nbsp;&zwnj;&nbsp;&zwnj;&nbsp;&zwnj;&nbsp;&zwnj;&nbsp;&zwnj;&nbsp;&zwnj;&nbsp;&zwnj;&nbsp;&zwnj;&nbsp;&zwnj;&nbsp;&zwnj;&nbsp;&zwnj;&nbsp;&zwnj;&nbsp;&zwnj;&nbsp;&zwnj;&nbsp;&zwnj;&nbsp;&zwnj;&nbsp;&zwnj;&nbsp;&zwnj;&nbsp;&zwnj;&nbsp;&zwnj;&nbsp;&zwnj;&nbsp;&zwnj;&nbsp;&zwnj;&nbsp;&zwnj;&nbsp;&zwnj;&nbsp;&zwnj;&nbsp;&zwnj;&nbsp;&zwnj;&nbsp;&zwnj;&nbsp;&zwnj;&nbsp;&zwnj;&nbsp;&zwnj;&nbsp;&zwnj;&nbsp;&zwnj;&nbsp;&zwnj;&nbsp;&zwnj;&nbsp;&zwnj;&nbsp;&zwnj;&nbsp;&zwnj;&nbsp;&zwnj;&nbsp;&zwnj;&nbsp;&zwnj;&nbsp;&zwnj;&nbsp;&zwnj;&nbsp;&zwnj;&nbsp;&zwnj;&nbsp;&zwnj;&nbsp;&zwnj;&nbsp;&zwnj;&nbsp;&zwnj;&nbsp;&zwnj;&nbsp;&zwnj;&nbsp;&zwnj;&nbsp;&zwnj;&nbsp;&zwnj;&nbsp;&zwnj;&nbsp;&zwnj;&nbsp;&zwnj;&nbsp;&zwnj;&nbsp;&zwnj;&nbsp;&zwnj;&nbsp;&zwnj;&nbsp;&zwnj;&nbsp;&zwnj;&nbsp;&zwnj;&nbsp;&zwnj;&nbsp;&zwnj;&nbsp;&zwnj;&nbsp;&zwnj;&nbsp;&zwnj;&nbsp;&zwnj;&nbsp;&zwnj;&nbsp;&zwnj;&nbsp;&zwnj;&nbsp;&zwnj;&nbsp;&zwnj;&nbsp;&zwnj;&nbsp;&zwnj;&nbsp;&zwnj;&nbsp;&zwnj;&nbsp;&zwnj;&nbsp;&zwnj;&nbsp;&zwnj;&nbsp;&zwnj;&nbsp;&zwnj;&nbsp;&zwnj;&nbsp;&zwnj;&nbsp;&zwnj;&nbsp;&zwnj;&nbsp;&zwnj;&nbsp;&zwnj;&nbsp;&zwnj;&nbsp;&zwnj;&nbsp;&zwnj;&nbsp;&zwnj;&nbsp;&zwnj;&nbsp;&zwnj;&nbsp;&zwnj;&nbsp;&zwnj;&nbsp;&zwnj;&nbsp;&zwnj;&nbsp;&zwnj;&nbsp;&zwnj;&nbsp;&zwnj;&nbsp;&zwnj;&nbsp;&zwnj;&nbsp;&zwnj;&nbsp;&zwnj;&nbsp;&zwnj;&nbsp;&zwnj;&nbsp;&zwnj;&nbsp;&zwnj;&nbsp;&zwnj;&nbsp;&zwnj;&nbsp;&zwnj;&nbsp;&zwnj;&nbsp;&zwnj;&nbsp;&zwnj;&nbsp;&zwnj;&nbsp;&zwnj;&nbsp;&zwnj;&nbsp;&zwnj;&nbsp;&zwnj;&nbsp;&zwnj;&nbsp;&zwnj;&nbsp;&zwnj;&nbsp;&zwnj;&nbsp;&zwnj;&nbsp;&zwnj;&nbsp;&zwnj;&nbsp;&zwnj;&nbsp;&zwnj;&nbsp;&zwnj;&nbsp;&zwnj;&nbsp;&zwnj;&nbsp;&zwnj;&nbsp;&zwnj;&nbsp;&zwnj;&nbsp;&zwnj;&nbsp;&zwnj;&nbsp;&zwnj;&nbsp;&zwnj;&nbsp;&zwnj;&nbsp;&zwnj;&nbsp;&zwnj;&nbsp;&zwnj;&nbsp;&zwnj;&nbsp;&zwnj;&nbsp;&zwnj;&nbsp;&zwnj;&nbsp;&zwnj;&nbsp;&zwnj;&nbsp;&zwnj;&nbsp;&zwnj;&nbsp;&zwnj;&nbsp;&zwnj;&nbsp;&zwnj;&nbsp;&zwnj;&nbsp;&zwnj;&nbsp;&zwnj;&nbsp;&zwnj;&nbsp;&zwnj;&nbsp;&zwnj;&nbsp;&zwnj;&nbsp;&zwnj;&nbsp;&zwnj;&nbsp;&zwnj;&nbsp;&zwnj;&nbsp;&zwnj;&nbsp;&zwnj;&nbsp;&zwnj;&nbsp;&zwnj;&nbsp;&zwnj;&nbsp;&zwnj;&nbsp;&zwnj;&nbsp;&zwnj;&nbsp;&zwnj;&nbsp;&zwnj;&nbsp;&zwnj;&nbsp;&zwnj;&nbsp;&zwnj;&nbsp;&zwnj;&nbsp;&zwnj;&nbsp;&zwnj;&nbsp;&zwnj;&nbsp;&zwnj;&nbsp;&zwnj;&nbsp;&zwnj;&nbsp;&zwnj;&nbsp;&zwnj;&nbsp;&zwnj;&nbsp;&zwnj;&nbsp;&zwnj;&nbsp;&zwnj;&nbsp;&zwnj;&nbsp;&zwnj;&nbsp;&zwnj;&nbsp;&zwnj;&nbsp;&zwnj;&nbsp;
          </div>
        {{/if}}`
      );
    }

    return undefined;
  }
=======
>>>>>>> 1e21505a
}<|MERGE_RESOLUTION|>--- conflicted
+++ resolved
@@ -1,22 +1,12 @@
 import { Injectable } from '@nestjs/common';
 import {
-<<<<<<< HEAD
-  EnvironmentRepository,
-  IEmailBlock,
-  IntegrationEntity,
-  MessageEntity,
-=======
->>>>>>> 1e21505a
   MessageRepository,
   NotificationEntity,
   NotificationRepository,
-<<<<<<< HEAD
   NotificationStepEntity,
   OrganizationEntity,
   OrganizationRepository,
   SubscriberEntity,
-=======
->>>>>>> 1e21505a
   SubscriberRepository,
 } from '@novu/dal';
 import {
@@ -28,13 +18,7 @@
 } from '@novu/shared';
 import * as Sentry from '@sentry/node';
 import { IAttachmentOptions, IEmailOptions } from '@novu/stateless';
-<<<<<<< HEAD
 import { CreateLog } from '../../../logs/usecases';
-import { CompileTemplate } from '../../../content-templates/usecases/compile-template/compile-template.usecase';
-import { CompileTemplateCommand } from '../../../content-templates/usecases/compile-template/compile-template.command';
-=======
-import { CreateLog } from '../../../logs/usecases/create-log/create-log.usecase';
->>>>>>> 1e21505a
 import { MailFactory } from '../../services/mail-service/mail.factory';
 import { SendMessageCommand } from './send-message.command';
 import {
@@ -48,13 +32,9 @@
 } from '../../../execution-details/usecases/create-execution-details/create-execution-details.command';
 import { SendMessageBase } from './send-message.base';
 import { ApiException } from '../../../shared/exceptions/api.exception';
-<<<<<<< HEAD
 import { GetNovuIntegration } from '../../../integrations/usecases/get-novu-integration';
-=======
-import { GetNovuIntegration } from '../../../integrations/usecases/get-novu-integration/get-novu-integration.usecase';
 import { CompileEmailTemplate } from '../../../content-templates/usecases/compile-email-template/compile-email-template.usecase';
 import { CompileEmailTemplateCommand } from '../../../content-templates/usecases/compile-email-template/compile-email-template.command';
->>>>>>> 1e21505a
 
 @Injectable()
 export class SendMessageEmail extends SendMessageBase {
@@ -166,31 +146,6 @@
     };
 
     try {
-<<<<<<< HEAD
-      subject =
-        (await this.renderContent(
-          emailChannel.template.subject || '',
-          emailChannel.template.subject,
-          organization,
-          subscriber,
-          command,
-          preheader
-        )) ?? '';
-
-      content = await this.getContent(
-        isEditorMode,
-        emailChannel,
-        command,
-        subscriber,
-        subject,
-        organization,
-        preheader
-      );
-
-      if (preheader) {
-        preheader = await this.renderContent(preheader, subject, organization, subscriber, command, preheader);
-      }
-=======
       ({ html, content, subject } = await this.compileEmailTemplateUsecase.execute(
         CompileEmailTemplateCommand.create({
           environmentId: command.environmentId,
@@ -199,7 +154,6 @@
           ...payload,
         })
       ));
->>>>>>> 1e21505a
     } catch (e) {
       await this.sendErrorHandlebars(command.job, e.message);
 
@@ -463,85 +417,4 @@
       return;
     }
   }
-<<<<<<< HEAD
-
-  private async getContent(
-    isEditorMode,
-    emailChannel: NotificationStepEntity,
-    command: SendMessageCommand,
-    subscriber: SubscriberEntity,
-    subject,
-    organization: OrganizationEntity,
-    preheader
-  ): Promise<string | IEmailBlock[]> {
-    if (isEditorMode) {
-      const content: IEmailBlock[] = [...(emailChannel.template?.content as IEmailBlock[])] as IEmailBlock[];
-      for (const block of content) {
-        /*
-         * We need to trim the content in order to avoid mail provider like GMail
-         * to display the mail with `[Message clipped]` footer.
-         */
-        block.content =
-          (await this.renderContent(block.content, subject, organization, subscriber, command, preheader)) ?? '';
-        block.url = await this.renderContent(block.url || '', subject, organization, subscriber, command, preheader);
-      }
-
-      return content;
-    }
-
-    return emailChannel.template?.content || '';
-  }
-
-  private async renderContent(
-    content: string,
-    subject,
-    organization: OrganizationEntity,
-    subscriber,
-    command: SendMessageCommand,
-    preheader?: string
-  ) {
-    const renderedContent = await this.compileTemplate.execute(
-      CompileTemplateCommand.create({
-        templateId: 'custom',
-        customTemplate: content as string,
-        data: {
-          subject,
-          preheader,
-          branding: {
-            logo: organization.branding?.logo,
-            color: organization.branding?.color || '#f47373',
-          },
-          blocks: [],
-          step: {
-            digest: !!command.events?.length,
-            events: command.events,
-            total_count: command.events?.length,
-          },
-          subscriber,
-          ...command.payload,
-        },
-      })
-    );
-
-    return renderedContent?.trim();
-  }
-
-  public static addPreheader(content: string, contentType: 'editor' | 'customHtml' | undefined): string | undefined {
-    if (contentType === 'customHtml') {
-      // "&nbsp;&zwnj;&nbsp;&zwnj;" is needed to spacing away the rest of the email from the preheader area in email clients
-      return content.replace(
-        /<body[^>]*>/g,
-        `$&{{#if preheader}}
-          <div style="display: none; max-height: 0px; overflow: hidden;">
-            {{preheader}}
-            &nbsp;&zwnj;&nbsp;&zwnj;&nbsp;&zwnj;&nbsp;&zwnj;&nbsp;&zwnj;&nbsp;&zwnj;&nbsp;&zwnj;&nbsp;&zwnj;&nbsp;&zwnj;&nbsp;&zwnj;&nbsp;&zwnj;&nbsp;&zwnj;&nbsp;&zwnj;&nbsp;&zwnj;&nbsp;&zwnj;&nbsp;&zwnj;&nbsp;&zwnj;&nbsp;&zwnj;&nbsp;&zwnj;&nbsp;&zwnj;&nbsp;&zwnj;&nbsp;&zwnj;&nbsp;&zwnj;&nbsp;&zwnj;&nbsp;&zwnj;&nbsp;&zwnj;&nbsp;&zwnj;&nbsp;&zwnj;&nbsp;&zwnj;&nbsp;&zwnj;&nbsp;&zwnj;&nbsp;&zwnj;&nbsp;&zwnj;&nbsp;&zwnj;&nbsp;&zwnj;&nbsp;&zwnj;&nbsp;&zwnj;&nbsp;&zwnj;&nbsp;&zwnj;&nbsp;&zwnj;&nbsp;&zwnj;&nbsp;&zwnj;&nbsp;&zwnj;&nbsp;&zwnj;&nbsp;&zwnj;&nbsp;&zwnj;&nbsp;&zwnj;&nbsp;&zwnj;&nbsp;&zwnj;&nbsp;&zwnj;&nbsp;&zwnj;&nbsp;&zwnj;&nbsp;&zwnj;&nbsp;&zwnj;&nbsp;&zwnj;&nbsp;&zwnj;&nbsp;&zwnj;&nbsp;&zwnj;&nbsp;&zwnj;&nbsp;&zwnj;&nbsp;&zwnj;&nbsp;&zwnj;&nbsp;&zwnj;&nbsp;&zwnj;&nbsp;&zwnj;&nbsp;&zwnj;&nbsp;&zwnj;&nbsp;&zwnj;&nbsp;&zwnj;&nbsp;&zwnj;&nbsp;&zwnj;&nbsp;&zwnj;&nbsp;&zwnj;&nbsp;&zwnj;&nbsp;&zwnj;&nbsp;&zwnj;&nbsp;&zwnj;&nbsp;&zwnj;&nbsp;&zwnj;&nbsp;&zwnj;&nbsp;&zwnj;&nbsp;&zwnj;&nbsp;&zwnj;&nbsp;&zwnj;&nbsp;&zwnj;&nbsp;&zwnj;&nbsp;&zwnj;&nbsp;&zwnj;&nbsp;&zwnj;&nbsp;&zwnj;&nbsp;&zwnj;&nbsp;&zwnj;&nbsp;&zwnj;&nbsp;&zwnj;&nbsp;&zwnj;&nbsp;&zwnj;&nbsp;&zwnj;&nbsp;&zwnj;&nbsp;&zwnj;&nbsp;&zwnj;&nbsp;&zwnj;&nbsp;&zwnj;&nbsp;&zwnj;&nbsp;&zwnj;&nbsp;&zwnj;&nbsp;&zwnj;&nbsp;&zwnj;&nbsp;&zwnj;&nbsp;&zwnj;&nbsp;&zwnj;&nbsp;&zwnj;&nbsp;&zwnj;&nbsp;&zwnj;&nbsp;&zwnj;&nbsp;&zwnj;&nbsp;&zwnj;&nbsp;&zwnj;&nbsp;&zwnj;&nbsp;&zwnj;&nbsp;&zwnj;&nbsp;&zwnj;&nbsp;&zwnj;&nbsp;&zwnj;&nbsp;&zwnj;&nbsp;&zwnj;&nbsp;&zwnj;&nbsp;&zwnj;&nbsp;&zwnj;&nbsp;&zwnj;&nbsp;&zwnj;&nbsp;&zwnj;&nbsp;&zwnj;&nbsp;&zwnj;&nbsp;&zwnj;&nbsp;&zwnj;&nbsp;&zwnj;&nbsp;&zwnj;&nbsp;&zwnj;&nbsp;&zwnj;&nbsp;&zwnj;&nbsp;&zwnj;&nbsp;&zwnj;&nbsp;&zwnj;&nbsp;&zwnj;&nbsp;&zwnj;&nbsp;&zwnj;&nbsp;&zwnj;&nbsp;&zwnj;&nbsp;&zwnj;&nbsp;&zwnj;&nbsp;&zwnj;&nbsp;&zwnj;&nbsp;&zwnj;&nbsp;&zwnj;&nbsp;&zwnj;&nbsp;&zwnj;&nbsp;&zwnj;&nbsp;&zwnj;&nbsp;&zwnj;&nbsp;&zwnj;&nbsp;&zwnj;&nbsp;&zwnj;&nbsp;&zwnj;&nbsp;&zwnj;&nbsp;&zwnj;&nbsp;&zwnj;&nbsp;&zwnj;&nbsp;&zwnj;&nbsp;&zwnj;&nbsp;&zwnj;&nbsp;&zwnj;&nbsp;&zwnj;&nbsp;&zwnj;&nbsp;&zwnj;&nbsp;&zwnj;&nbsp;&zwnj;&nbsp;&zwnj;&nbsp;&zwnj;&nbsp;&zwnj;&nbsp;&zwnj;&nbsp;&zwnj;&nbsp;&zwnj;&nbsp;&zwnj;&nbsp;&zwnj;&nbsp;&zwnj;&nbsp;&zwnj;&nbsp;&zwnj;&nbsp;&zwnj;&nbsp;&zwnj;&nbsp;&zwnj;&nbsp;&zwnj;&nbsp;&zwnj;&nbsp;&zwnj;&nbsp;&zwnj;&nbsp;&zwnj;&nbsp;&zwnj;&nbsp;&zwnj;&nbsp;&zwnj;&nbsp;&zwnj;&nbsp;&zwnj;&nbsp;&zwnj;&nbsp;&zwnj;&nbsp;&zwnj;&nbsp;&zwnj;&nbsp;&zwnj;&nbsp;&zwnj;&nbsp;&zwnj;&nbsp;&zwnj;&nbsp;&zwnj;&nbsp;&zwnj;&nbsp;&zwnj;&nbsp;&zwnj;&nbsp;&zwnj;&nbsp;&zwnj;&nbsp;&zwnj;&nbsp;&zwnj;&nbsp;&zwnj;&nbsp;&zwnj;&nbsp;&zwnj;&nbsp;&zwnj;&nbsp;&zwnj;&nbsp;&zwnj;&nbsp;&zwnj;&nbsp;&zwnj;&nbsp;&zwnj;&nbsp;&zwnj;&nbsp;&zwnj;&nbsp;&zwnj;&nbsp;&zwnj;&nbsp;&zwnj;&nbsp;&zwnj;&nbsp;&zwnj;&nbsp;
-          </div>
-        {{/if}}`
-      );
-    }
-
-    return undefined;
-  }
-=======
->>>>>>> 1e21505a
 }