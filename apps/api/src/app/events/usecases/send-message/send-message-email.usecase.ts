--- conflicted
+++ resolved
@@ -186,25 +186,6 @@
     );
 
     const customTemplate = SendMessageEmail.addPreheader(content as string, emailChannel.template.contentType);
-<<<<<<< HEAD
-
-    const html = await this.compileTemplate.execute(
-      CompileTemplateCommand.create({
-        templateId: isEditorMode ? 'basic' : 'custom',
-        customTemplate: customTemplate,
-        data: {
-          subject,
-          preheader,
-          branding: {
-            logo: organization.branding?.logo,
-            color: organization.branding?.color || '#f47373',
-          },
-          blocks: isEditorMode ? content : [],
-          step: {
-            digest: !!command.events?.length,
-            events: command.events,
-            total_count: command.events?.length,
-=======
     let html;
     try {
       html = await this.compileTemplate.execute(
@@ -220,12 +201,11 @@
             },
             blocks: isEditorMode ? content : [],
             step: {
-              digest: !!command.events.length,
+              digest: !!command.events?.length,
               events: command.events,
-              total_count: command.events.length,
+              total_count: command.events?.length,
             },
             ...command.payload,
->>>>>>> 1ede9012
           },
         })
       );
