import { IsDefined, IsOptional, IsString } from 'class-validator';
<<<<<<< HEAD
import { NotificationStepEntity, IEmailBlock, JobEntity } from '@novu/dal';
=======
import { IEmailBlock } from '@novu/shared';
import { NotificationStepEntity, JobEntity } from '@novu/dal';
>>>>>>> d7266cdd
import { EnvironmentWithUserCommand } from '../../../shared/commands/project.command';

export class SendMessageCommand extends EnvironmentWithUserCommand {
  @IsDefined()
  @IsString()
  identifier: string;

  @IsDefined()
  payload: any; // eslint-disable-line @typescript-eslint/no-explicit-any

  @IsDefined()
  overrides: Record<string, Record<string, unknown>>;

  @IsDefined()
  step: NotificationStepEntity;

  @IsString()
  @IsDefined()
  transactionId: string;

  @IsDefined()
  notificationId: string;

  @IsDefined()
  subscriberId: string;

  @IsDefined()
  _subscriberId: string;

  @IsDefined()
  jobId: string;

  @IsOptional()
  events?: any[];

  @IsDefined()
  job: JobEntity;
}

export class TestSendMessageCommand extends EnvironmentWithUserCommand {
  @IsDefined()
  contentType: 'customHtml' | 'editor';
  @IsDefined()
  payload: any; // eslint-disable-line @typescript-eslint/no-explicit-any
  @IsDefined()
  @IsString()
  subject: string;
  preheader?: string;
  @IsDefined()
  content: string | IEmailBlock[];
  @IsDefined()
  to: string | string[];
  @IsOptional()
  @IsString()
  layoutId?: string | null;
}<|MERGE_RESOLUTION|>--- conflicted
+++ resolved
@@ -1,10 +1,6 @@
 import { IsDefined, IsOptional, IsString } from 'class-validator';
-<<<<<<< HEAD
-import { NotificationStepEntity, IEmailBlock, JobEntity } from '@novu/dal';
-=======
 import { IEmailBlock } from '@novu/shared';
 import { NotificationStepEntity, JobEntity } from '@novu/dal';
->>>>>>> d7266cdd
 import { EnvironmentWithUserCommand } from '../../../shared/commands/project.command';
 
 export class SendMessageCommand extends EnvironmentWithUserCommand {
