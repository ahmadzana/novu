--- conflicted
+++ resolved
@@ -36,7 +36,6 @@
       command.subscriberId
     );
 
-<<<<<<< HEAD
     if (currentJob.digest.type === DigestTypeEnum.BACKOFF) {
       jobs = await this.jobRepository.find({
         createdAt: {
@@ -50,10 +49,7 @@
       });
     }
 
-    const nextJobs = await this.jobRepository.find({
-=======
     let nextJobs = await this.jobRepository.find({
->>>>>>> a1a83c65
       transactionId: command.transactionId,
       _id: {
         $ne: command.jobId,
