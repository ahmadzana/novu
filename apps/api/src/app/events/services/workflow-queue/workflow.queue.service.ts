import { Inject, Injectable } from '@nestjs/common';
import { JobsOptions, Queue, QueueBaseOptions, QueueScheduler, Worker } from 'bullmq';
import { JobEntity, JobRepository, JobStatusEnum } from '@novu/dal';
import { RunJob } from '../../usecases/run-job/run-job.usecase';
import { RunJobCommand } from '../../usecases/run-job/run-job.command';
import { ExecutionDetailsSourceEnum, ExecutionDetailsStatusEnum, getRedisPrefix } from '@novu/shared';
import { CreateExecutionDetails } from '../../../execution-details/usecases/create-execution-details/create-execution-details.usecase';
import {
  CreateExecutionDetailsCommand,
  DetailEnum,
} from '../../../execution-details/usecases/create-execution-details/create-execution-details.command';
import { EXCEPTION_MESSAGE_ON_WEBHOOK_FILTER } from '../../../shared/constants';
import { QueueNextJobCommand } from '../../usecases/queue-next-job/queue-next-job.command';
import { QueueNextJob } from '../../usecases/queue-next-job/queue-next-job.usecase';
import { ConnectionOptions } from 'tls';
import { PinoLogger } from 'nestjs-pino';
<<<<<<< HEAD
=======
import { storage, Store } from 'nestjs-pino/storage';
>>>>>>> 9dcb7f4c

@Injectable()
export class WorkflowQueueService {
  private bullConfig: QueueBaseOptions = {
    connection: {
      db: Number(process.env.REDIS_DB_INDEX),
      port: Number(process.env.REDIS_PORT),
      host: process.env.REDIS_HOST,
      password: process.env.REDIS_PASSWORD,
      connectTimeout: 50000,
      keepAlive: 30000,
      family: 4,
      keyPrefix: getRedisPrefix(),
      tls: process.env.REDIS_TLS as ConnectionOptions,
    },
  };
  public readonly queue: Queue;
  public readonly worker: Worker;
  @Inject()
  private jobRepository: JobRepository;
  @Inject()
  private runJob: RunJob;
  private readonly queueScheduler: QueueScheduler;
  readonly DEFAULT_ATTEMPTS = 3;

  constructor(private createExecutionDetails: CreateExecutionDetails, private queueNextJob: QueueNextJob) {
    this.queue = new Queue('standard', {
      ...this.bullConfig,
      defaultJobOptions: {
        removeOnComplete: true,
      },
    });

    this.worker = new Worker('standard', this.getWorkerProcessor(), this.getWorkerOpts());

    this.worker.on('completed', async (job) => {
      await this.jobRepository.updateStatus(job.data._organizationId, job.data._id, JobStatusEnum.COMPLETED);
    });

    this.worker.on('failed', async (job, e) => {
      if (!shouldBackoff(e)) {
        await this.jobRepository.updateStatus(job.data._organizationId, job.data._id, JobStatusEnum.FAILED);
        await this.jobRepository.setError(job.data._organizationId, job.data._id, e);
      }

      const lastWebhookFilterRetry = job.attemptsMade === this.DEFAULT_ATTEMPTS && shouldBackoff(e);

      if (lastWebhookFilterRetry) {
        await this.handleLastFailedWebhookFilter(job, e);
      }
    });

    this.queueScheduler = new QueueScheduler('standard', this.bullConfig);
  }

  private getWorkerOpts() {
    return {
      ...this.bullConfig,
      lockDuration: 90000,
      concurrency: 50,
      settings: {
        backoffStrategies: this.getBackoffStrategies(),
      },
    };
  }

  public getWorkerProcessor() {
    return async ({ data }: { data: JobEntity }) => {
      return await new Promise(async (resolve, reject) => {
        storage.run(new Store(PinoLogger.root), () => {
          return this.runJob
            .execute(
              RunJobCommand.create({
                jobId: data._id,
                environmentId: data._environmentId,
                organizationId: data._organizationId,
                userId: data._userId,
              })
            )
            .then(resolve)
            .catch(reject);
        });
      });
    };
  }

  // eslint-disable-next-line @typescript-eslint/no-explicit-any
  private async handleLastFailedWebhookFilter(job: any, e: Error) {
    await this.jobRepository.updateStatus(job.data._organizationId, job.data._id, JobStatusEnum.FAILED);
    await this.jobRepository.setError(job.data._organizationId, job.data._id, e);

    await this.createExecutionDetails.execute(
      CreateExecutionDetailsCommand.create({
        ...CreateExecutionDetailsCommand.getDetailsFromJob(job.data),
        detail: DetailEnum.WEBHOOK_FILTER_FAILED_LAST_RETRY,
        source: ExecutionDetailsSourceEnum.WEBHOOK,
        status: ExecutionDetailsStatusEnum.PENDING,
        isTest: false,
        isRetry: true,
        raw: JSON.stringify({ message: JSON.parse(e.message).message }),
      })
    );

    if (!job?.data?.step?.shouldStopOnFail) {
      await this.queueNextJob.execute(
        QueueNextJobCommand.create({
          parentId: job?.data._id,
          environmentId: job?.data._environmentId,
          organizationId: job?.data._organizationId,
          userId: job?.data._userId,
        })
      );
    }
  }

  public async addToQueue(id: string, data: JobEntity, delay?: number | undefined) {
    const options: JobsOptions = {
      removeOnComplete: true,
      removeOnFail: true,
      delay,
    };

    const stepContainsWebhookFilter = this.stepContainsFilter(data, 'webhook');

    if (stepContainsWebhookFilter) {
      options.backoff = {
        type: 'webhookFilterBackoff',
      };
      options.attempts = this.DEFAULT_ATTEMPTS;
    }

    await this.queue.add(id, data, options);
  }

  private stepContainsFilter(data: JobEntity, onFilter: string) {
    return data.step.filters?.some((filter) => {
      return filter.children?.some((child) => {
        return child.on === onFilter;
      });
    });
  }

  private getBackoffStrategies = () => {
    return {
      webhookFilterBackoff: async (attemptsMade, err, job) => {
        await this.createExecutionDetails.execute(
          CreateExecutionDetailsCommand.create({
            ...CreateExecutionDetailsCommand.getDetailsFromJob(job.data),
            detail: DetailEnum.WEBHOOK_FILTER_FAILED_RETRY,
            source: ExecutionDetailsSourceEnum.WEBHOOK,
            status: ExecutionDetailsStatusEnum.PENDING,
            isTest: false,
            isRetry: true,
            raw: JSON.stringify({ message: JSON.parse(err.message).message, attempt: attemptsMade }),
          })
        );

        return Math.round(Math.random() * Math.pow(2, attemptsMade) * 1000);
      },
    };
  };
}

export function shouldBackoff(err) {
  return err.message.includes(EXCEPTION_MESSAGE_ON_WEBHOOK_FILTER);
}<|MERGE_RESOLUTION|>--- conflicted
+++ resolved
@@ -14,10 +14,7 @@
 import { QueueNextJob } from '../../usecases/queue-next-job/queue-next-job.usecase';
 import { ConnectionOptions } from 'tls';
 import { PinoLogger } from 'nestjs-pino';
-<<<<<<< HEAD
-=======
 import { storage, Store } from 'nestjs-pino/storage';
->>>>>>> 9dcb7f4c
 
 @Injectable()
 export class WorkflowQueueService {
