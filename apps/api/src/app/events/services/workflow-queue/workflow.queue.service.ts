--- conflicted
+++ resolved
@@ -1,13 +1,7 @@
 import { forwardRef, Inject, Injectable } from '@nestjs/common';
 import { JobsOptions, Queue, QueueBaseOptions, QueueScheduler, Worker } from 'bullmq';
-<<<<<<< HEAD
-import { JobEntity, JobRepository, JobStatusEnum } from '@novu/dal';
-import { RunJob } from '../../usecases/run-job';
-import { RunJobCommand } from '../../usecases/run-job';
-=======
 // TODO: Remove this DAL dependency, maybe through a DTO or shared entity
 import { JobEntity } from '@novu/dal';
->>>>>>> 1e2d4b21
 import { ExecutionDetailsSourceEnum, ExecutionDetailsStatusEnum, getRedisPrefix } from '@novu/shared';
 import { ConnectionOptions } from 'tls';
 
@@ -23,20 +17,12 @@
 import {
   CreateExecutionDetails,
   CreateExecutionDetailsCommand,
-<<<<<<< HEAD
-  DetailEnum,
-} from '../../../execution-details/usecases/create-execution-details/create-execution-details.command';
-import { EXCEPTION_MESSAGE_ON_WEBHOOK_FILTER } from '../../../shared/constants';
-import { QueueNextJobCommand } from '../../usecases/queue-next-job';
-import { QueueNextJob } from '../../usecases/queue-next-job';
-import { ConnectionOptions } from 'tls';
-import { PinoLogger, storage, Store } from '@novu/application-generic';
-=======
 } from '../../../execution-details/usecases/create-execution-details';
 import { DetailEnum } from '../../../execution-details/types';
 
+import { PinoLogger, storage, Store } from '@novu/application-generic';
+
 export const WORKER_NAME = 'standard';
->>>>>>> 1e2d4b21
 
 @Injectable()
 export class WorkflowQueueService {
@@ -106,21 +92,14 @@
 
   private getWorkerProcessor() {
     return async ({ data }: { data: JobEntity }) => {
-      return await new Promise(async (resolve, reject) => {
-        await storage.run(new Store(PinoLogger.root), () => {
-          return this.runJob
-            .execute(
-              RunJobCommand.create({
-                jobId: data._id,
-                environmentId: data._environmentId,
-                organizationId: data._organizationId,
-                userId: data._userId,
-              })
-            )
-            .then(resolve)
-            .catch(reject);
-        });
-      });
+      return await this.runJob.execute(
+        RunJobCommand.create({
+          jobId: data._id,
+          environmentId: data._environmentId,
+          organizationId: data._organizationId,
+          userId: data._userId,
+        })
+      );
     };
   }
 
