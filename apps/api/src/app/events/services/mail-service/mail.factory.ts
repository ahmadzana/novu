import { IntegrationEntity } from '@novu/dal';
import {
  SendgridHandler,
  MailgunHandler,
  EmailJsHandler,
  MailjetHandler,
  MandrillHandler,
  NodemailerHandler,
  PostmarkHandler,
  SendinblueHandler,
  SESHandler,
  NetCoreHandler,
} from './handlers';
import { IMailHandler } from './interfaces/send.handler.interface';

export class MailFactory {
  handlers: IMailHandler[] = [
    new SendgridHandler(),
    new MailgunHandler(),
    new NetCoreHandler(),
    new EmailJsHandler(),
    new MailjetHandler(),
    new MandrillHandler(),
    new NodemailerHandler(),
    new PostmarkHandler(),
    new SendinblueHandler(),
    new SESHandler(),
  ];

<<<<<<< HEAD
  getHandler(integration: IntegrationEntity, from?: string): IMailHandler {
=======
  getHandler(
    integration: Pick<IntegrationEntity, '_id' | 'credentials' | 'channel' | 'providerId'>,
    from: string
  ): IMailHandler {
>>>>>>> b329d9e7
    try {
      const handler =
        this.handlers.find((handlerItem) => handlerItem.canHandle(integration.providerId, integration.channel)) ?? null;

      if (!handler) return null;

      handler.buildProvider(integration.credentials, from);

      return handler;
    } catch (error) {
      throw new Error(`Could not build mail handler id: ${integration._id} error ${error}`);
    }
  }
}<|MERGE_RESOLUTION|>--- conflicted
+++ resolved
@@ -27,14 +27,10 @@
     new SESHandler(),
   ];
 
-<<<<<<< HEAD
-  getHandler(integration: IntegrationEntity, from?: string): IMailHandler {
-=======
   getHandler(
     integration: Pick<IntegrationEntity, '_id' | 'credentials' | 'channel' | 'providerId'>,
-    from: string
+    from?: string
   ): IMailHandler {
->>>>>>> b329d9e7
     try {
       const handler =
         this.handlers.find((handlerItem) => handlerItem.canHandle(integration.providerId, integration.channel)) ?? null;
