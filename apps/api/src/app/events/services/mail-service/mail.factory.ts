import { IntegrationEntity } from '@novu/dal';
import {
  SendgridHandler,
  MailgunHandler,
  EmailJsHandler,
  MailjetHandler,
  MandrillHandler,
  NodemailerHandler,
  PostmarkHandler,
  SendinblueHandler,
  SESHandler,
  NetCoreHandler,
<<<<<<< HEAD
  InfobipEmailHandler,
=======
  MailerSendHandler,
>>>>>>> ae0ccd39
} from './handlers';
import { IMailHandler } from './interfaces/send.handler.interface';

export class MailFactory {
  handlers: IMailHandler[] = [
    new SendgridHandler(),
    new MailgunHandler(),
    new NetCoreHandler(),
    new EmailJsHandler(),
    new MailjetHandler(),
    new MandrillHandler(),
    new NodemailerHandler(),
    new PostmarkHandler(),
    new SendinblueHandler(),
    new SESHandler(),
<<<<<<< HEAD
    new InfobipEmailHandler(),
=======
    new MailerSendHandler(),
>>>>>>> ae0ccd39
  ];

  getHandler(
    integration: Pick<IntegrationEntity, '_id' | 'credentials' | 'channel' | 'providerId'>,
    from?: string
  ): IMailHandler {
    try {
      const handler =
        this.handlers.find((handlerItem) => handlerItem.canHandle(integration.providerId, integration.channel)) ?? null;

      if (!handler) return null;

      handler.buildProvider(integration.credentials, from);

      return handler;
    } catch (error) {
      throw new Error(`Could not build mail handler id: ${integration._id} error ${error}`);
    }
  }
}<|MERGE_RESOLUTION|>--- conflicted
+++ resolved
@@ -10,11 +10,8 @@
   SendinblueHandler,
   SESHandler,
   NetCoreHandler,
-<<<<<<< HEAD
   InfobipEmailHandler,
-=======
   MailerSendHandler,
->>>>>>> ae0ccd39
 } from './handlers';
 import { IMailHandler } from './interfaces/send.handler.interface';
 
@@ -30,11 +27,8 @@
     new PostmarkHandler(),
     new SendinblueHandler(),
     new SESHandler(),
-<<<<<<< HEAD
     new InfobipEmailHandler(),
-=======
     new MailerSendHandler(),
->>>>>>> ae0ccd39
   ];
 
   getHandler(
