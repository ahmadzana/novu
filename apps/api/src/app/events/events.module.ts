import { Module } from '@nestjs/common';
import { TerminusModule } from '@nestjs/terminus';
import {
  EventsDistributedLockService,
  EventsPerformanceService,
  StorageHelperService,
  QueueService,
  SendTestEmail,
} from '@novu/application-generic';

import { EventsController } from './events.controller';
import { TriggerHandlerQueueService } from './services/workflow-queue/trigger-handler-queue.service';
import { WorkflowQueueProducerService } from './services/workflow-queue/workflow-queue-producer.service';
import { USE_CASES } from './usecases';

import { SharedModule } from '../shared/shared.module';
import { WidgetsModule } from '../widgets/widgets.module';
import { AuthModule } from '../auth/auth.module';
import { SubscribersModule } from '../subscribers/subscribers.module';
import { LogsModule } from '../logs/logs.module';
import { ContentTemplatesModule } from '../content-templates/content-templates.module';
import { IntegrationModule } from '../integrations/integrations.module';
import { ExecutionDetailsModule } from '../execution-details/execution-details.module';
import { TopicsModule } from '../topics/topics.module';
import { LayoutsModule } from '../layouts/layouts.module';
import { DelayService } from './services/calculate-delay/delay.service';

@Module({
  imports: [
    SharedModule,
    TerminusModule,
    WidgetsModule,
    AuthModule,
    SubscribersModule,
    LogsModule,
    ContentTemplatesModule,
    IntegrationModule,
    ExecutionDetailsModule,
    TopicsModule,
    LayoutsModule,
  ],
  controllers: [EventsController],
  providers: [
    ...USE_CASES,
    {
      provide: QueueService,
      useClass: WorkflowQueueProducerService,
    },
    StorageHelperService,
    TriggerHandlerQueueService,
    EventsDistributedLockService,
    EventsPerformanceService,
<<<<<<< HEAD
    SendTestEmail,
=======
    DelayService,
>>>>>>> 03e44997
  ],
})
export class EventsModule {}<|MERGE_RESOLUTION|>--- conflicted
+++ resolved
@@ -50,11 +50,8 @@
     TriggerHandlerQueueService,
     EventsDistributedLockService,
     EventsPerformanceService,
-<<<<<<< HEAD
     SendTestEmail,
-=======
     DelayService,
->>>>>>> 03e44997
   ],
 })
 export class EventsModule {}