import Redis from 'ioredis';
import { ConnectionOptions } from 'tls';
<<<<<<< HEAD
import { QUERY_PREFIX } from './keys';
=======
import { Logger } from '@nestjs/common';
>>>>>>> 92fa4ee3

const STORE_CONNECTED = 'ready';

export interface ICacheService {
  set(key: string, value: string, options?: CachingConfig);
  get(key: string);
  del(key: string);
  delByPattern(pattern: string);
  keys(pattern?: string);
  getStatus();
  cacheEnabled();
}

export type CachingConfig = {
  ttl?: number;
};

export class CacheService implements ICacheService {
  private readonly DEFAULT_TTL_SECONDS = 60 * 60 * 2;
  private readonly DEFAULT_CONNECT_TIMEOUT = 50000;
  private readonly DEFAULT_KEEP_ALIVE = 30000;
  private readonly DEFAULT_FAMILY = 4;
  private readonly DEFAULT_KEY_PREFIX = '';
  private readonly TTL_VARIANT_PERCENTAGE = 0.1;

  private readonly client: Redis;
  private readonly cacheTtl: number;

  constructor(private config: ICacheServiceConfig) {
    if (!this.config.host) {
      console.log('Caching is not enabled for the API Service');
    }

    if (this.config.host) {
      console.log('Connecting to ' + this.config.host + ':' + this.config.port);

      this.client = new Redis(Number(this.config.port || 6379), this.config.host, {
<<<<<<< HEAD
        password: this.config.password ?? undefined,
=======
        password: this.config.password,
>>>>>>> 92fa4ee3
        connectTimeout: this.config.connectTimeout ? Number(this.config.connectTimeout) : this.DEFAULT_CONNECT_TIMEOUT,
        keepAlive: this.config.keepAlive ? Number(this.config.keepAlive) : this.DEFAULT_KEEP_ALIVE,
        family: this.config.family ? Number(this.config.family) : this.DEFAULT_FAMILY,
        keyPrefix: this.config.keyPrefix ?? this.DEFAULT_KEY_PREFIX,
        tls: this.config.tls,
      });

      this.client.on('connect', () => {
        Logger.log('REDIS CONNECTED');
      });

      this.client.on('error', (error) => {
        Logger.error(error);
      });

      this.cacheTtl = this.config.ttl ? Number(this.config.ttl) : this.DEFAULT_TTL_SECONDS;
    }
  }

  public getStatus() {
    return this.client?.status;
  }

  public cacheEnabled() {
    return this.client?.status === STORE_CONNECTED;
  }

  public async set(key: string, value: string, options?: CachingConfig) {
    this.client.set(key, value, 'EX', this.getTtlInSeconds(options));
  }

  public async setQuery(key: string, value: string, options?: CachingConfig) {
    const { credentials, query } = this.splitKey(key);

    const pipeline = this.client.pipeline();

    pipeline.sadd(credentials, query);
    pipeline.expire(credentials, this.DEFAULT_TTL_SECONDS + this.getTtlInSeconds(options));

    pipeline.set(key, value, 'EX', this.getTtlInSeconds(options));
    await pipeline.exec();
  }

  public async keys(pattern?: string) {
    const ALL_KEYS = '*';
    const queryPattern = pattern ?? ALL_KEYS;

    return this.client.keys(queryPattern);
  }

  public async get(key: string) {
    return this.client.get(key);
  }

  public async del(key: string | string[]) {
    const keys = Array.isArray(key) ? key : [key];

    return this.client.del(keys);
  }

  public async delQuery(key: string) {
    const queries = await this.client.smembers(key);

    if (queries.length === 0) return;

    const pipeline = this.client.pipeline();
    // invalidate queries
    queries.forEach(function (query) {
      const fullKey = `${key}:${QUERY_PREFIX}=${query}`;
      pipeline.del(fullKey);
    });
    // invalidate queries set
    pipeline.del(key);
    await pipeline.exec();
  }

  public delByPattern(pattern: string) {
    return new Promise((resolve, reject) => {
      const client = this.client;
      const stream = client.scanStream({
        match: pattern,
      });

      stream.on('data', function (keys) {
        if (keys.length) {
          const pipeline = client.pipeline();
          keys.forEach(function (key) {
            pipeline.del(key);
          });
          pipeline.exec().then(resolve).catch(reject);
        }
      });
      stream.on('end', () => {
        resolve(undefined);
      });
      stream.on('error', (err) => {
        reject(err);
      });
    });
  }

  private getTtlInSeconds(options?: CachingConfig): number {
    const seconds = options?.ttl || this.cacheTtl;

    return this.ttlVariant(seconds);
  }

  private ttlVariant(num): number {
    const variant = this.TTL_VARIANT_PERCENTAGE * num * Math.random();

    return Math.floor(num - (this.TTL_VARIANT_PERCENTAGE * num) / 2 + variant);
  }

  private splitKey(key: string) {
    const keyDelimiter = `:${QUERY_PREFIX}=`;
    const keyParts = key.split(keyDelimiter);
    const credentials = keyParts[0];
    const query = keyParts[1];

    return { credentials, query };
  }
}

export interface ICacheServiceConfig {
  host?: string;
  port: string;
  ttl?: string;
  password?: string;
  connectTimeout?: string;
  keepAlive?: string;
  family?: string;
  keyPrefix?: string;
  tls?: ConnectionOptions;
}<|MERGE_RESOLUTION|>--- conflicted
+++ resolved
@@ -1,10 +1,7 @@
 import Redis from 'ioredis';
 import { ConnectionOptions } from 'tls';
-<<<<<<< HEAD
 import { QUERY_PREFIX } from './keys';
-=======
 import { Logger } from '@nestjs/common';
->>>>>>> 92fa4ee3
 
 const STORE_CONNECTED = 'ready';
 
@@ -42,11 +39,7 @@
       console.log('Connecting to ' + this.config.host + ':' + this.config.port);
 
       this.client = new Redis(Number(this.config.port || 6379), this.config.host, {
-<<<<<<< HEAD
         password: this.config.password ?? undefined,
-=======
-        password: this.config.password,
->>>>>>> 92fa4ee3
         connectTimeout: this.config.connectTimeout ? Number(this.config.connectTimeout) : this.DEFAULT_CONNECT_TIMEOUT,
         keepAlive: this.config.keepAlive ? Number(this.config.keepAlive) : this.DEFAULT_KEEP_ALIVE,
         family: this.config.family ? Number(this.config.family) : this.DEFAULT_FAMILY,
