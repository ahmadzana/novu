import Redis from 'ioredis';

const STORE_CONNECTED = 'ready';

export interface ICacheService {
  set(key: string, value: string, options?: CachingConfig);
  get(key: string);
  del(key: string);
  delByPattern(pattern: string);
  keys(pattern?: string);
  getStatus();
  cacheEnabled();
}

export type CachingConfig = {
  ttl?: number;
};

export class CacheService implements ICacheService {
  private readonly DEFAULT_TTL_SECONDS = 60 * 60;
<<<<<<< HEAD
  private readonly DEFAULT_CACHE_CONNECT_TIMEOUT = 50000;
  private readonly DEFAULT_CACHE_KEEP_ALIVE = 30000;
  private readonly DEFAULT_CACHE_FAMILY = 4;
  private readonly DEFAULT_CACHE_KEY_PREFIX = '';
  private readonly TTL_VARIANT_PERCENTAGE = 0.1;
=======
  private readonly DEFAULT_CONNECT_TIMEOUT = 50000;
  private readonly DEFAULT_KEEP_ALIVE = 30000;
  private readonly DEFAULT_FAMILY = 4;
  private readonly DEFAULT_KEY_PREFIX = '';
>>>>>>> 03cd9d1d

  private readonly client: Redis;
  private readonly cacheTtl: number;

  constructor(private config: ICacheServiceConfig) {
    if (this.config.port && this.config.host) {
      this.client = new Redis(Number(this.config.port), this.config.host, {
        password: this.config.password ?? null,
        connectTimeout: this.config.connectTimeout ? Number(this.config.connectTimeout) : this.DEFAULT_CONNECT_TIMEOUT,
        keepAlive: this.config.keepAlive ? Number(this.config.keepAlive) : this.DEFAULT_KEEP_ALIVE,
        family: this.config.family ? Number(this.config.family) : this.DEFAULT_FAMILY,
        keyPrefix: this.config.keyPrefix ?? this.DEFAULT_KEY_PREFIX,
      });

      this.cacheTtl = this.config.ttl ? Number(this.config.ttl) : this.DEFAULT_TTL_SECONDS;
    }
  }

  public getStatus() {
    return this.client?.status;
  }

  public cacheEnabled() {
    return this.client?.status === STORE_CONNECTED;
  }

  public async set(key: string, value: string, options?: CachingConfig) {
    this.client.set(key, value);
    this.updateTtl(key, options);
  }

  public async keys(pattern?: string) {
    const ALL_KEYS = '*';
    const queryPattern = pattern ?? ALL_KEYS;

    return this.client.keys(queryPattern);
  }

  public async get(key: string) {
    return this.client.get(key);
  }

  public async del(key: string) {
    return this.client.del([key]);
  }

  public delByPattern(pattern: string) {
    return new Promise((resolve, reject) => {
      const client = this.client;
      const stream = client.scanStream({
        match: pattern,
      });

      stream.on('data', function (keys) {
        if (keys.length) {
          const pipeline = client.pipeline();
          keys.forEach(function (key) {
            pipeline.del(key);
          });
          pipeline.exec().then(resolve).catch(reject);
        }
      });
      stream.on('end', () => {
        resolve(undefined);
      });
      stream.on('error', (err) => {
        reject(err);
      });
    });
  }

  private updateTtl(key: string, options?: CachingConfig) {
    const seconds = options?.ttl || this.cacheTtl;

    return this.client.expire(key, this.ttlVariant(seconds));
  }

  private ttlVariant(num) {
    const randomNum = Math.random();
    const variant = this.TTL_VARIANT_PERCENTAGE * randomNum;

    return num + num * variant;
  }
}

export interface ICacheServiceConfig {
  host: string;
  port: string;
  ttl?: string;
  password?: string;
  connectTimeout?: string;
  keepAlive?: string;
  family?: string;
  keyPrefix?: string;
}<|MERGE_RESOLUTION|>--- conflicted
+++ resolved
@@ -18,18 +18,11 @@
 
 export class CacheService implements ICacheService {
   private readonly DEFAULT_TTL_SECONDS = 60 * 60;
-<<<<<<< HEAD
-  private readonly DEFAULT_CACHE_CONNECT_TIMEOUT = 50000;
-  private readonly DEFAULT_CACHE_KEEP_ALIVE = 30000;
-  private readonly DEFAULT_CACHE_FAMILY = 4;
-  private readonly DEFAULT_CACHE_KEY_PREFIX = '';
-  private readonly TTL_VARIANT_PERCENTAGE = 0.1;
-=======
   private readonly DEFAULT_CONNECT_TIMEOUT = 50000;
   private readonly DEFAULT_KEEP_ALIVE = 30000;
   private readonly DEFAULT_FAMILY = 4;
   private readonly DEFAULT_KEY_PREFIX = '';
->>>>>>> 03cd9d1d
+  private readonly TTL_VARIANT_PERCENTAGE = 0.1;
 
   private readonly client: Redis;
   private readonly cacheTtl: number;
