--- conflicted
+++ resolved
@@ -74,13 +74,8 @@
   provide: CacheService,
   useFactory: async () => {
     return new CacheService({
-<<<<<<< HEAD
-      host: process.env.REDIS_CACHE_HOST,
-      port: process.env.REDIS_CACHE_PORT || '6379',
-=======
       host: process.env.REDIS_CACHE_SERVICE_HOST,
       port: process.env.REDIS_CACHE_SERVICE_PORT || '6379',
->>>>>>> ca003c08
       ttl: process.env.REDIS_CACHE_TTL,
       password: process.env.REDIS_CACHE_PASSWORD,
       connectTimeout: process.env.REDIS_CACHE_CONNECTION_TIMEOUT,
