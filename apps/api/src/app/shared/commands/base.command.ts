--- conflicted
+++ resolved
@@ -12,15 +12,7 @@
 
     const errors = validateSync(convertedObject as unknown as object);
     if (errors?.length) {
-<<<<<<< HEAD
-      const mappedErrors = flatten(
-        errors.map((item) => {
-          return Object.values(item.constraints);
-        })
-      );
-=======
       const mappedErrors = flatten(errors.map((item) => Object.values(item.constraints ?? {})));
->>>>>>> 9350d719
 
       Sentry.addBreadcrumb({
         category: 'BaseCommand',
