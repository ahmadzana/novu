
Docker is the easiest way to get started with self-hosted Novu, 
however if you want to set up the system on docker for local development look [here](local/Readme.md)
or if you want to deploy Novu to Kubernetes check [here](kubernetes/Readme.md)

## Before you begin

You need the following installed in your system:

- [Docker](https://docs.docker.com/engine/install/) and [docker-compose](https://docs.docker.com/compose/install/)
- [Git](https://git-scm.com/downloads)

## Quick Start

### Get the code

Clone the Novu repo and enter the docker directory locally:

```sh
# Get the code
git clone https://github.com/novuhq/novu

# Go to the docker folder
cd novu/docker/docker-compose

# Copy the example env file
cp .env.example ./local/deployment/.env

<<<<<<< HEAD
# Start
docker-compose  up
=======
# Start Novu
docker-compose -f ./local/deployment/docker-compose.yml up
>>>>>>> 72fdade3
```

Now visit [http://localhost:4200](http://localhost:4200) to start using Novu.

### Securing your setup

While we provide you with some example secrets for getting started, you should NEVER deploy your Novu setup using the defaults provided.

### Update Secrets

Update the `.env` file with your own secrets. In particular, these are required:

- `JWT_SECRET`: used by the API to generate JWT keys

## Configuration

To keep the setup simple, we made some choices that may not be optimal for production:

- the database is in the same machine as the servers
- the storage uses the filesystem backend instead of S3

We strongly recommend that you decouple your database before deploying.

## Next steps

- Got a question? [Ask here](https://github.com/novuhq/novu/discussions).<|MERGE_RESOLUTION|>--- conflicted
+++ resolved
@@ -26,13 +26,8 @@
 # Copy the example env file
 cp .env.example ./local/deployment/.env
 
-<<<<<<< HEAD
-# Start
-docker-compose  up
-=======
 # Start Novu
 docker-compose -f ./local/deployment/docker-compose.yml up
->>>>>>> 72fdade3
 ```
 
 Now visit [http://localhost:4200](http://localhost:4200) to start using Novu.
