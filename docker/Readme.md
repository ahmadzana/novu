--- conflicted
+++ resolved
@@ -23,13 +23,8 @@
 # Go to the docker folder
 cd novu/docker
 
-<<<<<<< HEAD
-# Copy the example env file to a solid
+# Copy the example env file
 cp .env.example ./local/deployment/.env
-=======
-# Copy the example env file
-cp .env.example .env
->>>>>>> 1e18e73d
 
 # Start Novu
 docker-compose -f ./local/deployment/docker-compose.yml up
@@ -37,12 +32,7 @@
 
 Now visit [http://localhost:4200](http://localhost:4200) to start using Novu.
 
-<<<<<<< HEAD
 ### Securing your setup
-=======
-
-## Secure your setup
->>>>>>> 1e18e73d
 
 While we provide you with some example secrets for getting started, you should NEVER deploy your Novu setup using the defaults provided.
 
