--- conflicted
+++ resolved
@@ -37,10 +37,10 @@
     "@commitlint/cli": "13.2.1",
     "@commitlint/config-angular": "^13.2.0",
     "@hewmen/serverless-plugin-typescript": "^1.1.17",
+    "@nrwl/nx-cloud": "^13.0.2",
+    "@nrwl/workspace": "^13.4.3",
     "@nrwl/cli": "^13.4.3",
-    "@nrwl/nx-cloud": "^13.0.2",
     "@nrwl/tao": "^13.4.3",
-    "@nrwl/workspace": "^13.4.3",
     "@types/node": "^14.6.0",
     "@typescript-eslint/eslint-plugin": "4.13.0",
     "@typescript-eslint/parser": "^4.13.0",
@@ -72,14 +72,8 @@
     "pnpm": "^6.25.0",
     "prettier": "^2.0.5",
     "rimraf": "^3.0.2",
-<<<<<<< HEAD
     "ts-node": "^9.0.0",
     "typescript": "^4.4.3"
-=======
-    "@nrwl/workspace": "^13.4.3",
-    "@nrwl/cli": "^13.4.3",
-    "@nrwl/tao": "^13.4.3"
->>>>>>> d79cf25d
   },
   "workspaces": {
     "packages": [
