{
  "name": "notifirehq",
  "private": true,
  "scripts": {
    "publish": "lerna publish from-package",
    "version": "lerna version --conventional-commits --no-push",
    "commit": "cz",
    "generate:provider": "npx hygen provider new",
    "start": "cross-env TZ=UTC mono-run start:dev --stream 500",
    "lint": "mono-run lint -- . --cache --ext .js,.jsx,.ts,.tsx",
    "test": "cross-env CI=true mono-run test:watch --stream --parallel",
    "clean": "lerna clean",
    "bootstrap": "lerna bootstrap",
<<<<<<< HEAD
    "test": "lerna run test",
    "build": "lerna run build",
    "copy:files": "cpx README.md packages/core",
    "prerelease": "npm run copy:files"
=======
    "start:web": "cross-env lerna run --parallel --include-dependencies --scope @notifire/web start:static:build",
    "start:widget": "cross-env lerna run --parallel --include-dependencies --scope @notifire/widget start:test",
    "start:ws": "cross-env lerna run --parallel --include-dependencies --scope @notifire/ws start:test",
    "start:server": "cross-env lerna run --parallel --ignore @notifire/client start:dev",
    "start:server:prod": "lerna run --parallel --ignore @notifire/client start",
    "build": "node --max-old-space-size=1900 ./node_modules/.bin/lerna run build",
    "build:api": "node --max-old-space-size=1900 ./node_modules/.bin/lerna run build --ignore '{@notifire/web,@notifire/widget,@notifire/sdk,@notifire/ws}'",
    "build:ws": "node --max-old-space-size=1900 ./node_modules/.bin/lerna run build --ignore '{@notifire/web,@notifire/widget,@notifire/sdk,@notifire/api}'",
    "build:web": "node --max-old-space-size=1900 ./node_modules/.bin/lerna run build --ignore '{@notifire/widget,@notifire/sdk,@notifire/api}'",
    "build:widget": "node --max-old-space-size=1900 ./node_modules/.bin/lerna run build --ignore '{@notifire/web,@notifire/ws}'",
    "build:sdk": "node --max-old-space-size=1900 ./node_modules/.bin/lerna run build --scope @notifire/sdk",
    "release:patch": "lerna version patch",
    "release:prerelease": "lerna version prerelease",
    "start:e2e:api": "cd apps/api && yarn run start:test",
    "g:module": "hygen module new --name=$npm_config_name",
    "g:usecase": "hygen usecase new --name=$npm_config_name --module=$npm_config_module"
>>>>>>> 223ae169
  },
  "devDependencies": {
    "@commitlint/cli": "13.2.1",
    "@commitlint/config-angular": "^13.2.0",
    "commitizen": "^4.2.4",
    "cspell": "^4.1.0",
    "cz-conventional-changelog": "3.3.0",
    "eslint-plugin-eslint-comments": "^3.2.0",
    "eslint-plugin-functional": "^3.0.2",
    "ts-node": "^9.0.0",
<<<<<<< HEAD
    "typescript": "^4.4.3",
    "cpx": "^1.5.0"
=======
    "@auto-it/jira": "^10.27.1",
    "@auto-it/npm": "^10.27.1",
    "@auto-it/released": "^10.27.1",
    "@hewmen/serverless-plugin-typescript": "^1.1.17",
    "@types/node": "^14.6.0",
    "@typescript-eslint/eslint-plugin": "4.13.0",
    "@typescript-eslint/parser": "^4.13.0",
    "auto": "^10.27.1",
    "cross-env": "^7.0.3",
    "cypress-intellij-reporter": "^0.0.6",
    "eslint": "^7.22.0",
    "eslint-config-airbnb-typescript": "^12.0.0",
    "eslint-config-prettier": "^7.2.0",
    "eslint-import-resolver-webpack": "^0.13.0",
    "eslint-plugin-import": "^2.22.1",
    "eslint-plugin-jsx-a11y": "^6.4.1",
    "eslint-plugin-prettier": "^3.3.1",
    "eslint-plugin-promise": "^4.2.1",
    "eslint-plugin-react": "^7.22.0",
    "eslint-plugin-react-hooks": "^4.2.0",
    "husky": "^4.2.5",
    "hygen": "6.0.4",
    "jira-prepare-commit-msg": "1.5.2",
    "lerna": "^3.20.2",
    "lint-staged": "^10.2.2",
    "monorepo-run": "git+https://github.com/scopsy/monorepo-run.git",
    "prettier": "^2.0.5",
    "rimraf": "^3.0.2",
    "typescript": "^4.0.2"
>>>>>>> 223ae169
  },
  "workspaces": {
    "packages": [
      "apps/*",
      "libs/*",
      "packages/*",
      "providers/*"
    ]
  },
  "husky": {
    "hooks": {
      "pre-commit": "lerna run --concurrency 1 --stream precommit --since HEAD --exclude-dependents",
      "prepare-commit-msg": "exec < /dev/tty && git cz --hook || true",
      "commit-msg": "commitlint -c .commitlintrc.json -E HUSKY_GIT_PARAMS"
    }
  },
  "lint-staged": {
    "packages/**/*.{ts,json}": [
      "prettier --ignore-path ./.prettierignore --write"
    ],
    "providers/**/*.{ts,json}": [
      "prettier --ignore-path ./.prettierignore --write"
    ]
  },
  "config": {
    "commitizen": {
      "path": "./node_modules/cz-conventional-changelog"
    }
  }
}<|MERGE_RESOLUTION|>--- conflicted
+++ resolved
@@ -11,12 +11,10 @@
     "test": "cross-env CI=true mono-run test:watch --stream --parallel",
     "clean": "lerna clean",
     "bootstrap": "lerna bootstrap",
-<<<<<<< HEAD
     "test": "lerna run test",
     "build": "lerna run build",
     "copy:files": "cpx README.md packages/core",
-    "prerelease": "npm run copy:files"
-=======
+    "prerelease": "npm run copy:files",
     "start:web": "cross-env lerna run --parallel --include-dependencies --scope @notifire/web start:static:build",
     "start:widget": "cross-env lerna run --parallel --include-dependencies --scope @notifire/widget start:test",
     "start:ws": "cross-env lerna run --parallel --include-dependencies --scope @notifire/ws start:test",
@@ -33,7 +31,6 @@
     "start:e2e:api": "cd apps/api && yarn run start:test",
     "g:module": "hygen module new --name=$npm_config_name",
     "g:usecase": "hygen usecase new --name=$npm_config_name --module=$npm_config_module"
->>>>>>> 223ae169
   },
   "devDependencies": {
     "@commitlint/cli": "13.2.1",
@@ -44,10 +41,8 @@
     "eslint-plugin-eslint-comments": "^3.2.0",
     "eslint-plugin-functional": "^3.0.2",
     "ts-node": "^9.0.0",
-<<<<<<< HEAD
     "typescript": "^4.4.3",
-    "cpx": "^1.5.0"
-=======
+    "cpx": "^1.5.0",
     "@auto-it/jira": "^10.27.1",
     "@auto-it/npm": "^10.27.1",
     "@auto-it/released": "^10.27.1",
@@ -77,7 +72,6 @@
     "prettier": "^2.0.5",
     "rimraf": "^3.0.2",
     "typescript": "^4.0.2"
->>>>>>> 223ae169
   },
   "workspaces": {
     "packages": [
